--- conflicted
+++ resolved
@@ -4,39 +4,10 @@
 import RequireAuth from './components/RequireAuth';
 import * as appRoutes from './constants/routes';
 // import Dashboard from './views/dashboard'
-<<<<<<< HEAD
-// import Layout from './components/Layout'
-import UsersTable from './components/Organizations/UsersTable';
-=======
->>>>>>> f4196d8a
 import DefaultNavbar from 'components/Navbars/DefaultNavbar';
 import Layout from './layouts/Layout';
 import { ViewUsers } from './views/viewUsers';
 
-<<<<<<< HEAD
-const App = () => (
-  <BrowserRouter>
-    <DefaultNavbar />
-    <Routes>
-      <Route
-        path="/"
-        exact
-        element={
-          <RequireAuth redirectTo={appRoutes.LOGIN}>
-            {/* <Layout>
-              <Dashboard />
-            </Layout> */}
-            {/* Place the below Navbar later inside the Page Layout */}
-          </RequireAuth>
-        }
-      />
-      <Route path={appRoutes.LOGIN} element={<Login />} />
-      <Route path={appRoutes.ORGANIZATIONS} element={<UsersTable />} />
-      <Route element={<NotFound />} />
-    </Routes>
-  </BrowserRouter>
-)
-=======
 const router = createBrowserRouter([
   {
     path: appRoutes.DASHBOARD,
@@ -80,7 +51,6 @@
     ],
   },
 ]);
->>>>>>> f4196d8a
 
 const App = () => <RouterProvider router={router} />;
 
