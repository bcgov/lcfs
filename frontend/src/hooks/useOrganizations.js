import { useApiService } from '@/services/useApiService'
import { useQuery } from '@tanstack/react-query'
import { ORGANIZATION_STATUSES } from '@/constants/statuses'

export const useOrganizationStatuses = (options) => {
  const client = useApiService()

  return useQuery({
    queryKey: ['organization-statuses'],
    queryFn: async () => (await client.get('/organizations/statuses/')).data,
    ...options
  })
}

<<<<<<< HEAD
/**
 * Fetches organization summaries for dropdowns and selectors.
 *
 * @param {string[]|null} statuses Optional array of organization status filters.
 * @param {Object} queryParamsOrOptions Either:
 *   - React Query options (legacy signature), or
 *   - An object with optional `orgFilter` (defaults to `fuel_supplier`) and
 *     `filters` (key/value pairs matching Organization columns). Provide a third
 *     argument to pass React Query options when using query params.
 * @param {Object} options React Query options when `queryParamsOrOptions` is used
 *   for query params.
 *
 * @example
 * // Default fuel suppliers
 * const { data } = useOrganizationNames()
 *
 * @example
 * // All organizations with additional filters and custom query options
 * const { data } = useOrganizationNames(
 *   ['Registered'],
 *   { orgFilter: 'all', filters: { name: ['Sample Corp'], city: ['Victoria'] } },
 *   { staleTime: 5 * 60 * 1000 }
 * )
 */
export const useOrganizationNames = (
  statuses = null,
  queryParamsOrOptions,
  options
) => {
=======
export const useOrganizationListStatuses = (options) => {
  const { data, isLoading, ...rest } = useOrganizationStatuses(options)

  const validStatuses = [
    ORGANIZATION_STATUSES.REGISTERED,
    ORGANIZATION_STATUSES.UNREGISTERED
  ]

  const filteredData = data?.filter((status) =>
    validStatuses.includes(status.status)
  )

  return {
    data: filteredData,
    isLoading,
    ...rest
  }
}

export const useOrganizationNames = (statuses = null, options) => {
>>>>>>> 879de457
  const client = useApiService()

  const hasQueryParams =
    queryParamsOrOptions &&
    (Object.prototype.hasOwnProperty.call(queryParamsOrOptions, 'orgFilter') ||
      Object.prototype.hasOwnProperty.call(queryParamsOrOptions, 'filters'))

  const queryParams = {
    orgFilter: 'fuel_supplier',
    filters: {}
  }

  if (hasQueryParams) {
    queryParams.orgFilter =
      queryParamsOrOptions.orgFilter ?? queryParams.orgFilter
    queryParams.filters = queryParamsOrOptions.filters ?? queryParams.filters
  }

  const queryOptions = hasQueryParams
    ? options ?? {}
    : queryParamsOrOptions ?? options ?? {}

  const basePath =
    queryParams.orgFilter && queryParams.orgFilter !== 'fuel_supplier'
      ? `/organizations/names/${encodeURIComponent(queryParams.orgFilter)}`
      : '/organizations/names/'

  const statusParams =
    Array.isArray(statuses) && statuses.length > 0
      ? statuses
          .filter(
            (status) => typeof status === 'string' && status.trim().length > 0
          )
          .map((status) => `statuses=${encodeURIComponent(status)}`)
      : []

  const filterEntries = []
  if (queryParams.filters && typeof queryParams.filters === 'object') {
    Object.entries(queryParams.filters).forEach(([key, rawValue]) => {
      if (rawValue === null || rawValue === undefined) return

      const values = Array.isArray(rawValue) ? rawValue : [rawValue]
      values
        .filter(
          (value) =>
            value !== null &&
            value !== undefined &&
            String(value).trim().length > 0
        )
        .forEach((value) => {
          filterEntries.push(
            `${encodeURIComponent(key)}=${encodeURIComponent(value)}`
          )
        })
    })
  }

  const querySegments = [...statusParams, ...filterEntries]
  const queryString = querySegments.length > 0 ? `?${querySegments.join('&')}` : ''
  const filtersKey = JSON.stringify(queryParams.filters || {})

  return useQuery({
    queryKey: [
      'organization-names',
      Array.isArray(statuses) ? statuses : null,
      queryParams.orgFilter,
      filtersKey
    ],
    queryFn: async () => {
      const response = await client.get(`${basePath}${queryString}`)
      return response.data
    },
    ...queryOptions
  })
}

export const useRegExtOrgs = (options) => {
  const client = useApiService()

  return useQuery({
    queryKey: ['registered-external-orgs'],
    queryFn: async () =>
      (await client.get('/organizations/registered/external')).data,
    initialData: [],
    ...options
  })
}

export const useOrganizationsList = (paginationOptions, options) => {
  const client = useApiService()

  return useQuery({
    queryKey: ['organizations-list', paginationOptions],
    queryFn: async () => {
      const response = await client.post('/organizations/', paginationOptions)
      return response.data
    },
    ...options
  })
}

export const useOrganizationUsers = (orgID, paginationOptions, options) => {
  const client = useApiService()

  return useQuery({
    queryKey: ['organization-users', orgID, paginationOptions],
    queryFn: async () => {
      const response = await client.post(
        `/organization/${orgID}/users/list`,
        paginationOptions
      )
      return response.data
    },
    enabled: !!orgID,
    ...options
  })
}<|MERGE_RESOLUTION|>--- conflicted
+++ resolved
@@ -12,7 +12,6 @@
   })
 }
 
-<<<<<<< HEAD
 /**
  * Fetches organization summaries for dropdowns and selectors.
  *
@@ -42,28 +41,6 @@
   queryParamsOrOptions,
   options
 ) => {
-=======
-export const useOrganizationListStatuses = (options) => {
-  const { data, isLoading, ...rest } = useOrganizationStatuses(options)
-
-  const validStatuses = [
-    ORGANIZATION_STATUSES.REGISTERED,
-    ORGANIZATION_STATUSES.UNREGISTERED
-  ]
-
-  const filteredData = data?.filter((status) =>
-    validStatuses.includes(status.status)
-  )
-
-  return {
-    data: filteredData,
-    isLoading,
-    ...rest
-  }
-}
-
-export const useOrganizationNames = (statuses = null, options) => {
->>>>>>> 879de457
   const client = useApiService()
 
   const hasQueryParams =
