// External Modules
import { useState, useEffect, useCallback } from 'react'
import { useForm } from 'react-hook-form'
import { yupResolver } from '@hookform/resolvers/yup'
import * as Yup from 'yup'
import {
  Paper,
  Grid,
  Box,
  Typography,
  InputLabel,
  TextField,
  Radio,
  RadioGroup,
  FormControlLabel,
  FormControl,
  FormLabel,
  Checkbox,
  Button
} from '@mui/material'
import { FontAwesomeIcon } from '@fortawesome/react-fontawesome'
import { faFloppyDisk, faArrowLeft } from '@fortawesome/free-solid-svg-icons'
import { useNavigate } from 'react-router-dom'
<<<<<<< HEAD
import { useMutation } from '@tanstack/react-query'
=======
import { useMutation } from 'react-query'

// Internal Modules
>>>>>>> fd02ff56
import BCAlert from '@/components/BCAlert'
import Loading from '@/components/Loading'
import { useApiService } from '@/services/useApiService'
import { ROUTES } from '@/constants/routes'

// Schema for form validation
const schema = Yup.object({
  orgLegalName: Yup.string().required(
    'Legal Name of Organization is required.'
  ),
  orgOperatingName: Yup.string().required(
    'Operating Name of Organization is required.'
  ),
  orgEmailAddress: Yup.string()
    .required('Email Address is required.')
    .email('Please enter a valid Email Address.'),
  orgPhoneNumber: Yup.string()
    .required('Phone Number is required.')
    .matches(
      /^[0-9()+-\s]+$/,
      'Invalid format. Only numbers, spaces, parentheses, plus signs, and hyphens are allowed.'
    )
    .max(30, 'Phone number is too long.'),
  orgSupplierType: Yup.string().required('Supplier type is required.'),
  orgRegForTransfers: Yup.string().required(
    'Registered For Transfers is required.'
  ),
  orgStreetAddress: Yup.string().required(
    'Street Address / PO Box is required.'
  ),
  orgCity: Yup.string().required('City is required.'),
  orgPostalCodeZipCode: Yup.string()
    .required('Postal / ZIP Code is required.')
    .matches(
      /^(?!.*[DFIOQU])[A-VXY][0-9][A-Z] [0-9][A-Z][0-9]$|^\d{5}(-\d{4})?$/,
      'Please enter a valid Postal / ZIP Code.'
    ),
  orgAttroneyStreetAddress: Yup.string().required(
    'Street Address / PO Box is required.'
  ),
  orgAttroneyCity: Yup.string().required('City is required.'),
  orgAttroneyPostalCodeZipCode: Yup.string()
    .required('Postal / ZIP Code is required.')
    .matches(
      /^(?!.*[DFIOQU])[A-VXY][0-9][A-Z] [0-9][A-Z][0-9]$|^\d{5}(-\d{4})?$/,
      'Please enter a valid Postal / ZIP Code.'
    )
})

// Component for adding a new organization
export const AddOrganization = () => {
  const navigate = useNavigate()
  const apiService = useApiService()

  // State for controlling checkbox behavior
  const [sameAsLegalName, setSameAsLegalName] = useState(false)
  const [sameAsServiceAddress, setSameAsServiceAddress] = useState(false)

  // useForm hook setup with React Hook Form and Yup for form validation
  const {
    register,
    handleSubmit,
    formState: { errors },
    watch,
    setValue,
    trigger
  } = useForm({
    resolver: yupResolver(schema)
  })

  // Watching form fields
  const orgLegalName = watch('orgLegalName')
  const orgStreetAddress = watch('orgStreetAddress')
  const orgAddressOther = watch('orgAddressOther')
  const orgCity = watch('orgCity')
  const orgPostalCodeZipCode = watch('orgPostalCodeZipCode')

  // Set value and trigger validation function
  const setValueAndTriggerValidation = useCallback(
    (fieldName, value) => {
      if (watch(fieldName) !== value) {
        setValue(fieldName, value)
        if (value.trim().length > 0) {
          trigger(fieldName)
        }
      }
    },
    [setValue, trigger, watch]
  )

  // Clear fields function
  const clearFields = useCallback(
    (fields) => {
      fields.forEach((fieldName) => {
        if (watch(fieldName)) {
          setValue(fieldName, '')
        }
      })
    },
    [setValue, watch]
  )

  // Function to render form error messages
  const renderError = (fieldName, sameAsField = null) => {
    // If the sameAsField is provided and is true, hide errors for this field
    if (sameAsField && watch(sameAsField)) {
      return null
    }
    return (
      errors[fieldName] && (
        <Typography color="error" variant="caption">
          {errors[fieldName].message}
        </Typography>
      )
    )
  }

  // Prepare payload and call mutate function
  const onSubmit = async (data) => {
    const payload = {
      name: data.orgLegalName,
      email: data.orgEmailAddress,
      phone: data.orgPhoneNumber,
      edrms_record: data.orgEDRMSRecord,
      organization_status_id: parseInt(data.orgRegForTransfers),
      organization_type_id: parseInt(data.orgSupplierType),
      address: {
        name: data.orgOperatingName,
        street_address: data.orgStreetAddress,
        address_other: data.orgAddressOther || '',
        city: data.orgCity,
        province_state: data.orgProvince || 'BC',
        country: data.orgCountry || 'Canada',
        postalCode_zipCode: data.orgPostalCodeZipCode
      },
      attorney_address: {
        name: data.orgOperatingName,
        street_address: data.orgAttroneyStreetAddress,
        address_other: data.orgAttroneyAddressOther || '',
        city: data.orgAttroneyCity,
        province_state: data.orgAttroneyProvince || 'BC',
        country: data.orgAttroneyCountry || 'Canada',
        postalCode_zipCode: data.orgAttroneyPostalCodeZipCode
      }
    }
    mutate(payload)
  }

  // useMutation hook from React Query for handling API request
  const { mutate, isLoading, isError } = useMutation({
    mutationFn: async (userData) =>
      await apiService.post('/organizations/', userData),
    onSuccess: () => {
      // Redirect to Organization route on success
      navigate(ROUTES.ORGANIZATIONS, {
        state: {
          message: 'Organization has been successfully added.',
          severity: 'success'
        }
      })
    },
    onError: (error) => {
      // Error handling logic
      console.error('Error posting data:', error)
    }
  })

  // Syncing logic for 'sameAsLegalName'
  useEffect(() => {
    if (sameAsLegalName) {
      setValueAndTriggerValidation('orgOperatingName', orgLegalName)
    } else {
      clearFields(['orgOperatingName'])
    }
  }, [sameAsLegalName, orgLegalName, setValueAndTriggerValidation, clearFields])

  // Syncing logic for 'sameAsServiceAddress'
  useEffect(() => {
    const attorneyFields = [
      'orgAttroneyStreetAddress',
      'orgAttroneyAddressOther',
      'orgAttroneyCity',
      'orgAttroneyPostalCodeZipCode'
    ]
    if (sameAsServiceAddress) {
      const fieldsToSync = [
        { target: 'orgAttroneyStreetAddress', value: orgStreetAddress },
        { target: 'orgAttroneyAddressOther', value: orgAddressOther },
        { target: 'orgAttroneyCity', value: orgCity },
        { target: 'orgAttroneyPostalCodeZipCode', value: orgPostalCodeZipCode }
      ]
      fieldsToSync.forEach(({ target, value }) =>
        setValueAndTriggerValidation(target, value)
      )
    } else {
      clearFields(attorneyFields)
    }
  }, [
    sameAsServiceAddress,
    orgStreetAddress,
    orgAddressOther,
    orgCity,
    orgPostalCodeZipCode,
    setValueAndTriggerValidation,
    clearFields
  ])

  // Conditional rendering for loading
  if (isLoading) {
    return <Loading message="Adding Organization..." />
  }

  // Form layout and structure
  return (
    <Paper
      elevation={0}
      sx={{
        bgcolor: 'background.paper'
      }}
      data-test="addOrganizationContainer"
    >
      {/* Error Alert */}
      {isError && (
        <BCAlert severity="error">
          Error occurred. Please retry. For ongoing issues, contact support.
        </BCAlert>
      )}

      <Typography variant="h5">Add Organization</Typography>
      <Box
        component="form"
        onSubmit={handleSubmit(onSubmit)}
        noValidate
        sx={{ mt: 1 }}
      >
        {/* Form Fields */}
        <Grid container spacing={3}>
          <Grid item xs={12}>
            <Box sx={{ bgcolor: 'background.grey', p: 3 }}>
              <Grid container spacing={2}>
                <Grid item xs={12} md={6}>
                  <Box sx={{ mr: { sm: 0, md: 4 } }}>
                    <Box mb={2}>
                      <InputLabel htmlFor="orgLegalName" sx={{ pb: 1 }}>
                        Legal Name of Organization:
                      </InputLabel>
                      <TextField
                        required
                        id="orgLegalName"
                        name="orgLegalName"
                        data-test="orgLegalName"
                        variant="outlined"
                        fullWidth
                        error={!!errors.orgLegalName}
                        helperText={errors.orgLegalName?.message}
                        {...register('orgLegalName')}
                      />
                    </Box>
                    <Box mb={2}>
                      <Grid container>
                        <Grid item xs={6}>
                          <InputLabel htmlFor="orgOperatingName" sx={{ pb: 1 }}>
                            Operating Name of Organization:
                          </InputLabel>
                        </Grid>
                        <Grid
                          item
                          xs={6}
                          sx={{ display: 'flex', justifyContent: 'flex-end' }}
                        >
                          <FormControlLabel
                            control={
                              <Checkbox
                                checked={sameAsLegalName}
                                onChange={(e) =>
                                  setSameAsLegalName(e.target.checked)
                                }
                                data-test="sameAsLegalName"
                              />
                            }
                            label={
                              <Typography variant="body3">
                                Same as Legal Name
                              </Typography>
                            }
                          />
                        </Grid>
                      </Grid>
                      <TextField
                        required
                        disabled={sameAsLegalName}
                        id="orgOperatingName"
                        name="orgOperatingName"
                        data-test="orgOperatingName"
                        variant="outlined"
                        fullWidth
                        error={!!errors.orgOperatingName}
                        helperText={errors.orgOperatingName?.message}
                        {...register('orgOperatingName')}
                      />
                    </Box>
                    <Box mb={2}>
                      <InputLabel htmlFor="orgEmailAddress" sx={{ pb: 1 }}>
                        Email Address:
                      </InputLabel>
                      <TextField
                        required
                        id="orgEmailAddress"
                        name="orgEmailAddress"
                        data-test="orgEmailAddress"
                        variant="outlined"
                        fullWidth
                        error={!!errors.orgEmailAddress}
                        helperText={errors.orgEmailAddress?.message}
                        {...register('orgEmailAddress')}
                      />
                    </Box>
                    <Box mb={2}>
                      <InputLabel htmlFor="orgPhoneNumber" sx={{ pb: 1 }}>
                        Phone Number:
                      </InputLabel>
                      <TextField
                        required
                        id="orgPhoneNumber"
                        name="orgPhoneNumber"
                        data-test="orgPhoneNumber"
                        variant="outlined"
                        fullWidth
                        error={!!errors.orgPhoneNumber}
                        helperText={errors.orgPhoneNumber?.message}
                        {...register('orgPhoneNumber')}
                      />
                    </Box>
                  </Box>
                </Grid>
                <Grid item xs={12} md={6}>
                  <Box>
                    <Box mb={2}>
                      <FormControl fullWidth>
                        <Grid container>
                          <Grid item xs={4}>
                            <FormLabel id="orgSupplierType" sx={{ pb: 1 }}>
                              <Typography variant="body3">
                                Supplier Type:
                              </Typography>
                            </FormLabel>
                          </Grid>
                          <Grid item xs={8}>
                            <RadioGroup
                              row
                              id="orgSupplierType"
                              name="orgSupplierType"
                              defaultValue="1"
                              sx={{ pt: 1 }}
                            >
                              <FormControlLabel
                                value="1"
                                control={
                                  <Radio
                                    {...register('orgSupplierType')}
                                    data-test="orgSupplierType1"
                                  />
                                }
                                label={
                                  <Typography variant="body3">
                                    Fuel Supplier
                                  </Typography>
                                }
                              />
                            </RadioGroup>
                            {renderError('orgSupplierType')}
                          </Grid>
                        </Grid>
                      </FormControl>
                    </Box>
                    <Box mb={2}>
                      <FormControl fullWidth>
                        <Grid container>
                          <Grid item xs={4}>
                            <FormLabel id="orgRegForTransfers" sx={{ pb: 1 }}>
                              <Typography variant="body3">
                                Registered For Transfers:
                              </Typography>
                            </FormLabel>
                          </Grid>
                          <Grid item xs={8}>
                            <RadioGroup
                              id="orgRegForTransfers"
                              name="orgRegForTransfers"
                              sx={{ pt: 1 }}
                            >
                              <FormControlLabel
                                value="2"
                                control={
                                  <Radio
                                    {...register('orgRegForTransfers')}
                                    data-test="orgRegForTransfers2"
                                  />
                                }
                                label={
                                  <Typography variant="body3">Yes</Typography>
                                }
                              />
                              <FormControlLabel
                                value="1"
                                control={
                                  <Radio
                                    {...register('orgRegForTransfers')}
                                    data-test="orgRegForTransfers1"
                                  />
                                }
                                label={
                                  <Typography variant="body3">No</Typography>
                                }
                              />
                            </RadioGroup>
                            {renderError('orgRegForTransfers')}
                          </Grid>
                        </Grid>
                      </FormControl>
                    </Box>
                    <Box mb={2}>
                      <InputLabel htmlFor="orgEDRMSRecord" sx={{ pb: 1 }}>
                        Organization Profile, EDRMS Record # (optional):
                      </InputLabel>
                      <TextField
                        required
                        id="orgEDRMSRecord"
                        name="orgEDRMSRecord"
                        data-test="orgEDRMSRecord"
                        variant="outlined"
                        fullWidth
                        error={!!errors.orgEDRMSRecord}
                        helperText={errors.orgEDRMSRecord?.message}
                        {...register('orgEDRMSRecord')}
                      />
                    </Box>
                  </Box>
                </Grid>
              </Grid>
            </Box>
          </Grid>
          <Grid item xs={12} md={6} data-testid="service-address-section">
            <Box sx={{ bgcolor: 'background.grey', p: 3 }}>
              <Typography variant="h6" sx={{ pb: 7 }}>
                Address for service (postal address)
              </Typography>
              <Box mb={2}>
                <InputLabel htmlFor="orgStreetAddress" sx={{ pb: 1 }}>
                  Street Address / PO Box:
                </InputLabel>
                <TextField
                  required
                  id="orgStreetAddress"
                  name="orgStreetAddress"
                  data-test="orgStreetAddress"
                  variant="outlined"
                  fullWidth
                  error={!!errors.orgStreetAddress}
                  helperText={errors.orgStreetAddress?.message}
                  {...register('orgStreetAddress')}
                />
              </Box>
              <Box mb={2}>
                <InputLabel htmlFor="orgAddressOther" sx={{ pb: 1 }}>
                  Address Other (optional):
                </InputLabel>
                <TextField
                  id="orgAddressOther"
                  name="orgAddressOther"
                  data-test="orgAddressOther"
                  variant="outlined"
                  fullWidth
                  {...register('orgAddressOther')}
                />
              </Box>
              <Box mb={2}>
                <InputLabel htmlFor="orgCity" sx={{ pb: 1 }}>
                  City:
                </InputLabel>
                <TextField
                  required
                  id="orgCity"
                  name="orgCity"
                  data-test="orgCity"
                  variant="outlined"
                  fullWidth
                  error={!!errors.orgCity}
                  helperText={errors.orgCity?.message}
                  {...register('orgCity')}
                />
              </Box>
              <Box mb={2}>
                <InputLabel htmlFor="orgProvince" sx={{ pb: 1 }}>
                  Province:
                </InputLabel>
                <TextField
                  disabled
                  id="orgProvince"
                  name="orgProvince"
                  data-test="orgProvince"
                  variant="outlined"
                  defaultValue="BC"
                  {...register('orgProvince')}
                />
              </Box>
              <Box mb={2}>
                <InputLabel htmlFor="orgCountry" sx={{ pb: 1 }}>
                  Country:
                </InputLabel>
                <TextField
                  disabled
                  id="orgCountry"
                  name="orgCountry"
                  data-test="orgCountry"
                  variant="outlined"
                  defaultValue="Canada"
                  {...register('orgCountry')}
                />
              </Box>
              <Box mb={2}>
                <InputLabel htmlFor="orgPostalCodeZipCode" sx={{ pb: 1 }}>
                  Postal / ZIP Code:
                </InputLabel>
                <TextField
                  required
                  id="orgPostalCodeZipCode"
                  name="orgPostalCodeZipCode"
                  data-test="orgPostalCodeZipCode"
                  variant="outlined"
                  fullWidth
                  error={!!errors.orgPostalCodeZipCode}
                  helperText={errors.orgPostalCodeZipCode?.message}
                  {...register('orgPostalCodeZipCode')}
                />
              </Box>
            </Box>
          </Grid>
          <Grid item xs={12} md={6} data-testid="attorney-address-section">
            <Box sx={{ bgcolor: 'background.grey', p: 3 }}>
              <Typography variant="h6" sx={{ pb: 2 }}>
                Address in B.C. at which records are maintained
              </Typography>
              <Box mb={2}>
                <FormControlLabel
                  control={
                    <Checkbox
                      checked={sameAsServiceAddress}
                      onChange={(e) =>
                        setSameAsServiceAddress(e.target.checked)
                      }
                    />
                  }
                  label={
                    <Typography variant="body3">
                      Same as Address for service
                    </Typography>
                  }
                />
              </Box>
              <Box mb={2}>
                <InputLabel htmlFor="orgAttroneyStreetAddress" sx={{ pb: 1 }}>
                  Street Address / PO Box:
                </InputLabel>
                <TextField
                  required
                  disabled={sameAsServiceAddress}
                  id="orgAttroneyStreetAddress"
                  name="orgAttroneyStreetAddress"
                  data-test="orgAttroneyStreetAddress"
                  variant="outlined"
                  fullWidth
                  error={!!errors.orgAttroneyStreetAddress}
                  helperText={errors.orgAttroneyStreetAddress?.message}
                  {...register('orgAttroneyStreetAddress')}
                />
              </Box>
              <Box mb={2}>
                <InputLabel htmlFor="orgAttroneyAddressOther" sx={{ pb: 1 }}>
                  Address Other (optional):
                </InputLabel>
                <TextField
                  disabled={sameAsServiceAddress}
                  id="orgAttroneyAddressOther"
                  name="orgAttroneyAddressOther"
                  data-test="orgAttroneyAddressOther"
                  variant="outlined"
                  fullWidth
                  {...register('orgAttroneyAddressOther')}
                />
              </Box>
              <Box mb={2}>
                <InputLabel htmlFor="orgAttroneyCity" sx={{ pb: 1 }}>
                  City:
                </InputLabel>
                <TextField
                  required
                  disabled={sameAsServiceAddress}
                  id="orgAttroneyCity"
                  name="orgAttroneyCity"
                  data-test="orgAttroneyCity"
                  variant="outlined"
                  fullWidth
                  error={!!errors.orgAttroneyCity}
                  helperText={errors.orgAttroneyCity?.message}
                  {...register('orgAttroneyCity')}
                />
              </Box>
              <Box mb={2}>
                <InputLabel htmlFor="orgAttroneyProvince" sx={{ pb: 1 }}>
                  Province:
                </InputLabel>
                <TextField
                  disabled
                  id="orgAttroneyProvince"
                  name="orgAttroneyProvince"
                  data-test="orgAttroneyProvince"
                  variant="outlined"
                  defaultValue="BC"
                  {...register('orgAttroneyProvince')}
                />
              </Box>
              <Box mb={2}>
                <InputLabel htmlFor="orgAttroneyCountry" sx={{ pb: 1 }}>
                  Country:
                </InputLabel>
                <TextField
                  disabled
                  id="orgAttroneyCountry"
                  name="orgAttroneyCountry"
                  data-test="orgAttroneyCountry"
                  variant="outlined"
                  defaultValue="Canada"
                  {...register('orgAttroneyCountry')}
                />
              </Box>
              <Box mb={2}>
                <InputLabel
                  htmlFor="orgAttroneyPostalCodeZipCode"
                  sx={{ pb: 1 }}
                >
                  Postal / ZIP Code:
                </InputLabel>
                <TextField
                  required
                  disabled={sameAsServiceAddress}
                  id="orgAttroneyPostalCodeZipCode"
                  name="orgAttroneyPostalCodeZipCode"
                  data-test="orgAttroneyPostalCodeZipCode"
                  variant="outlined"
                  fullWidth
                  error={!!errors.orgAttroneyPostalCodeZipCode}
                  helperText={errors.orgAttroneyPostalCodeZipCode?.message}
                  {...register('orgAttroneyPostalCodeZipCode')}
                />
              </Box>
            </Box>
          </Grid>

          {/* Action Buttons */}
          <Grid item xs={12}>
            <Box
              sx={{
                bgcolor: 'background.grey',
                p: 3,
                display: 'flex',
                justifyContent: 'flex-end'
              }}
            >
              <Button
                variant="outlined"
                size="large"
                color="primary"
                sx={{
                  marginLeft: 3,
                  backgroundColor: '#fff',
                  color: '#013365',
                  border: '1px solid #013365',
                  '&:hover': {
                    backgroundColor: '#003364',
                    color: '#fff',
                    border: '1px solid #003364'
                  }
                }}
                startIcon={<FontAwesomeIcon icon={faArrowLeft} />}
                onClick={() => navigate(ROUTES.ORGANIZATIONS)}
              >
                <Typography variant="subtitle2">Back</Typography>
              </Button>
              <Button
                type="submit"
                variant="contained"
                size="large"
                color="primary"
                data-test="saveOrganization"
                sx={{
                  marginLeft: 3,
                  backgroundColor: '#013365',
                  '&:hover': {
                    backgroundColor: '#013365'
                  }
                }}
                data-testid="saveOrganization"
                startIcon={<FontAwesomeIcon icon={faFloppyDisk} />}
              >
                <Typography variant="subtitle2">Save</Typography>
              </Button>
            </Box>
          </Grid>
        </Grid>
      </Box>
    </Paper>
  )
}<|MERGE_RESOLUTION|>--- conflicted
+++ resolved
@@ -21,13 +21,9 @@
 import { FontAwesomeIcon } from '@fortawesome/react-fontawesome'
 import { faFloppyDisk, faArrowLeft } from '@fortawesome/free-solid-svg-icons'
 import { useNavigate } from 'react-router-dom'
-<<<<<<< HEAD
 import { useMutation } from '@tanstack/react-query'
-=======
-import { useMutation } from 'react-query'
 
 // Internal Modules
->>>>>>> fd02ff56
 import BCAlert from '@/components/BCAlert'
 import Loading from '@/components/Loading'
 import { useApiService } from '@/services/useApiService'
