import BCTypography from '@/components/BCTypography'
import BCButton from '@/components/BCButton'
import BCBox from '@/components/BCBox'
import { ClearFiltersButton } from '@/components/ClearFiltersButton'
import { ROUTES } from '@/routes/routes'
import { useNavigate, useLocation } from 'react-router-dom'
import { useTranslation } from 'react-i18next'
import { Outlet } from 'react-router-dom'
import { useCurrentUser } from '@/hooks/useCurrentUser'
import { govRoles } from '@/constants/roles'
import { useState, useMemo, useRef } from 'react'
import { Autocomplete, Box, Grid, TextField } from '@mui/material'
import { useOrganizationNames } from '@/hooks/useOrganizations'
import { BCGridViewer } from '@/components/BCDataGrid/BCGridViewer'
import { idirChargingSitesColDefs, idirDefaultColDef } from './_schema'
import { useGetAllChargingSites } from '@/hooks/useChargingSite'

export const ChargingSitesList = ({ alertRef }) => {
  const navigate = useNavigate()
  const location = useLocation()
  const { t } = useTranslation(['report'])
  const { hasAnyRole } = useCurrentUser()
  const isIDIR = hasAnyRole(...govRoles)
  const gridRef = useRef(null)
  const [selectedOrg, setSelectedOrg] = useState({ id: null, label: null })
  const [paginationOptions, setPaginationOptions] = useState({
    page: 1,
    size: 10,
    sortOrders: [],
    filters: []
  })

  const handleNewSite = () => {
<<<<<<< HEAD
    navigate(`${ROUTES.REPORTS.LIST}/manage-charging-sites/add`)
=======
    navigate(ROUTES.REPORTS.ADD_CHARGING_SITE)
>>>>>>> 35da6461
  }

  // Check if we're on a nested route (like /add or /:id/edit)
  const isOnNestedRoute = location.pathname !== ROUTES.REPORTS.CHARGING_SITE

  const { data: orgNames = [], isLoading: orgLoading } = useOrganizationNames(
    null,
    { enabled: isIDIR }
  )
  const orgIdToName = useMemo(() => {
    try {
      return Object.fromEntries(
        (orgNames || []).map((o) => [o.organizationId, o.name])
      )
    } catch (e) {
      return {}
    }
  }, [orgNames])

  const idirColumnDefs = useMemo(
    () => idirChargingSitesColDefs(orgIdToName),
    [orgIdToName]
  )

  const queryData = useGetAllChargingSites(paginationOptions, {
    enabled: true
  })

  const handleClearFilters = () => {
    setPaginationOptions({ page: 1, size: 10, sortOrders: [], filters: [] })
    setSelectedOrg({ id: null, label: null })
    try {
      gridRef.current?.clearFilters?.()
    } catch (e) {
      // no-op
    }
  }

  if (isIDIR) {
    // IDIR view with filters and grid
    return (
      <>
        {!isOnNestedRoute && (
          <>
            <BCTypography variant="h5" color="primary">
              {t('tabs.chargingSites')}
            </BCTypography>
            <BCTypography variant="body2" color="text.secondary" my={2}>
              {t('idirChargingSites.description')}
            </BCTypography>
            <Grid container spacing={2} alignItems="center">
              <Grid item xs={12} lg={7}>
                <ClearFiltersButton onClick={handleClearFilters} />
              </Grid>
              <Grid
                item
                xs={12}
                lg={5}
                sx={{
                  display: 'flex',
                  justifyContent: { xs: 'flex-start', lg: 'flex-end' },
                  alignItems: 'center'
                }}
              >
                <Box display="flex" alignItems="center" gap={1}>
                  <BCTypography variant="body2" color="primary">
                    {t('idirChargingSites.filtersLabel')}
                  </BCTypography>
                  <Autocomplete
                    disablePortal
                    id="idir-orgs"
                    loading={orgLoading}
                    options={orgNames}
                    getOptionLabel={(option) => option.name}
                    onChange={(event, option) => {
                      const id = option?.organizationId || null
                      const label = option?.name || null
                      setSelectedOrg({ id, label })
                      setPaginationOptions((prev) => ({
                        ...prev,
                        page: 1,
                        filters: id
                          ? [
                              {
                                field: 'organizationId',
                                filterType: 'number',
                                type: 'equals',
                                filter: id
                              }
                            ]
                          : []
                      }))
                    }}
                    sx={({ functions: { pxToRem } }) => ({
                      width: 300,
                      '& .MuiOutlinedInput-root': { padding: pxToRem(0) }
                    })}
                    renderInput={(params) => (
                      <TextField
                        {...params}
                        placeholder={t(
                          'idirChargingSites.selectOrgPlaceholder',
                          'Select organization'
                        )}
                        slotProps={{
                          htmlInput: {
                            ...params.inputProps,
                            style: { fontSize: 16, padding: '8px' }
                          }
                        }}
                      />
                    )}
                  />
                </Box>
              </Grid>
            </Grid>
            <BCBox
              component="div"
              sx={{ mt: 2, height: '100%', width: '100%' }}
            >
              <BCGridViewer
                gridRef={gridRef}
                gridKey="idir-charging-sites-grid"
                columnDefs={idirColumnDefs}
                defaultColDef={idirDefaultColDef}
                queryData={queryData}
                dataKey="chargingSites"
                autoSizeStrategy={{ type: 'fitGridWidth', defaultMinWidth: 80 }}
                paginationOptions={paginationOptions}
                onPaginationChange={setPaginationOptions}
                getRowId={(p) => String(p.data?.chargingSiteId || p.node?.id)}
              />
            </BCBox>
          </>
        )}
        <Outlet />
      </>
    )
  }

  // BCeID view
  return (
    <>
      {!isOnNestedRoute && (
        <>
          <BCTypography variant="h5" color="primary">
            {t('chargingSites.title')}
          </BCTypography>
          <BCTypography variant="body2" color="text.secondary" my={2}>
            {t('chargingSites.description')}
          </BCTypography>
          <BCButton
            id="new-site-button"
            variant="contained"
            size="small"
            color="primary"
            onClick={handleNewSite}
            sx={{ mb: 3 }}
          >
            <BCTypography variant="subtitle2">
              {t('chargingSites.newSiteBtn')}
            </BCTypography>
          </BCButton>
          {/* Add charging sites grid here */}
        </>
      )}
      <Outlet />
    </>
  )
}<|MERGE_RESOLUTION|>--- conflicted
+++ resolved
@@ -31,11 +31,7 @@
   })
 
   const handleNewSite = () => {
-<<<<<<< HEAD
-    navigate(`${ROUTES.REPORTS.LIST}/manage-charging-sites/add`)
-=======
     navigate(ROUTES.REPORTS.ADD_CHARGING_SITE)
->>>>>>> 35da6461
   }
 
   // Check if we're on a nested route (like /add or /:id/edit)
@@ -175,34 +171,4 @@
       </>
     )
   }
-
-  // BCeID view
-  return (
-    <>
-      {!isOnNestedRoute && (
-        <>
-          <BCTypography variant="h5" color="primary">
-            {t('chargingSites.title')}
-          </BCTypography>
-          <BCTypography variant="body2" color="text.secondary" my={2}>
-            {t('chargingSites.description')}
-          </BCTypography>
-          <BCButton
-            id="new-site-button"
-            variant="contained"
-            size="small"
-            color="primary"
-            onClick={handleNewSite}
-            sx={{ mb: 3 }}
-          >
-            <BCTypography variant="subtitle2">
-              {t('chargingSites.newSiteBtn')}
-            </BCTypography>
-          </BCButton>
-          {/* Add charging sites grid here */}
-        </>
-      )}
-      <Outlet />
-    </>
-  )
 }