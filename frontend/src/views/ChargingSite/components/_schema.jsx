--- conflicted
+++ resolved
@@ -515,28 +515,16 @@
   if (showDateColumns) {
     cols.push(
       {
-<<<<<<< HEAD
         field: 'createdDate',
-        headerName: 'Created',
+        headerName: headerName: t('chargingSite:fseColumnLabels.created'),
         minWidth: 150,
-=======
-        field: 'created_date',
-        headerName: t('chargingSite:fseColumnLabels.created'),
-        width: 120,
->>>>>>> 879de457
         type: 'dateColumn',
         valueFormatter: dateFormatter
       },
       {
-<<<<<<< HEAD
         field: 'updatedDate',
-        headerName: 'Last Updated',
+        headerName: t('chargingSite:fseColumnLabels.lastUpdated'),
         minWidth: 150,
-=======
-        field: 'updated_date',
-        headerName: t('chargingSite:fseColumnLabels.lastUpdated'),
-        width: 120,
->>>>>>> 879de457
         type: 'dateColumn',
         valueFormatter: dateFormatter
       }
