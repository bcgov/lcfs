import { useCallback, useMemo, useRef, useState } from 'react'
import { useNavigate, useParams } from 'react-router-dom'
import { useTranslation } from 'react-i18next'
import { Grid2 as Grid, Stack } from '@mui/material'
import BCButton from '@/components/BCButton'
import { BCGridViewer } from '@/components/BCDataGrid/BCGridViewer.jsx'
import { ClearFiltersButton } from '@/components/ClearFiltersButton'
import { chargingEquipmentColDefs, defaultColDef } from './_schema'

import { defaultInitialPagination } from '@/constants/schedules.js'
import BCBox from '@/components/BCBox'
import BCTypography from '@/components/BCTypography'
import {
  useBulkUpdateEquipmentStatus,
  useChargingSiteEquipmentPaginated
} from '@/hooks/useChargingSite'
import { equipmentButtonConfigFn, buildButtonContext } from './buttonConfig'
import BCModal from '@/components/BCModal'
import { Role } from '@/components/Role'
import { govRoles, roles } from '@/constants/roles'
import { BCAlert2 } from '@/components/BCAlert'
import ROUTES from '@/routes/routes'

const initialPaginationOptions = {
  page: 1,
  size: 25,
  sortOrders: [],
  filters: []
}

export const ChargingSiteFSEGrid = ({
  hasAnyRole,
  hasRoles,
  isIDIR,
  currentUser
}) => {
  const { t } = useTranslation(['chargingSite'])
  const navigate = useNavigate()
  const gridRef = useRef(null)
  const alertRef = useRef(null)

  const [modalData, setModalData] = useState(null)
  const [selectedRows, setSelectedRows] = useState([])
  const [gridApi, setGridApi] = useState(null)
  const [isAllSelected, setIsAllSelected] = useState(false)
  const [selectedRowCount, setSelectedRowCount] = useState(0)
  const [paginationOptions, setPaginationOptions] = useState(
    initialPaginationOptions
  )

  const { siteId } = useParams()
  const equipmentQuery = useChargingSiteEquipmentPaginated(
    siteId,
    paginationOptions
  )
  const { data: equipmentData, isLoading, refetch } = equipmentQuery

  const { mutateAsync: bulkUpdateStatus, isPending: isUpdating } =
    useBulkUpdateEquipmentStatus()

  const equipmentList = equipmentData?.equipments || []

  // Check if selected equipment can be submitted (only from Draft status)
  const canSubmit = useMemo(() => {
    if (selectedRows.length === 0) return false
    const selectedEquipment = equipmentList.filter((eq) =>
      selectedRows.includes(eq.chargingEquipmentId)
    )
    return selectedEquipment.every((eq) => eq.status.status === 'Draft')
  }, [selectedRows, equipmentList])

  // Check if selected equipment can be returned to draft (only from Submitted status)
  const canReturnToDraft = useMemo(() => {
    if (selectedRows.length === 0) return false
    const selectedEquipment = equipmentList.filter((eq) =>
      selectedRows.includes(eq.chargingEquipmentId)
    )
    return selectedEquipment.every((eq) => eq.status.status === 'Submitted')
  }, [selectedRows, equipmentList])

  // Check if selected equipment can be returned to submitted (undo validation - only from Validated status)
  const canUndoValidation = useMemo(() => {
    if (selectedRows.length === 0) return false
    const selectedEquipment = equipmentList.filter((eq) =>
      selectedRows.includes(eq.chargingEquipmentId)
    )
    return selectedEquipment.every((eq) => eq.status.status === 'Validated')
  }, [selectedRows, equipmentList])

  // Check if selected equipment can be validated (only from Submitted status)
  const canValidate = useMemo(() => {
    if (selectedRows.length === 0) return false
    const selectedEquipment = equipmentList.filter((eq) =>
      selectedRows.includes(eq.chargingEquipmentId)
    )
    return selectedEquipment.every((eq) => eq.status.status === 'Submitted')
  }, [selectedRows, equipmentList])

  // Check if selected equipment can be decommissioned (only from Validated status)
  const canSetToDecommission = useMemo(() => {
    if (selectedRows.length === 0) return false
    const selectedEquipment = equipmentList.filter((eq) =>
      selectedRows.includes(eq.chargingEquipmentId)
    )
    return selectedEquipment.every((eq) => eq.status.status === 'Validated')
  }, [selectedRows, equipmentList])

  // Handle row selection for bulk operations
  const handleSelectionChanged = useCallback((api) => {
    const selectedNodes = api.getSelectedNodes()
    const selectedIds = selectedNodes.map(
      (node) => node.data.chargingEquipmentId
    )
    setSelectedRows(selectedIds)
  }, [])

  // Toggle select all equipment by status
  const handleToggleSelectByStatus = useCallback(
    (status) => {
      const equipmentWithStatus = equipmentList.filter(
        (equipment) => equipment.status.status === status
      )
      const equipmentIds = equipmentWithStatus.map(
        (equipment) => equipment.chargingEquipmentId
      )

      // Check if all equipment of this status is already selected
      const allSelected =
        equipmentIds.length > 0 &&
        equipmentIds.every((id) => selectedRows.includes(id))

      let newSelection
      if (allSelected) {
        // Unselect all equipment of this status
        newSelection = selectedRows.filter((id) => !equipmentIds.includes(id))
      } else {
        // Select all equipment of this status (merge with existing selection)
        newSelection = [...new Set([...selectedRows, ...equipmentIds])]
      }

      setSelectedRows(newSelection)

      // Update grid selection
      if (gridRef.current) {
        gridRef.current.api.forEachNode((node) => {
          const isSelected = newSelection.includes(
            node.data.chargingEquipmentId
          )
          node.setSelected(isSelected)
        })
      }
    },
    [equipmentList, selectedRows]
  )

  // Handle pagination changes
  const handlePaginationChange = useCallback((newPaginationOptions) => {
    setPaginationOptions(newPaginationOptions)
    setSelectedRows([])
  }, [])

  // Clear all selections and filters
  const handleClearFilters = useCallback(() => {
    setSelectedRows([])
    setPaginationOptions((prev) => ({
      ...prev,
      page: 1,
      size: 25,
      filters: [],
      sortOrders: []
    }))
    if (gridRef.current && gridRef.current.api) {
      gridRef.current.api.setFilterModel(null)
      gridRef.current.api.deselectAll()
    }
  }, [setPaginationOptions])

  // Export selected equipment
  const handleExportSelected = useCallback(() => {
    console.log('Exporting selected equipment:', selectedRows)
  }, [selectedRows])

  // Bulk status update handlers
  const handleBulkStatusUpdate = useCallback(
    async (newStatus) => {
      if (selectedRows.length === 0) return

      try {
        await bulkUpdateStatus({
          siteId: parseInt(siteId),
          equipmentIds: selectedRows,
          newStatus
        })
        refetch()
        handleClearFilters()
        alertRef.current?.triggerAlert({
          message: t('equipmentBulkUpdateSuccess'),
          severity: 'success'
        })
      } catch (error) {
        console.error('Failed to update equipment status:', error)
        alertRef.current?.triggerAlert({
          message: error.response?.data?.detail || error.message,
          severity: 'error'
        })
      } finally {
        setModalData(null)
      }
    },
    [selectedRows, siteId, bulkUpdateStatus, handleClearFilters]
  )

  const gridOptions = useMemo(
    () => ({
      rowSelection: {
        checkboxes: true,
        mode: 'multiRow',
        headerCheckbox: true,
        isRowSelectable: (params) =>
          params.data?.status?.status !== 'Submitted' || isIDIR
      },
      selectionColumnDef: {
        suppressHeaderMenuButton: true,
        pinned: 'left'
      },
      suppressRowClickSelection: true,
      onSelectionChanged: (event) => handleSelectionChanged(event.api),
      getRowId: (params) => params.data.chargingEquipmentId
    }),
    [handleSelectionChanged]
  )

  const handleAddEquipment = useCallback(() => {
    navigate(`${ROUTES.REPORTS.LIST}/fse/add`)
  }, [navigate, siteId])

  const handleCellClicked = useCallback(
    (params) => {
<<<<<<< HEAD
=======
      // For IDIR users, prevent navigation - they don't need edit access
      if (isIDIR) {
        return
      }

>>>>>>> ec91cb30
      const colId = params?.column?.getColId?.()
      if (colId === 'ag-Grid-ControlsColumn') return
      const { chargingEquipmentId } = params.data
      navigate(`${ROUTES.REPORTS.LIST}/fse/${chargingEquipmentId}/edit`)
    },
    [navigate, siteId, isIDIR]
  )

  // Build context for button configuration
  const buttonContext = useMemo(() => {
    return buildButtonContext({
      t,
      setModalData,
      equipmentList,
      selectedRows,
      isUpdating,
      canValidate,
      canUndoValidation,
      canReturnToDraft,
      canSubmit,
      canSetToDecommission,
      chargingSiteStatus: equipmentData?.status?.status || 'Draft',
      organizationId: equipmentData?.organizationId || null,
      currentUser,
      hasAnyRole,
      hasRoles,
      handleAddEquipment,
      handleToggleSelectByStatus,
      handleBulkStatusUpdate,
      handleClearFilters
    })
  }, [
    setModalData,
    equipmentList,
    selectedRows,
    isUpdating,
    canValidate,
    canUndoValidation,
    canReturnToDraft,
    canSubmit,
    canSetToDecommission,
    equipmentData?.chargingSiteStatus,
    equipmentData?.organizationId,
    currentUser?.userId,
    handleAddEquipment,
    handleToggleSelectByStatus,
    handleBulkStatusUpdate,
    handleClearFilters
  ])

  // Get configured buttons based on user role and context
  const availableButtons = useMemo(
    () => equipmentButtonConfigFn(buttonContext),
    [buttonContext]
  )

  return (
    <>
      {/* Equipment Processing Section */}
      <Grid size={12} sx={{ mt: { xs: 2, md: 4 } }}>
        <BCBox sx={{ mb: 3 }}>
          <BCTypography variant="h6" color="primary">
            {isIDIR ? t('equipmentProcessingTitle') : t('gridTitle')}
          </BCTypography>
          <BCTypography variant="body4" color="text" mt={1} component="div">
            {isIDIR
              ? t('equipmentProcessingDescription')
              : t('gridDescription')}
          </BCTypography>
        </BCBox>
        <BCModal
          open={!!modalData}
          onClose={() => setModalData(null)}
          data={modalData}
        />
        {/* Dynamic Action Buttons Based on Role */}
        {availableButtons.length > 0 && (
          <Grid container spacing={2} sx={{ mb: 3 }}>
            {availableButtons.map((button) => (
              <Grid
                item
                xs={12}
                sm={6}
                md={12 / availableButtons.length}
                key={button.id}
              >
                <BCButton
                  variant={button.variant}
                  color={button.color}
                  type="button"
                  startIcon={button.startIcon}
                  onClick={button.handler}
                  disabled={button.disabled}
                  title={button.title}
                  fullWidth
                >
                  {button.label}
                </BCButton>
              </Grid>
            ))}
          </Grid>
        )}
        <BCAlert2 dismissible={true} ref={alertRef} data-test="alert-box" />

        {/* Data Grid */}
        <BCBox sx={{ width: '100%' }}>
          <BCGridViewer
            gridRef={gridRef}
            alertRef={alertRef}
            columnDefs={chargingEquipmentColDefs(t, isIDIR)}
            queryData={equipmentQuery}
            dataKey="equipments"
            getRowId={(params) => String(params.data.chargingEquipmentId)}
            paginationOptions={paginationOptions}
            onPaginationChange={handlePaginationChange}
            onCellClicked={handleCellClicked}
            overlayNoRowsTemplate={t('chargingSite:noChargingEquipmentsFnd')}
            gridOptions={gridOptions}
            enableCopyButton={false}
            gridKey="charging-site-equipment"
            autoSizeStrategy={{
              type: 'fitCellContents',
              defaultMinWidth: 100,
              defaultMaxWidth: 600
            }}
            defaultColDef={{
              filter: false,
              sortable: true,
              resizable: true,
              minWidth: 100,
              width: 140,
              flex: 0
            }}
          />
        </BCBox>
      </Grid>
    </>
  )
}<|MERGE_RESOLUTION|>--- conflicted
+++ resolved
@@ -236,14 +236,11 @@
 
   const handleCellClicked = useCallback(
     (params) => {
-<<<<<<< HEAD
-=======
       // For IDIR users, prevent navigation - they don't need edit access
       if (isIDIR) {
         return
       }
 
->>>>>>> ec91cb30
       const colId = params?.column?.getColId?.()
       if (colId === 'ag-Grid-ControlsColumn') return
       const { chargingEquipmentId } = params.data
