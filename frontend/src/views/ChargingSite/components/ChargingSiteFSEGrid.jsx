--- conflicted
+++ resolved
@@ -236,22 +236,15 @@
 
   const handleCellClicked = useCallback(
     (params) => {
-<<<<<<< HEAD
       // For IDIR users, prevent navigation - they don't need edit access
       if (isIDIR) {
         return
       }
 
-      // For BCeID users, navigate to edit page
-      navigate(
-        `/charging-sites/${siteId}/${params.data.chargingEquipmentId}/edit-equipment`
-      )
-=======
       const colId = params?.column?.getColId?.()
       if (colId === 'ag-Grid-ControlsColumn') return
       const { chargingEquipmentId } = params.data
       navigate(`${ROUTES.REPORTS.LIST}/fse/${chargingEquipmentId}/edit`)
->>>>>>> 5df4a47d
     },
     [navigate, siteId, isIDIR]
   )
