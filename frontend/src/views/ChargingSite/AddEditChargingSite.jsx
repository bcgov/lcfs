import { useCallback, useEffect, useMemo, useRef, useState } from 'react'
import BCTypography from '@/components/BCTypography'
import Grid2 from '@mui/material/Grid2'
import { useTranslation } from 'react-i18next'
import { useLocation, useNavigate, useParams } from 'react-router-dom'
import BCBox from '@/components/BCBox'
import { BCGridEditor } from '@/components/BCDataGrid/BCGridEditor'
import { defaultColDef, chargingSiteColDefs } from './components/_schema'
<<<<<<< HEAD
import {
  useImportFinalSupplyEquipment,
  useGetFinalSupplyEquipmentImportJobStatus
} from '@/hooks/useFinalSupplyEquipment'
=======

>>>>>>> 3ab15d3e
import { v4 as uuid } from 'uuid'
import { ROUTES, buildPath } from '@/routes/routes'
import { handleScheduleDelete, handleScheduleSave } from '@/utils/schedules'
import { isArrayEmpty } from '@/utils/array'
import { useApiService } from '@/services/useApiService'
import { apiRoutes } from '@/constants/routes/index'
import BCButton from '@/components/BCButton/index.jsx'
import { Menu, MenuItem } from '@mui/material'
import { faCaretDown } from '@fortawesome/free-solid-svg-icons'
import { FontAwesomeIcon } from '@fortawesome/react-fontawesome'
import ImportDialog from '@/components/ImportDialog'

import { FEATURE_FLAGS, isFeatureEnabled } from '@/constants/config'
import {
  getCurrentQuarter,
  getQuarterDateRange
} from '@/utils/dateQuarterUtils'
import {
  useChargingSiteMutation,
  useGetIntendedUsers,
  useImportChargingSites,
  useGetChargingSitesImportJobStatus
} from '@/hooks/useChargingSite'
import { useCurrentUser } from '@/hooks/useCurrentUser'

export const AddEditChargingSite = () => {
  const [rowData, setRowData] = useState([])
  const gridRef = useRef(null)
  const [errors, setErrors] = useState({})
  const [warnings, setWarnings] = useState({})
  const [columnDefs, setColumnDefs] = useState([])
  const [isGridReady, setGridReady] = useState(false)
  const [isDownloading, setIsDownloading] = useState(false)
  const [isImportDialogOpen, setIsImportDialogOpen] = useState(false)
  const [isOverwrite, setIsOverwrite] = useState(false)
  const [hideOverwrite, setHideOverwrite] = useState(false)
  const [downloadAnchorEl, setDownloadAnchorEl] = useState(null)
  const [importAnchorEl, setImportAnchorEl] = useState(null)
  const isDownloadOpen = Boolean(downloadAnchorEl)
  const isImportOpen = Boolean(importAnchorEl)
  const apiService = useApiService()

  const alertRef = useRef()
  const location = useLocation()
  const { t } = useTranslation(['common', 'chargingSite'])

  const {
    data: currentUser,
    isLoading: isCurrentUserLoading,
    hasRoles,
    hasAnyRole
  } = useCurrentUser()

  const organizationId = useMemo(
    () => currentUser.organization?.organizationId,
    [currentUser]
  )
  const navigate = useNavigate()

  const {
    data: intendedUserTypes,
    isLoading: optionsLoading,
    isFetched
  } = useGetIntendedUsers()

  const { mutateAsync: saveRow } = useChargingSiteMutation(organizationId)

  const gridOptions = useMemo(
    () => ({
      overlayNoRowsTemplate: t('noSitesFound'),
      stopEditingWhenCellsLoseFocus: false,
      autoSizeStrategy: {
        type: 'fitCellContents',
        defaultMinWidth: 50,
        defaultMaxWidth: 600
      }
    }),
    [t]
  )

  useEffect(() => {
    if (location.state?.message) {
      alertRef.current?.triggerAlert({
        message: location.state.message,
        severity: location.state.severity || 'info'
      })
    }
  }, [location.state])

  const onGridReady = () => {
    setGridReady(true)
  }

  useEffect(() => {
    if (isGridReady) {
      const defaultOrgName = ''

      if (isArrayEmpty(rowData)) {
        setRowData([
          {
            id: uuid(),
            chargingSiteId: null,
            organizationId
          }
        ])
      }
      gridRef?.current?.api.sizeColumnsToFit()

      setTimeout(() => {
        const lastRowIndex = gridRef?.current?.api.getLastDisplayedRowIndex()
        gridRef?.current?.api.startEditingCell({
          rowIndex: lastRowIndex,
          colKey: 'siteName'
        })
      }, 100)
    }
  }, [rowData, isGridReady, gridRef, ''])

  useEffect(() => {
    if (
      !optionsLoading &&
      Array.isArray(intendedUserTypes) &&
      intendedUserTypes.length > 0
    ) {
      const updatedColumnDefs = chargingSiteColDefs(
        intendedUserTypes,
        errors,
        warnings,
        isGridReady
      )
      setColumnDefs(updatedColumnDefs)
    }
  }, [errors, warnings, intendedUserTypes, isGridReady])

  const onFirstDataRendered = useCallback((params) => {
    params.api.autoSizeAllColumns()
  }, [])

  const onCellEditingStopped = useCallback(
    async (params) => {
      if (params.oldValue === params.newValue) return

      params.node.updateData({
        ...params.node.data,
        validationStatus: 'pending'
      })

      alertRef.current?.triggerAlert({
        message: 'Updating row...',
        severity: 'pending'
      })

      // clean up any null or empty string values
      const updatedData = {
        ...Object.entries(params.node.data)
          .filter(
            ([, value]) => value !== null && value !== '' && value !== undefined
          )
          .reduce((acc, [key, value]) => {
            acc[key] = value
            return acc
          }, {}),
        currentStatus: 'Draft',
        organizationId
      }

      const responseData = await handleScheduleSave({
        alertRef,
        idField: 'chargingSiteId',
        labelPrefix: 'columnLabels',
        params,
        setErrors,
        setWarnings,
        saveRow,
        t,
        updatedData
      })
      alertRef.current?.clearAlert()
      params.node.updateData({ ...responseData, validationStatus: 'valid' })
      params.api.autoSizeAllColumns()
    },
    [saveRow, t]
  )

  const onAction = async (action, params) => {
    if (action === 'delete') {
      const defaultOrgName = ''
      await handleScheduleDelete(
        params,
        'chargingSiteId',
        saveRow,
        alertRef,
        setRowData,
        {
          organizationId
        }
      )
    }
  }

  const handleDownload = async (includeData) => {
    try {
      handleCloseDownloadMenu()
      setIsDownloading(true)
      const endpoint = includeData
        ? apiRoutes.exportChargingSites.replace(':orgID', organizationId)
        : apiRoutes.downloadChargingSitesTemplate.replace(
            ':orgID',
            organizationId
          )
      await apiService.download({ url: endpoint })
    } catch (error) {
      console.error(
        'Error downloading final supply equipment information:',
        error
      )
    } finally {
      setIsDownloading(false)
    }
  }

  const openFileImportDialog = (isOverwrite) => {
    setIsImportDialogOpen(true)
    setIsOverwrite(isOverwrite)
    handleCloseDownloadMenu()
  }

  // const handleNavigateBack = useCallback(() => {
  //   navigate(
  //     buildPath(ROUTES.REPORTS.VIEW, {
  //       compliancePeriod,
  //       complianceReportId
  //     }),
  //     {
  //       state: {
  //         expandedSchedule: 'finalSupplyEquipments',
  //         message: t('finalSupplyEquipment:scheduleUpdated'),
  //         severity: 'success'
  //       }
  //     }
  //   )
  // }, [navigate, compliancePeriod, complianceReportId, t])

  const onAddRows = useCallback(
    (numRows) => {
      return Array(numRows)
        .fill()
        .map(() => ({
          id: uuid(),
          organizationId,
          validationStatus: 'error',
          modified: true
        }))
    },
    [organizationId]
  )
  const handleDownloadClick = (event) => {
    setDownloadAnchorEl(event.currentTarget)
  }
  const handleCloseDownloadMenu = () => {
    setDownloadAnchorEl(null)
  }
  const handleImportClick = (event) => {
    setImportAnchorEl(event.currentTarget)
  }
  const handleCloseImportMenu = () => {
    setImportAnchorEl(null)
  }

  return (
    isFetched && (
      <Grid2 className="add-edit-charging-site-container">
        <div className="header">
          <BCTypography variant="h5" color="primary">
            {t('addNewSite')}
          </BCTypography>
          <BCBox my={2.5} component="div">
            <BCTypography variant="body4" color="text" mt={0.5} component="div">
              {t('templateDescriptor')}
            </BCTypography>
          </BCBox>
        </div>
        {isFeatureEnabled(FEATURE_FLAGS.FSE_IMPORT_EXPORT) && (
          <BCBox>
            <BCButton
              color="primary"
              variant="outlined"
              aria-controls={isDownloadOpen ? 'download-menu' : undefined}
              aria-haspopup="true"
              aria-expanded={isDownloadOpen ? 'true' : undefined}
              onClick={handleDownloadClick}
              endIcon={<FontAwesomeIcon icon={faCaretDown} />}
              isLoading={isDownloading}
            >
              {t('common:importExport.export.btn')}
            </BCButton>
            <Menu
              id="download-menu"
              anchorEl={downloadAnchorEl}
              anchorOrigin={{
                vertical: 'bottom',
                horizontal: 'right'
              }}
              transformOrigin={{
                vertical: 'top',
                horizontal: 'right'
              }}
              open={isDownloadOpen}
              onClose={handleCloseDownloadMenu}
            >
              <MenuItem
                disabled={isDownloading}
                onClick={() => {
                  handleDownload(true)
                }}
              >
                {t('common:importExport.export.withDataBtn')}
              </MenuItem>
              <MenuItem
                disabled={isDownloading}
                onClick={() => {
                  handleDownload(false)
                }}
              >
                {t('common:importExport.export.withoutDataBtn')}
              </MenuItem>
            </Menu>
            <BCButton
              style={{ marginLeft: '12px' }}
              color="primary"
              variant="outlined"
              aria-controls={isImportOpen ? 'import-menu' : undefined}
              aria-haspopup="true"
              aria-expanded={isImportOpen ? 'true' : undefined}
              onClick={handleImportClick}
              endIcon={<FontAwesomeIcon icon={faCaretDown} />}
            >
              {t('common:importExport.import.btn')}
            </BCButton>

            <Menu
              id="import-menu"
              slotProps={{
                paper: {
                  style: {
                    maxWidth: 240
                  }
                }
              }}
              anchorEl={importAnchorEl}
              anchorOrigin={{
                vertical: 'bottom',
                horizontal: 'right'
              }}
              transformOrigin={{
                vertical: 'top',
                horizontal: 'right'
              }}
              open={isImportOpen}
              onClose={handleCloseImportMenu}
            >
              {' '}
              {!hideOverwrite && (
                <MenuItem
                  onClick={() => {
                    openFileImportDialog(true)
                    handleCloseImportMenu()
                  }}
                >
                  {t('common:importExport.import.dialog.buttons.overwrite')}
                </MenuItem>
              )}
              <MenuItem
                onClick={() => {
                  openFileImportDialog(false)
                  handleCloseImportMenu()
                }}
              >
                {t('common:importExport.import.dialog.buttons.append')}
              </MenuItem>
            </Menu>
          </BCBox>
        )}
        <BCBox my={2} component="div" style={{ height: '100%', width: '100%' }}>
          <BCGridEditor
            gridRef={gridRef}
            alertRef={alertRef}
            columnDefs={columnDefs}
            defaultColDef={defaultColDef}
            onGridReady={onGridReady}
            rowData={rowData}
            onAddRows={onAddRows}
            gridOptions={gridOptions}
            loading={optionsLoading}
            onCellEditingStopped={onCellEditingStopped}
            onAction={onAction}
            onFirstDataRendered={onFirstDataRendered}
            showAddRowsButton={true}
            saveButtonProps={{
              enabled: true,
              text: t('common:saveReturnBtn'),
              // onSave: handleNavigateBack,
              confirmText: t('report:incompleteReport'),
              confirmLabel: t('report:returnToReport')
            }}
          />
        </BCBox>
        <ImportDialog
          open={isImportDialogOpen}
          close={() => {
            setIsImportDialogOpen(false)
          }}
          organizationId={organizationId}
          isOverwrite={isOverwrite}
          importHook={useImportChargingSites}
          getJobStatusHook={useGetChargingSitesImportJobStatus}
        />
      </Grid2>
    )
  )
}<|MERGE_RESOLUTION|>--- conflicted
+++ resolved
@@ -6,14 +6,6 @@
 import BCBox from '@/components/BCBox'
 import { BCGridEditor } from '@/components/BCDataGrid/BCGridEditor'
 import { defaultColDef, chargingSiteColDefs } from './components/_schema'
-<<<<<<< HEAD
-import {
-  useImportFinalSupplyEquipment,
-  useGetFinalSupplyEquipmentImportJobStatus
-} from '@/hooks/useFinalSupplyEquipment'
-=======
-
->>>>>>> 3ab15d3e
 import { v4 as uuid } from 'uuid'
 import { ROUTES, buildPath } from '@/routes/routes'
 import { handleScheduleDelete, handleScheduleSave } from '@/utils/schedules'
