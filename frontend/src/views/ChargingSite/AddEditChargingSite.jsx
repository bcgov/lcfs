--- conflicted
+++ resolved
@@ -184,13 +184,8 @@
         updatedData
       })
       alertRef.current?.clearAlert()
-<<<<<<< HEAD
-      params.node.updateData({ ...responseData, validationStatus: 'valid' })
-      params.api.autoSizeAllColumns()
-=======
       params.node.updateData(responseData)
       params.api?.autoSizeAllColumns?.()
->>>>>>> b13dc7f3
     },
     [saveRow, t]
   )
