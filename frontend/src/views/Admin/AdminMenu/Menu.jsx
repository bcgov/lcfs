import { PropTypes } from 'prop-types'
// React components
import { useState, useEffect, useMemo } from 'react'
import { useNavigate } from 'react-router-dom'
import { useTranslation } from 'react-i18next'
// mui components
import { AppBar, Tab, Tabs } from '@mui/material'
import breakpoints from '@/themes/base/breakpoints'
import BCBox from '@/components/BCBox'
import { AdminTabPanel } from '@/views/Admin/AdminMenu/components/AdminTabPanel'
import { Users } from './components/Users'
<<<<<<< HEAD
import { FuelCodes } from '@/views/FuelCodes'
=======
import { FuelCodes, AddFuelCode } from '@/views/FuelCodes'
>>>>>>> 485f4c41
import {
  ADMIN_USERS,
  ADMIN_USERACTIVITY,
  ADMIN_FUEL_CODES,
  ADMIN_COMPLIANCE_REPORTING
} from '@/constants/routes/routes'
// Internal components

function a11yProps(index) {
  return {
    id: `full-width-tab-${index}`,
    'aria-controls': `full-width-admin-tabs-${index}`
  }
}

export function AdminMenu({ tabIndex }) {
  const { t } = useTranslation(['admin'])
  const [tabsOrientation, setTabsOrientation] = useState('horizontal')
  const navigate = useNavigate()
  const paths = useMemo(() => [
    ADMIN_USERS,
    ADMIN_USERACTIVITY,
    ADMIN_FUEL_CODES,
    ADMIN_COMPLIANCE_REPORTING
  ])

  useEffect(() => {
    // A function that sets the orientation state of the tabs.
    function handleTabsOrientation() {
      return window.innerWidth < breakpoints.values.lg
        ? setTabsOrientation('vertical')
        : setTabsOrientation('horizontal')
    }

    // The event listener that's calling the handleTabsOrientation function when resizing the window.
    window.addEventListener('resize', handleTabsOrientation)

    // Call the handleTabsOrientation function to set the state with the initial value.
    handleTabsOrientation()

    // Remove event listener on cleanup
    return () => window.removeEventListener('resize', handleTabsOrientation)
  }, [tabsOrientation])

  const handleSetTabValue = (event, newValue) => {
    navigate(paths[newValue])
  }

  return (
    <BCBox sx={{ bgcolor: 'background.paper' }}>
      <AppBar position="static" sx={{ boxShadow: 'none', border: 'none' }}>
        <Tabs
          sx={{ background: 'rgb(0, 0, 0, 0.08)', width: '40%' }}
          orientation={tabsOrientation}
          value={tabIndex}
          aria-label="Tabs for selection of administration options"
          onChange={handleSetTabValue}
        >
          <Tab label={t('Users')} wrapped {...a11yProps(0)} />
          <Tab label={t('UserActivity')} {...a11yProps(1)} />
          <Tab label={t('FuelCodes')} {...a11yProps(2)} />
          <Tab label={t('ComplianceReporting')} {...a11yProps(3)} />
        </Tabs>
      </AppBar>
      <AdminTabPanel value={tabIndex} index={0} component="div" mx={-3}>
        <Users />
      </AdminTabPanel>
      <AdminTabPanel value={tabIndex} index={1} component="div" mx={-3}>
        <>User activity</>
      </AdminTabPanel>
      <AdminTabPanel value={tabIndex} index={2} component="div" mx={-3}>
<<<<<<< HEAD
        <FuelCodes />
=======
        <FuelCodes/>
>>>>>>> 485f4c41
      </AdminTabPanel>
      <AdminTabPanel value={tabIndex} index={3} component="div" mx={-3}>
        <>Compliance reporting</>
      </AdminTabPanel>
    </BCBox>
  )
}

AdminMenu.propTypes = {
  tabIndex: PropTypes.number.isRequired
}<|MERGE_RESOLUTION|>--- conflicted
+++ resolved
@@ -9,11 +9,7 @@
 import BCBox from '@/components/BCBox'
 import { AdminTabPanel } from '@/views/Admin/AdminMenu/components/AdminTabPanel'
 import { Users } from './components/Users'
-<<<<<<< HEAD
-import { FuelCodes } from '@/views/FuelCodes'
-=======
 import { FuelCodes, AddFuelCode } from '@/views/FuelCodes'
->>>>>>> 485f4c41
 import {
   ADMIN_USERS,
   ADMIN_USERACTIVITY,
@@ -85,11 +81,7 @@
         <>User activity</>
       </AdminTabPanel>
       <AdminTabPanel value={tabIndex} index={2} component="div" mx={-3}>
-<<<<<<< HEAD
         <FuelCodes />
-=======
-        <FuelCodes/>
->>>>>>> 485f4c41
       </AdminTabPanel>
       <AdminTabPanel value={tabIndex} index={3} component="div" mx={-3}>
         <>Compliance reporting</>
