--- conflicted
+++ resolved
@@ -2,15 +2,6 @@
 import { render, screen, fireEvent } from '@testing-library/react'
 import { FuelSupplyChangelog } from '../FuelSupplyChangelog'
 
-<<<<<<< HEAD
-// Mock BCGridViewer component
-vi.mock('@/components/BCDataGrid/BCGridViewer', () => ({
-  BCGridViewer: ({ dataKey }) => (
-    <div data-test="bc-grid-container" data-grid-key={dataKey}>
-      Grid Component
-    </div>
-  )
-=======
 // Mock all external dependencies
 vi.mock('@/components/BCDataGrid/BCGridViewer', () => ({
   BCGridViewer: vi.fn(({ gridKey, onPaginationChange, paginationOptions, columnDefs, queryData, getRowId, suppressPagination, gridOptions, defaultColDef, enablePageCaching, ...props }) => {
@@ -29,7 +20,6 @@
       </div>
     )
   })
->>>>>>> 11e2e556
 }))
 
 vi.mock('@/components/BCTypography', () => ({
