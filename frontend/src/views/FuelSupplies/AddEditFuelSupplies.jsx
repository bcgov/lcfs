--- conflicted
+++ resolved
@@ -268,13 +268,10 @@
           params.node.setDataValue('provisionOfTheAct', provisionValue)
         }
       }
-<<<<<<< HEAD
       setTimeout(() => {
         updateIsCanadaProducedVisibility()
       }, 0)
-=======
       params.api.autoSizeAllColumns()
->>>>>>> fd5cc9b2
     },
     [optionsData, updateIsCanadaProducedVisibility]
   )
