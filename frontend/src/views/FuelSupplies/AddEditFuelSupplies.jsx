--- conflicted
+++ resolved
@@ -168,11 +168,8 @@
           // Set to null if multiple options, otherwise use first item
           const categoryValue =
             fuelCategoryOptions.length === 1 ? fuelCategoryOptions[0] : null
-<<<<<<< HEAD
           const endUseValue =
             endUseTypes.length === 1 ? endUseTypes[0].type : null
-=======
->>>>>>> 15be28df
 
           params.node.setDataValue('fuelCategory', categoryValue)
           params.node.setDataValue('endUseType', endUseValue)
