--- conflicted
+++ resolved
@@ -1,17 +1,12 @@
 import BCBox from '@/components/BCBox'
 import { BCGridEditor } from '@/components/BCDataGrid/BCGridEditor'
 import BCTypography from '@/components/BCTypography'
-<<<<<<< HEAD
 import {
   DEFAULT_CI_FUEL,
   REPORT_SCHEDULES,
   isLegacyCompliancePeriod
 } from '@/constants/common'
 import { ROUTES, buildPath } from '@/routes/routes'
-=======
-import { DEFAULT_CI_FUEL, REPORT_SCHEDULES } from '@/constants/common'
-import { buildPath, ROUTES } from '@/routes/routes'
->>>>>>> 2eaf79d0
 import { useGetComplianceReport } from '@/hooks/useComplianceReports'
 import { useCurrentUser } from '@/hooks/useCurrentUser'
 import {
