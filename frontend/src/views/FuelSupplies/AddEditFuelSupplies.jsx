--- conflicted
+++ resolved
@@ -1,7 +1,6 @@
 import BCBox from '@/components/BCBox'
 import { BCGridEditor } from '@/components/BCDataGrid/BCGridEditor'
 import BCTypography from '@/components/BCTypography'
-<<<<<<< HEAD
 import {
   DEFAULT_CI_FUEL,
   REPORT_SCHEDULES,
@@ -10,10 +9,7 @@
 import { ROUTES, buildPath } from '@/routes/routes'
 import { useGetComplianceReport } from '@/hooks/useComplianceReports'
 import { useCurrentUser } from '@/hooks/useCurrentUser'
-=======
-import { DEFAULT_CI_FUEL, REPORT_SCHEDULES } from '@/constants/common'
 import { buildPath, ROUTES } from '@/routes/routes'
->>>>>>> 4e379772
 import {
   useFuelSupplyOptions,
   useGetFuelSuppliesList,
@@ -27,14 +23,11 @@
 import { useTranslation } from 'react-i18next'
 import { useLocation, useNavigate, useParams } from 'react-router-dom'
 import { v4 as uuid } from 'uuid'
-<<<<<<< HEAD
 import * as schema from './_schema'
 import * as legacySchema from './_legacySchema'
-=======
 import { defaultColDef, fuelSupplyColDefs } from './_schema'
 import { REPORT_SCHEDULES_VIEW } from '@/constants/statuses'
 import { useComplianceReportWithCache } from '@/hooks/useComplianceReports'
->>>>>>> 4e379772
 
 export const AddEditFuelSupplies = () => {
   const [rowData, setRowData] = useState([])
