--- conflicted
+++ resolved
@@ -605,7 +605,6 @@
   },
   {
     headerName: i18n.t('fuelSupply:fuelSupplyColLabels.fuelType'),
-<<<<<<< HEAD
     field: 'fuelType.fuelType',
     cellStyle: (params) => highlight && changelogCellStyle(params, 'fuelTypeId')
   },
@@ -619,23 +618,6 @@
     headerName: i18n.t('fuelSupply:fuelSupplyColLabels.endUseId'),
     field: 'endUseType.type',
     cellStyle: (params) => highlight && changelogCellStyle(params, 'endUseId')
-=======
-    field: 'fuelType',
-    valueGetter: (params) => params.data.fuelType,
-    cellStyle: (params) => changelogCellStyle(params, 'fuelTypeId')
-  },
-  {
-    headerName: i18n.t('fuelSupply:fuelSupplyColLabels.fuelCategoryId'),
-    field: 'fuelCategory',
-    valueGetter: (params) => params.data.fuelCategory,
-    cellStyle: (params) => changelogCellStyle(params, 'fuelCategoryId')
-  },
-  {
-    headerName: i18n.t('fuelSupply:fuelSupplyColLabels.endUseId'),
-    field: 'endUseType',
-    valueGetter: (params) => params.data.endUseType,
-    cellStyle: (params) => changelogCellStyle(params, 'endUseId')
->>>>>>> e6818c31
   },
   {
     headerName: i18n.t(
@@ -647,14 +629,8 @@
   },
   {
     headerName: i18n.t('fuelSupply:fuelSupplyColLabels.fuelCode'),
-<<<<<<< HEAD
     field: 'fuelCode.fuelCode',
     cellStyle: (params) => highlight && changelogCellStyle(params, 'fuelCodeId')
-=======
-    field: 'fuelCode',
-    valueGetter: (params) => params.data.fuelCode,
-    cellStyle: (params) => changelogCellStyle(params, 'fuelCodeId')
->>>>>>> e6818c31
   },
   {
     headerName: i18n.t('fuelSupply:fuelSupplyColLabels.quantity'),
