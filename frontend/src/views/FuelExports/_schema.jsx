import { actions, validation } from '@/components/BCDataGrid/columns'
import {
  AsyncSuggestionEditor,
  AutocompleteCellEditor,
  DateEditor,
  NumberEditor,
  RequiredHeader
} from '@/components/BCDataGrid/components'
import BCTypography from '@/components/BCTypography'
import { apiRoutes } from '@/constants/routes'
import i18n from '@/i18n'
import colors from '@/themes/base/colors'
import { formatNumberWithCommas as valueFormatter } from '@/utils/formatters'
import {
  fuelTypeOtherConditionalStyle,
  isFuelTypeOther
} from '@/utils/fuelTypeOther'
import { changelogCellStyle } from '@/utils/grid/changelogCellStyle'
<<<<<<< HEAD
import {
  StandardCellStyle,
  StandardCellWarningAndErrors
} from '@/utils/grid/errorRenderers'
import { suppressKeyboardEvent } from '@/utils/grid/eventHandlers'
=======
import { SelectRenderer } from '@/utils/grid/cellRenderers.jsx'
>>>>>>> e37887d0

export const PROVISION_APPROVED_FUEL_CODE = 'Fuel code - section 19 (b) (i)'

const ACTION_STATUS_MAP = {
  UPDATE: 'Edit',
  DELETE: 'Delete',
  CREATE: 'New'
}

export const fuelExportColDefs = (
  optionsData,
  errors,
  warnings,
  gridReady,
  isSupplemental
) => [
  validation,
  actions((params) => {
    return {
      enableDuplicate: false,
      enableDelete: !params.data.isNewSupplementalEntry,
      enableUndo: isSupplemental && params.data.isNewSupplementalEntry,
      enableStatus:
        isSupplemental &&
        params.data.isNewSupplementalEntry &&
        ACTION_STATUS_MAP[params.data.actionType]
    }
  }),
  {
    field: 'id',
    cellEditor: 'agTextCellEditor',
    cellDataType: 'text',
    hide: true
  },
  {
    field: 'complianceReportId',
    headerName: i18n.t('fuelExport:fuelExportColLabels.complianceReportId'),
    cellEditor: 'agTextCellEditor',
    cellDataType: 'text',
    hide: true
  },
  {
    field: 'fuelExportId',
    headerName: i18n.t('fuelExport:fuelExportColLabels.fuelExportId'),
    cellEditor: 'agTextCellEditor',
    cellDataType: 'text',
    hide: true
  },
  {
    field: 'fuelCodeId',
    cellEditor: 'agTextCellEditor',
    cellDataType: 'text',
    hide: true
  },
  {
    field: 'endUseId',
    cellEditor: 'agTextCellEditor',
    cellDataType: 'text',
    hide: true
  },
  {
    field: 'complianceUnits',
    headerName: i18n.t('fuelExport:fuelExportColLabels.complianceUnits'),
    minWidth: 100,
    valueFormatter,
    editable: false,
    cellStyle: (params) => {
      if (isSupplemental && params.data.isNewSupplementalEntry) {
        if (params.data.actionType === 'UPDATE') {
          return { backgroundColor: colors.alerts.warning.background }
        }
      } else {
        return StandardCellWarningAndErrors(params, errors, warnings)
      }
    }
  },
  {
    field: 'exportDate',
    headerName: i18n.t('fuelExport:fuelExportColLabels.exportDate'),
    headerComponent: RequiredHeader,
    maxWidth: 220,
    minWidth: 200,
    cellRenderer: (params) => (
      <BCTypography variant="body4">
        {params.value ? params.value : 'YYYY-MM-DD'}
      </BCTypography>
    ),
    cellStyle: (params) => {
      if (isSupplemental && params.data.isNewSupplementalEntry) {
        if (params.data.actionType === 'UPDATE') {
          return { backgroundColor: colors.alerts.warning.background }
        }
      } else {
        return StandardCellWarningAndErrors(params, errors, warnings)
      }
    },
    suppressKeyboardEvent,
    cellEditor: DateEditor,
    cellEditorPopup: true,
    cellEditorParams: {
      autoOpenLastRow: !gridReady
    }
  },
  {
    field: 'fuelTypeId',
    headerComponent: RequiredHeader,
    headerName: i18n.t('fuelExport:fuelExportColLabels.fuelTypeId'),
    cellEditor: AutocompleteCellEditor,
    cellRenderer: SelectRenderer,
    cellEditorParams: {
      options: optionsData?.fuelTypes?.map((obj) => obj.fuelType).sort(),
      multiple: false,
      disableCloseOnSelect: false,
      freeSolo: false,
      openOnFocus: true
    },
    cellStyle: (params) => {
      if (isSupplemental && params.data.isNewSupplementalEntry) {
        if (params.data.actionType === 'UPDATE') {
          return { backgroundColor: colors.alerts.warning.background }
        }
      } else {
        return StandardCellWarningAndErrors(params, errors, warnings)
      }
    },
    suppressKeyboardEvent,
    minWidth: 260,
    editable: true,
    valueGetter: (params) => params.data.fuelType,
    valueSetter: (params) => {
      if (params.newValue) {
        const fuelType = optionsData?.fuelTypes?.find(
          (obj) => obj.fuelType === params.newValue
        )
        params.data.fuelType = params.newValue
        params.data.fuelTypeId = fuelType?.fuelTypeId
        params.data.fuelTypeOther = undefined
        params.data.fuelCategory = undefined
        params.data.fuelCategoryId = undefined
        params.data.endUseId = undefined
        params.data.endUseType = undefined
        params.data.eer = undefined
        params.data.provisionOfTheAct = undefined
        params.data.provisionOfTheActId = undefined
        params.data.fuelCode = undefined
        params.data.units = fuelType?.unit
      }
      return true
    },
    tooltipValueGetter: (p) => 'Select the fuel type from the list'
  },
  {
    field: 'fuelTypeOther',
    headerName: i18n.t('fuelExport:fuelExportColLabels.fuelTypeOther'),
    cellEditor: AsyncSuggestionEditor,
    cellEditorParams: (params) => ({
      queryKey: 'fuel-type-others',
      queryFn: async ({ queryKey, client }) => {
        const path = apiRoutes.getFuelTypeOthers

        const response = await client.get(path)

        params.node.data.apiDataCache = response.data
        return response.data
      },
      title: 'transactionPartner',
      api: params.api,
      minWords: 1
    }),
    cellStyle: (params) => {
      if (isSupplemental && params.data.isNewSupplementalEntry) {
        if (params.data.actionType === 'UPDATE') {
          return { backgroundColor: colors.alerts.warning.background }
        }
      } else {
        return StandardCellStyle(
          params,
          errors,
          null,
          fuelTypeOtherConditionalStyle
        )
      }
    },
    valueSetter: (params) => {
      const { newValue: selectedFuelTypeOther, data } = params
      data.fuelTypeOther = selectedFuelTypeOther
      return true
    },
    editable: (params) => isFuelTypeOther(params),
    minWidth: 250
  },
  {
    field: 'fuelCategoryId',
    headerComponent: RequiredHeader,
    headerName: i18n.t('fuelExport:fuelExportColLabels.fuelCategoryId'),
    cellEditor: AutocompleteCellEditor,
    cellRenderer: SelectRenderer,
    cellEditorParams: (params) => ({
      options: optionsData?.fuelTypes
        ?.find((obj) => params.data.fuelType === obj.fuelType)
        ?.fuelCategories.map((item) => item.fuelCategory)
        .sort(),
      multiple: false,
      disableCloseOnSelect: false,
      freeSolo: false,
      openOnFocus: true
    }),
    cellStyle: (params) => {
      if (isSupplemental && params.data.isNewSupplementalEntry) {
        if (params.data.actionType === 'UPDATE') {
          return { backgroundColor: colors.alerts.warning.background }
        }
      } else {
        return StandardCellWarningAndErrors(params, errors, warnings)
      }
    },
    valueSetter: (params) => {
      if (params.newValue) {
        params.data.fuelCategory = params.newValue
        params.data.fuelCategoryId = optionsData?.fuelTypes
          ?.find((obj) => params.data.fuelType === obj.fuelType)
          ?.fuelCategories?.find(
            (obj) => params.newValue === obj.fuelCategory
          )?.fuelCategoryId
        params.data.endUseId = undefined
        params.data.endUseType = undefined
        params.data.eer = undefined
        params.data.provisionOfTheAct = undefined
        params.data.fuelCode = undefined
      }
      return true
    },
    suppressKeyboardEvent,
    minWidth: 135,
    valueGetter: (params) => {
      const options = optionsData?.fuelTypes
        ?.find((obj) => params.data.fuelType === obj.fuelType)
        ?.fuelCategories.map((item) => item.fuelCategory)
      if (options?.length === 1) {
        return options[0]
      } else {
        return params.data.fuelCategory
      }
    },
    editable: (params) =>
      optionsData?.fuelTypes
        ?.find((obj) => params.data.fuelType === obj.fuelType)
        ?.fuelCategories.map((item) => item.fuelCategory).length > 1,
    tooltipValueGetter: (p) => 'Select the fuel category from the list'
  },
  {
    field: 'endUseType',
    headerComponent: RequiredHeader,
    headerName: i18n.t('fuelExport:fuelExportColLabels.endUseId'),
    options: (params) =>
      [
        ...new Set(
          optionsData?.fuelTypes
            ?.find((obj) => params.data.fuelType === obj.fuelType)
            ?.eerRatios.filter(
              (item) =>
                item.fuelCategory.fuelCategory === params.data.fuelCategory
            )
            ?.map((item) => item.endUseType?.type)
            .sort()
        )
      ].filter((item) => item != null) || ['Any'],
    cellEditorParams: (params) => ({
      options: params.colDef.options(params),
      multiple: false,
      disableCloseOnSelect: false,
      freeSolo: false,
      openOnFocus: true
    }),
    cellEditor: AutocompleteCellEditor,
<<<<<<< HEAD
    cellRenderer: (params) =>
      params.value ||
      (!params.value && <BCTypography variant="body4">Select</BCTypography>),
    cellStyle: (params) => {
      if (isSupplemental && params.data.isNewSupplementalEntry) {
        if (params.data.actionType === 'UPDATE') {
          return { backgroundColor: colors.alerts.warning.background }
        }
      } else {
        return StandardCellWarningAndErrors(params, errors, warnings)
      }
    },
=======
    cellRenderer: SelectRenderer,
    cellStyle: (params) =>
      StandardCellWarningAndErrors(params, errors, warnings),
>>>>>>> e37887d0
    suppressKeyboardEvent,
    valueGetter: (params) => {
      return params.colDef?.cellEditorParams(params).options.length < 1
        ? 'Any'
        : params.data?.endUseType?.type
    },
    editable: (params) => params.colDef?.options(params).length > 0,
    valueSetter: (params) => {
      if (params.newValue) {
        const eerRatio = optionsData?.fuelTypes
          ?.find((obj) => params.data.fuelType === obj.fuelType)
          ?.eerRatios.filter(
            (item) =>
              item.fuelCategory.fuelCategory === params.data.fuelCategory
          )
          .find((eerRatio) => eerRatio.endUseType.type === params.newValue)

        params.data.endUseType = eerRatio.endUseType
        params.data.endUseId = eerRatio.endUseType.endUseTypeId
      }
      return true
    },
    minWidth: 400
  },
  {
    field: 'provisionOfTheAct',
    headerComponent: RequiredHeader,
    headerName: i18n.t('fuelExport:fuelExportColLabels.provisionOfTheActId'),
    cellEditor: AutocompleteCellEditor,
    cellRenderer: SelectRenderer,
    cellEditorParams: (params) => ({
      options: optionsData?.fuelTypes
        ?.find((obj) => params.data.fuelType === obj.fuelType)
        ?.provisions.map((item) => item.name)
        .sort(),
      multiple: false,
      disableCloseOnSelect: false,
      freeSolo: false,
      openOnFocus: true
    }),
    cellStyle: (params) => {
      if (isSupplemental && params.data.isNewSupplementalEntry) {
        if (params.data.actionType === 'UPDATE') {
          return { backgroundColor: colors.alerts.warning.background }
        }
      } else {
        return StandardCellWarningAndErrors(params, errors, warnings)
      }
    },
    suppressKeyboardEvent,
    minWidth: 370,
    valueSetter: (params) => {
      if (params.newValue) {
        params.data.provisionOfTheAct = params.newValue
        params.data.provisionOfTheActId = optionsData?.fuelTypes
          ?.find((obj) => params.data.fuelType === obj.fuelType)
          ?.provisions.find(
            (item) => item.name === params.newValue
          )?.provisionOfTheActId
        params.data.fuelCode = undefined
      }
      return true
    },
    editable: true,
    tooltipValueGetter: (p) =>
      'Act Relied Upon to Determine Carbon Intensity: Identify the appropriate provision of the Act relied upon to determine the carbon intensity of each fuel.'
  },
  {
    field: 'fuelCode',
    headerName: i18n.t('fuelExport:fuelExportColLabels.fuelCode'),
    cellEditor: AutocompleteCellEditor,
    suppressKeyboardEvent,
    minWidth: 135,
    cellEditorParams: (params) => {
      const fuelTypeObj = optionsData?.fuelTypes?.find(
        (obj) => params.data.fuelType === obj.fuelType
      )
      return {
        options: fuelTypeObj?.fuelCodes?.map((item) => item.fuelCode) || [],
        multiple: false,
        disableCloseOnSelect: false,
        freeSolo: false,
        openOnFocus: true
      }
    },
    cellStyle: (params) => {
      if (isSupplemental && params.data.isNewSupplementalEntry) {
        if (params.data.actionType === 'UPDATE') {
          return { backgroundColor: colors.alerts.warning.background }
        }
      } else {
        return StandardCellWarningAndErrors(params, errors, warnings)
      }
    },
    editable: (params) => {
      const fuelTypeObj = optionsData?.fuelTypes?.find(
        (obj) => params.data.fuelType === obj.fuelType
      )
      const fuelCodes = fuelTypeObj?.fuelCodes || []
      return (
        fuelCodes.length > 0 &&
        params.data.provisionOfTheAct === PROVISION_APPROVED_FUEL_CODE
      )
    },
    valueGetter: (params) => {
      const fuelTypeObj = optionsData?.fuelTypes?.find(
        (obj) => params.data.fuelType === obj.fuelType
      )
      if (!fuelTypeObj) return params.data.fuelCode

      const isFuelCodeScenario =
        params.data.provisionOfTheAct === PROVISION_APPROVED_FUEL_CODE
      const fuelCodes =
        fuelTypeObj.fuelCodes?.map((item) => item.fuelCode) || []

      if (isFuelCodeScenario && !params.data.fuelCode) {
        // Autopopulate if only one fuel code is available
        if (fuelCodes.length === 1) {
          const singleFuelCode = fuelTypeObj.fuelCodes[0]
          params.data.fuelCode = singleFuelCode.fuelCode
          params.data.fuelCodeId = singleFuelCode.fuelCodeId
        }
      }

      return params.data.fuelCode
    },
    valueSetter: (params) => {
      const newCode = params.newValue
      const fuelTypeObj = optionsData?.fuelTypes?.find(
        (obj) => params.data.fuelType === obj.fuelType
      )
      const selectedFuelCodeObj = fuelTypeObj?.fuelCodes.find(
        (item) => item.fuelCode === newCode
      )

      if (selectedFuelCodeObj) {
        params.data.fuelCode = selectedFuelCodeObj.fuelCode
        params.data.fuelCodeId = selectedFuelCodeObj.fuelCodeId
      } else {
        params.data.fuelCode = undefined
        params.data.fuelCodeId = undefined
      }

      return true
    }
  },
  {
    field: 'quantity',
    headerComponent: RequiredHeader,
    headerName: i18n.t('fuelExport:fuelExportColLabels.quantity'),
    minWidth: 200,
    valueFormatter,
    cellEditor: NumberEditor,
    cellEditorParams: {
      precision: 0,
      min: 0,
      showStepperButtons: false
    },
    cellStyle: (params) => {
      if (isSupplemental && params.data.isNewSupplementalEntry) {
        if (params.data.actionType === 'UPDATE') {
          return { backgroundColor: colors.alerts.warning.background }
        }
      } else {
        return StandardCellWarningAndErrors(params, errors, warnings)
      }
    }
  },
  {
    field: 'units',
    headerName: i18n.t('fuelExport:fuelExportColLabels.units'),
    minWidth: 100,
    cellEditor: AutocompleteCellEditor,
    cellEditorParams: (params) => ({
      options: ['L', 'kg', 'kWh', 'm³'],
      multiple: false,
      disableCloseOnSelect: false,
      freeSolo: false,
      openOnFocus: true
    }),
    cellRenderer: SelectRenderer,
    suppressKeyboardEvent,
    editable: (params) => isFuelTypeOther(params),
    cellStyle: (params) => {
      if (isSupplemental && params.data.isNewSupplementalEntry) {
        if (params.data.actionType === 'UPDATE') {
          return { backgroundColor: colors.alerts.warning.background }
        }
      } else {
        return StandardCellStyle(
          params,
          errors,
          null,
          fuelTypeOtherConditionalStyle
        )
      }
    }
  },
  {
    field: 'targetCi',
    headerName: i18n.t('fuelExport:fuelExportColLabels.targetCI'),
    editable: false,
    minWidth: 100,
    cellStyle: (params) => {
      if (isSupplemental && params.data.isNewSupplementalEntry) {
        if (params.data.actionType === 'UPDATE') {
          return { backgroundColor: colors.alerts.warning.background }
        }
      } else {
        return StandardCellWarningAndErrors(params, errors, warnings)
      }
    },
    valueGetter: (params) =>
      optionsData?.fuelTypes
        ?.find((obj) => params.data.fuelType === obj.fuelType)
        ?.targetCarbonIntensities.find(
          (item) => item.fuelCategory.fuelCategory === params.data.fuelCategory
        )?.targetCarbonIntensity || 0
  },
  {
    field: 'ciOfFuel',
    headerName: i18n.t('fuelExport:fuelExportColLabels.ciOfFuel'),
    editable: false,
    minWidth: 100,
    cellStyle: (params) => {
      if (isSupplemental && params.data.isNewSupplementalEntry) {
        if (params.data.actionType === 'UPDATE') {
          return { backgroundColor: colors.alerts.warning.background }
        }
      } else {
        return StandardCellWarningAndErrors(params, errors, warnings)
      }
    },
    valueGetter: (params) => {
      if (/Fuel code/i.test(params.data.determiningCarbonIntensity)) {
        return optionsData?.fuelTypes
          ?.find((obj) => params.data.fuelType === obj.fuelType)
          ?.fuelCodes.find((item) => item.fuelCode === params.data.fuelCode)
          ?.fuelCodeCarbonIntensity
      } else {
        if (optionsData) {
          if (isFuelTypeOther(params) && params.data.fuelCategory) {
            const categories = optionsData?.fuelTypes?.find(
              (obj) => params.data.fuelType === obj.fuelType
            ).fuelCategories
            const defaultCI = categories.find(
              (cat) => cat.fuelCategory === params.data.fuelCategory
            ).defaultAndPrescribedCi

            return defaultCI
          }
        }
        return (
          (optionsData &&
            optionsData?.fuelTypes?.find(
              (obj) => params.data.fuelType === obj.fuelType
            )?.defaultCarbonIntensity) ||
          0
        )
      }
    }
  },
  {
    field: 'uci',
    headerName: i18n.t('fuelSupply:fuelSupplyColLabels.uci'),
    editable: false,
    cellStyle: (params) => {
      if (isSupplemental && params.data.isNewSupplementalEntry) {
        if (params.data.actionType === 'UPDATE') {
          return { backgroundColor: colors.alerts.warning.background }
        }
      } else {
        return StandardCellWarningAndErrors(params, errors, warnings)
      }
    },
    minWidth: 100
  },
  {
    field: 'energyDensity',
    headerName: i18n.t('fuelExport:fuelExportColLabels.energyDensity'),
    cellEditor: 'agNumberCellEditor',
    minWidth: 200,
    cellStyle: (params) => {
      if (isSupplemental && params.data.isNewSupplementalEntry) {
        if (params.data.actionType === 'UPDATE') {
          return { backgroundColor: colors.alerts.warning.background }
        }
      } else {
        return StandardCellStyle(
          params,
          errors,
          null,
          fuelTypeOtherConditionalStyle
        )
      }
    },
    cellEditorParams: {
      precision: 2,
      min: 0,
      showStepperButtons: false
    },
    valueGetter: (params) => {
      if (isFuelTypeOther(params)) {
        return params.data?.energyDensity + ' MJ/' + params.data?.units || 0
      } else {
        const ed = optionsData?.fuelTypes?.find(
          (obj) => params.data.fuelType === obj.fuelType
        )?.energyDensity
        return (ed && ed.energyDensity + ' MJ/' + params.data.units) || 0
      }
    },
    editable: (params) => isFuelTypeOther(params)
  },
  {
    field: 'eer',
    headerName: i18n.t('fuelExport:fuelExportColLabels.eer'),
    editable: false,
    minWidth: 100,
    cellStyle: (params) => {
      if (isSupplemental && params.data.isNewSupplementalEntry) {
        if (params.data.actionType === 'UPDATE') {
          return { backgroundColor: colors.alerts.warning.background }
        }
      } else {
        return StandardCellWarningAndErrors(params, errors, warnings)
      }
    },
    valueGetter: (params) => {
      const eerOptions = optionsData?.fuelTypes?.find(
        (obj) => params.data.fuelType === obj.fuelType
      )
      let eer =
        eerOptions &&
        eerOptions?.eerRatios.find(
          (item) =>
            item.fuelCategory.fuelCategory === params.data.fuelCategory &&
            item.endUseType?.type === params.data.endUseType?.type
        )
      if (!eer) {
        eer = eerOptions?.eerRatios?.find(
          (item) =>
            item.fuelCategory.fuelCategory === params.data.fuelCategory &&
            item.endUseType === null
        )
      }
      return eer?.energyEffectivenessRatio || 0
    }
  },
  {
    field: 'energy',
    cellStyle: (params) => {
      if (isSupplemental && params.data.isNewSupplementalEntry) {
        if (params.data.actionType === 'UPDATE') {
          return { backgroundColor: colors.alerts.warning.background }
        }
      } else {
        return StandardCellWarningAndErrors(params, errors, warnings)
      }
    },
    headerName: i18n.t('fuelExport:fuelExportColLabels.energy'),
    valueFormatter,
    minWidth: 100,
    editable: false
  }
]

export const fuelExportSummaryColDefs = [
  {
    headerName: i18n.t('fuelExport:fuelExportColLabels.complianceUnits'),
    field: 'complianceUnits',
    valueFormatter
  },
  {
    headerName: i18n.t('fuelExport:fuelExportColLabels.exportDate'),
    field: 'exportDate'
  },
  {
    headerName: i18n.t('fuelExport:fuelExportColLabels.fuelTypeId'),
    field: 'fuelType',
    valueGetter: (params) => params.data.fuelType?.fuelType
  },
  {
    headerName: i18n.t('fuelExport:fuelExportColLabels.fuelCategoryId'),
    field: 'fuelCategory',
    valueGetter: (params) => params.data.fuelCategory?.category
  },
  {
    headerName: i18n.t('fuelExport:fuelExportColLabels.endUseId'),
    field: 'endUse',
    valueGetter: (params) => params.data.endUseType?.type || 'Any'
  },
  {
    headerName: i18n.t(
      'fuelExport:fuelExportColLabels.determiningCarbonIntensity'
    ),
    field: 'determiningCarbonIntensity',
    valueGetter: (params) => params.data.provisionOfTheAct?.name
  },
  {
    headerName: i18n.t('fuelExport:fuelExportColLabels.fuelCode'),
    field: 'fuelCode',
    valueGetter: (params) => params.data.fuelCode?.fuelCode
  },
  {
    headerName: i18n.t('fuelExport:fuelExportColLabels.quantity'),
    field: 'quantity',
    valueFormatter
  },
  {
    headerName: i18n.t('fuelExport:fuelExportColLabels.units'),
    field: 'units'
  },
  {
    headerName: i18n.t('fuelExport:fuelExportColLabels.targetCI'),
    field: 'targetCi'
  },
  {
    headerName: i18n.t('fuelExport:fuelExportColLabels.ciOfFuel'),
    field: 'ciOfFuel'
  },
  {
    field: 'uci',
    headerName: i18n.t('fuelExport:fuelExportColLabels.uci')
  },
  {
    headerName: i18n.t('fuelExport:fuelExportColLabels.energyDensity'),
    field: 'energyDensity'
  },
  { headerName: i18n.t('fuelExport:fuelExportColLabels.eer'), field: 'eer' },
  {
    headerName: i18n.t('fuelExport:fuelExportColLabels.energy'),
    field: 'energy',
    valueFormatter
  }
]

export const defaultColDef = {
  editable: true,
  resizable: true,
  filter: false,
  floatingFilter: false,
  sortable: false,
  singleClickEdit: true
}

export const changelogCommonColDefs = [
  {
    headerName: i18n.t('fuelExport:fuelExportColLabels.complianceUnits'),
    field: 'complianceUnits',
    valueFormatter,
    cellStyle: (params) => changelogCellStyle(params, 'complianceUnits')
  },
  {
    headerName: i18n.t('fuelExport:fuelExportColLabels.exportDate'),
    field: 'exportDate',
    cellStyle: (params) => changelogCellStyle(params, 'exportDate')
  },
  {
    headerName: i18n.t('fuelExport:fuelExportColLabels.fuelTypeId'),
    field: 'fuelType',
    valueGetter: (params) => params.data.fuelType?.fuelType,
    cellStyle: (params) => changelogCellStyle(params, 'fuelTypeId')
  },
  {
    headerName: i18n.t('fuelExport:fuelExportColLabels.fuelCategoryId'),
    field: 'fuelCategory',
    valueGetter: (params) => params.data.fuelCategory?.category,
    cellStyle: (params) => changelogCellStyle(params, 'fuelCategoryId')
  },
  {
    headerName: i18n.t('fuelExport:fuelExportColLabels.endUseId'),
    field: 'endUse',
    valueGetter: (params) => params.data.endUseType?.type || 'Any',
    cellStyle: (params) => changelogCellStyle(params, 'endUseId')
  },
  {
    headerName: i18n.t(
      'fuelExport:fuelExportColLabels.determiningCarbonIntensity'
    ),
    field: 'determiningCarbonIntensity',
    valueGetter: (params) => params.data.provisionOfTheAct?.name,
    cellStyle: (params) => changelogCellStyle(params, 'provisionOfTheActId')
  },
  {
    headerName: i18n.t('fuelExport:fuelExportColLabels.fuelCode'),
    field: 'fuelCode',
    valueGetter: (params) => params.data.fuelCode?.fuelCode,
    cellStyle: (params) => changelogCellStyle(params, 'fuelCodeId')
  },
  {
    headerName: i18n.t('fuelExport:fuelExportColLabels.quantity'),
    field: 'quantity',
    valueFormatter,
    cellStyle: (params) => changelogCellStyle(params, 'quantity')
  },
  {
    headerName: i18n.t('fuelExport:fuelExportColLabels.units'),
    field: 'units',
    cellStyle: (params) => changelogCellStyle(params, 'units')
  },
  {
    headerName: i18n.t('fuelExport:fuelExportColLabels.targetCI'),
    field: 'targetCi',
    cellStyle: (params) => changelogCellStyle(params, 'targetCi')
  },
  {
    headerName: i18n.t('fuelExport:fuelExportColLabels.ciOfFuel'),
    field: 'ciOfFuel',
    cellStyle: (params) => changelogCellStyle(params, 'ciOfFuel')
  },
  {
    headerName: i18n.t('fuelExport:fuelExportColLabels.uci'),
    field: 'uci',

    cellStyle: (params) => changelogCellStyle(params, 'uci')
  },
  {
    headerName: i18n.t('fuelExport:fuelExportColLabels.energyDensity'),
    field: 'energyDensity',
    cellStyle: (params) => changelogCellStyle(params, 'energyDensity')
  },
  {
    headerName: i18n.t('fuelExport:fuelExportColLabels.eer'),
    field: 'eer',
    cellStyle: (params) => changelogCellStyle(params, 'eer')
  },
  {
    headerName: i18n.t('fuelExport:fuelExportColLabels.energy'),
    field: 'energy',
    valueFormatter,
    cellStyle: (params) => changelogCellStyle(params, 'energy')
  }
]

export const changelogColDefs = [
  {
    field: 'groupUuid',
    hide: true,
    sort: 'desc',
    sortIndex: 1
  },
  { field: 'version', hide: true, sort: 'desc', sortIndex: 2 },
  {
    field: 'actionType',
    valueGetter: (params) => {
      if (params.data.actionType === 'UPDATE') {
        if (params.data.updated) {
          return 'Edited old'
        } else {
          return 'Edited new'
        }
      }
      if (params.data.actionType === 'DELETE') {
        return 'Deleted'
      }
      if (params.data.actionType === 'CREATE') {
        return 'Added'
      }
    },
    cellStyle: (params) => {
      if (params.data.actionType === 'UPDATE') {
        return { backgroundColor: colors.alerts.warning.background }
      }
    }
  },
  ...changelogCommonColDefs
]

export const changelogDefaultColDefs = {
  floatingFilter: false,
  filter: false
}

export const changelogCommonGridOptions = {
  overlayNoRowsTemplate: i18n.t('fuelExport:noFuelExportsFound'),
  autoSizeStrategy: {
    type: 'fitCellContents',
    defaultMinWidth: 50,
    defaultMaxWidth: 600
  },
  enableCellTextSelection: true, // enables text selection on the grid
  ensureDomOrder: true
}

export const changelogGridOptions = {
  ...changelogCommonGridOptions,
  getRowStyle: (params) => {
    if (params.data.actionType === 'DELETE') {
      return {
        backgroundColor: colors.alerts.error.background
      }
    }
    if (params.data.actionType === 'CREATE') {
      return {
        backgroundColor: colors.alerts.success.background
      }
    }
  }
}<|MERGE_RESOLUTION|>--- conflicted
+++ resolved
@@ -16,15 +16,12 @@
   isFuelTypeOther
 } from '@/utils/fuelTypeOther'
 import { changelogCellStyle } from '@/utils/grid/changelogCellStyle'
-<<<<<<< HEAD
 import {
   StandardCellStyle,
   StandardCellWarningAndErrors
 } from '@/utils/grid/errorRenderers'
 import { suppressKeyboardEvent } from '@/utils/grid/eventHandlers'
-=======
 import { SelectRenderer } from '@/utils/grid/cellRenderers.jsx'
->>>>>>> e37887d0
 
 export const PROVISION_APPROVED_FUEL_CODE = 'Fuel code - section 19 (b) (i)'
 
@@ -300,24 +297,16 @@
       openOnFocus: true
     }),
     cellEditor: AutocompleteCellEditor,
-<<<<<<< HEAD
-    cellRenderer: (params) =>
-      params.value ||
-      (!params.value && <BCTypography variant="body4">Select</BCTypography>),
-    cellStyle: (params) => {
-      if (isSupplemental && params.data.isNewSupplementalEntry) {
-        if (params.data.actionType === 'UPDATE') {
-          return { backgroundColor: colors.alerts.warning.background }
-        }
-      } else {
-        return StandardCellWarningAndErrors(params, errors, warnings)
-      }
-    },
-=======
     cellRenderer: SelectRenderer,
-    cellStyle: (params) =>
-      StandardCellWarningAndErrors(params, errors, warnings),
->>>>>>> e37887d0
+    cellStyle: (params) => {
+      if (isSupplemental && params.data.isNewSupplementalEntry) {
+        if (params.data.actionType === 'UPDATE') {
+          return { backgroundColor: colors.alerts.warning.background }
+        }
+      } else {
+        return StandardCellWarningAndErrors(params, errors, warnings)
+      }
+    },
     suppressKeyboardEvent,
     valueGetter: (params) => {
       return params.colDef?.cellEditorParams(params).options.length < 1
