--- conflicted
+++ resolved
@@ -1,5 +1,4 @@
-import { suppressKeyboardEvent } from '@/utils/grid/eventHandlers'
-import BCTypography from '@/components/BCTypography'
+import { actions, validation } from '@/components/BCDataGrid/columns'
 import {
   AsyncSuggestionEditor,
   AutocompleteCellEditor,
@@ -7,23 +6,21 @@
   NumberEditor,
   RequiredHeader
 } from '@/components/BCDataGrid/components'
+import BCTypography from '@/components/BCTypography'
+import { apiRoutes } from '@/constants/routes'
 import i18n from '@/i18n'
-import { actions, validation } from '@/components/BCDataGrid/columns'
+import colors from '@/themes/base/colors'
 import { formatNumberWithCommas as valueFormatter } from '@/utils/formatters'
-import { apiRoutes } from '@/constants/routes'
+import {
+  fuelTypeOtherConditionalStyle,
+  isFuelTypeOther
+} from '@/utils/fuelTypeOther'
+import { changelogCellStyle } from '@/utils/grid/changelogCellStyle'
 import {
   StandardCellStyle,
   StandardCellWarningAndErrors
 } from '@/utils/grid/errorRenderers'
-import {
-  fuelTypeOtherConditionalStyle,
-  isFuelTypeOther
-} from '@/utils/fuelTypeOther'
-import colors from '@/themes/base/colors'
-<<<<<<< HEAD
-=======
-import { changelogCellStyle } from '@/utils/grid/changelogCellStyle'
->>>>>>> b1e0558d
+import { suppressKeyboardEvent } from '@/utils/grid/eventHandlers'
 
 export const PROVISION_APPROVED_FUEL_CODE = 'Fuel code - section 19 (b) (i)'
 
