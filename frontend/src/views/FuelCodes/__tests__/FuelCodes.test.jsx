--- conflicted
+++ resolved
@@ -514,15 +514,9 @@
       }
 
       render(<FuelCodes />, { wrapper })
-<<<<<<< HEAD
-
       // The grid container should still be rendered - error handling is done by BCGridViewer
       const gridContainer = screen.getByTestId('bc-grid-container')
       expect(gridContainer).toBeInTheDocument()
-=======
-      const errorMessage = screen.getByText(/Failed to load fuel codes/)
-      expect(errorMessage).toBeInTheDocument()
->>>>>>> 11e2e556
     })
 
     it('should handle empty fuel codes data', () => {
