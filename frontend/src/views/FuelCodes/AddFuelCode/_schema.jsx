<<<<<<< HEAD
import { actions, validation } from '@/components/BCDataGrid/columns'
import {
  AutocompleteEditor,
  DateEditor
} from '@/components/BCDataGrid/components'
import { KEY_ENTER, KEY_TAB } from '@/constants/common'
import { CommonArrayRenderer } from '@/utils/cellRenderers'
import { Typography } from '@mui/material'
import * as yup from 'yup'
=======
import { CommonArrayRenderer } from '@/utils/cellRenderers'
import { Typography } from '@mui/material'
import * as yup from 'yup'
import { FuelCodeActions } from './components/FuelCodeActions'
import { suppressKeyboardEvent } from '@/utils/eventHandlers'
import { apiRoutes } from '@/constants/routes'
>>>>>>> 9f1eec7e

export const fuelCodeSchema = (t, optionsData) =>
  yup.object().shape({
    prefix: yup
      .string()
      .oneOf(
        optionsData.fuelCodePrefixes.map((obj) => obj.prefix),
        t('fuelCode:validateMsg.prefix')
      )
      .required(
        t('fuelCode:validateMsg.isRequired', {
          field: t('fuelCode:fuelCodeColLabels.prefix')
        })
      ),
    fuelCode: yup.number().required(
      t('fuelCode:validateMsg.isRequired', {
        field: t('fuelCode:fuelCodeColLabels.fuelCode')
      })
    ),
    company: yup.string().required(
      t('fuelCode:validateMsg.isRequired', {
        field: t('fuelCode:fuelCodeColLabels.company')
      })
    ),
    carbonIntensity: yup.number().required(
      t('fuelCode:validateMsg.isRequired', {
        field: t('fuelCode:fuelCodeColLabels.carbonIntensity')
      })
    ),
    edrms: yup.string().required(
      t('fuelCode:validateMsg.isRequired', {
        field: t('fuelCode:fuelCodeColLabels.edrms')
      })
    ),
    applicationDate: yup.date().required(
      t('fuelCode:validateMsg.isRequired', {
        field: t('fuelCode:fuelCodeColLabels.applicationDate')
      })
    ),
    fuel: yup
      .string()
      .oneOf(
        optionsData.fuelTypes
          .filter((fuel) => !fuel.fossilDerived)
          .map((obj) => obj.fuelType),
        t('fuelCode:validateMsg.fuel')
      )
      .required(
        t('fuelCode:validateMsg.isRequired', {
          field: t('fuelCode:fuelCodeColLabels.fuel')
        })
      ),
    feedstock: yup.string().required(
      t('fuelCode:validateMsg.isRequired', {
        field: t('fuelCode:fuelCodeColLabels.feedstock')
      })
    ),
    feedstockLocation: yup.string().required(
      t('fuelCode:validateMsg.isRequired', {
        field: t('fuelCode:fuelCodeColLabels.feedstockLocation')
      })
    ),
    fuelProductionFacilityCity: yup.string().required(
      t('fuelCode:validateMsg.isRequired', {
        field: t('fuelCode:fuelCodeColLabels.fuelProductionFacilityCity')
      })
    ),
    fuelProductionFacilityProvinceState: yup.string().required(
      t('fuelCode:validateMsg.isRequired', {
        field: t(
          'fuelCode:fuelCodeColLabels.fuelProductionFacilityProvinceState'
        )
      })
    ),
    fuelProductionFacilityCountry: yup.string().required(
      t('fuelCode:validateMsg.isRequired', {
        field: t('fuelCode:fuelCodeColLabels.fuelProductionFacilityCountry')
      })
    )
  })

<<<<<<< HEAD
export const fuelCodeColDefs = (t, optionsData) => [
  validation,
  actions({
    enableDuplicate: true,
    enableDelete: true
  }),
=======
export const fuelCodeColDefs = (t, optionsData, api, onValidated, client) => [
  {
    colId: 'validation',
    cellRenderer: 'validationRenderer',
    cellRendererParams: { enableSave: false },
    pinned: 'left',
    maxWidth: 60,
    editable: false,
    suppressKeyboardEvent,
    filter: false
  },
  {
    colId: 'action',
    cellRenderer: FuelCodeActions,
    cellRendererParams: { api, onValidated },
    pinned: 'left',
    maxWidth: 110,
    editable: false,
    suppressKeyboardEvent,
    filter: false
  },
>>>>>>> 9f1eec7e
  {
    field: 'id',
    cellEditor: 'agTextCellEditor',
    cellDataType: 'text',
    hide: true
  },
  {
    field: 'prefix',
    headerComponent: 'headerComponent',
    headerName: t('fuelCode:fuelCodeColLabels.prefix'),
<<<<<<< HEAD
    cellEditor: AutocompleteEditor,
    cellRenderer: (params) =>
      params.value ||
      (!params.value && <Typography variant="body4">Select</Typography>),
    cellEditorParams: {
      options: optionsData.fuelCodePrefixes.map((obj) => obj.prefix),
      multiple: false,
      disableCloseOnSelect: false,
      freeSolo: false,
      openOnFocus: true
    },
    suppressKeyboardEvent: (params) => {
      return params.editing && params.event.key === KEY_ENTER
    },
    cellStyle: (params) => {
      if (params.data.modified && (!params.value || params.value === ''))
        return { borderColor: 'red' }
    },
    cellDataType: 'text',
    minWidth: 135
=======
    cellEditor: 'agSelectCellEditor',
    cellEditorParams: {
      values: optionsData?.fuelCodePrefixes?.map((obj) => obj.prefix)
    },
    minWidth: 135,
    valueGetter: (params) => params.data.prefix || 'BCLCF'
>>>>>>> 9f1eec7e
  },
  {
    field: 'fuelCode',
    headerComponent: 'headerComponent',
    headerName: t('fuelCode:fuelCodeColLabels.fuelCode'),
    cellDataType: 'text',
    cellRenderer: (params) =>
      params.value ||
      (!params.value && <Typography variant="body4">Select</Typography>),
<<<<<<< HEAD
    cellEditor: AutocompleteEditor,
    cellEditorParams: {
      onDynamicUpdate: (val, params) => params.api.stopEditing(),
      options: optionsData.latestFuelCodes.map((obj) => obj.fuelCode),
      optionLabel: 'fuelCode',
      multiple: false,
      disableCloseOnSelect: false,
      freeSolo: true,
      openOnFocus: true,
      onKeyDownCapture: (e) => {
        const allowedKeys = [
          'Backspace',
          'ArrowLeft',
          'ArrowRight',
          'Delete',
          'Tab',
          'Escape',
          'Enter',
          'Home',
          'End',
          'Control',
          'Meta',
          'Shift',
          'Alt'
        ]

        if (
          (e.ctrlKey || e.metaKey) &&
          ['a', 'c', 'v', 'x'].includes(e.key.toLowerCase())
        ) {
          return
        }

        if ((e.ctrlKey || e.metaKey) && e.key.toLowerCase() === 'c') {
          return
        }

        if (allowedKeys.includes(e.key)) {
          return
        }

        const charCode = e.which ? e.which : e.keyCode
        if (e.key === '.' || charCode < 48 || charCode > 57) {
          e.preventDefault()
        }
      },
      onPaste: (e, onChange) => {
        e.preventDefault()
        const paste = (e.clipboardData || window.clipboardData).getData('text')
        const cleaned = paste.split('.')[0].replace(/[^0-9]/g, '')

        onChange(cleaned)
=======
    cellEditor: 'asyncSuggestionEditor',
    cellEditorParams: (params) => ({
      queryKey: 'fuel-code-search',
      queryFn: async ({ queryKey }) => {
        let path = apiRoutes.fuelCodeSearch
        path +=
          'prefix=' +
          (params.data.prefix || 'BCLCF') +
          '&distinctSearch=true&fuelCode=' +
          queryKey[1]
        const response = await client.get(path)
        return response.data
>>>>>>> 9f1eec7e
      },
      optionLabel: 'fuelCodes',
      title: 'fuelCode'
    }),
    suppressKeyboardEvent,
    valueGetter: (params) => {
      if (!params.data.fuelCode) {
        const prefix = params.data.prefix || 'BCLCF'
        return optionsData?.fuelCodePrefixes?.find(
          (obj) => obj.prefix === prefix
        )?.nextFuelCode
      }
<<<<<<< HEAD
    },
    suppressKeyboardEvent: (params) => {
      return params.editing && params.event.key === KEY_ENTER
    },
    cellStyle: (params) => {
      if (params.data.modified && (!params.value || params.value === ''))
        return { borderColor: 'red' }
=======
      return params.data.fuelCode
>>>>>>> 9f1eec7e
    },
    tooltipValueGetter: (p) => 'select the next fuel code version'
  },
  {
    field: 'carbonIntensity',
    headerComponent: 'headerComponent',
    headerName: t('fuelCode:fuelCodeColLabels.carbonIntensity'),
    cellEditor: 'agNumberCellEditor',
    cellEditorParams: {
      precision: 2,
      showStepperButtons: false
    },
    cellStyle: (params) => {
      if (params.data.modified && params.data.carbonIntensity ==='') return { borderColor: 'red' }
    },
    type: 'numericColumn'
  },
  {
    field: 'edrms',
    headerComponent: 'headerComponent',
    headerName: t('fuelCode:fuelCodeColLabels.edrms'),
    cellEditor: 'agTextCellEditor',
    cellDataType: 'text'
  },
  {
    field: 'company',
    headerComponent: 'headerComponent',
    headerName: t('fuelCode:fuelCodeColLabels.company'),
<<<<<<< HEAD
    cellEditor: AutocompleteEditor,
    cellDataType: 'text',
    cellStyle: (params) => {
      if (params.data.modified && (!params.value || params.value === ''))
        return { borderColor: 'red' }
    },
    cellRenderer: (params) =>
      params.value ||
      (!params.value && <Typography variant="body4">Select</Typography>),
    cellEditorParams: {
      noLabel: true,
      options: optionsData.fieldOptions.company,
      multiple: false,
      disableCloseOnSelect: false,
      freeSolo: true,
      openOnFocus: true
    },
    suppressKeyboardEvent: (params) => {
      return params.editing && params.event.key === KEY_ENTER
=======
    cellDataType: 'text',
    cellEditor: 'asyncSuggestionEditor',
    cellEditorParams: (params) => ({
      queryKey: 'company-name-search',
      queryFn: async ({ queryKey }) => {
        let path = apiRoutes.fuelCodeSearch
        path += 'company=' + queryKey[1]
        const response = await client.get(path)
        return response.data
      },
      title: 'company'
    }),
    valueSetter: (params) => {
      params.data.company = params.newValue
      if (params.newValue === '') {
        params.data.contactName = ''
        params.data.contactEmail = ''
      }
      return true
>>>>>>> 9f1eec7e
    },
    suppressKeyboardEvent,
    minWidth: 300
  },
  {
    field: 'contactName',
    headerName: t('fuelCode:fuelCodeColLabels.contactName'),
<<<<<<< HEAD
    cellEditor: AutocompleteEditor,
    cellDataType: 'text',
    cellRenderer: (params) =>
      params.value ||
      (!params.value && <Typography variant="body4">Select</Typography>),
    cellEditorParams: {
      noLabel: true,
      options: optionsData.fieldOptions.contactName,
      multiple: false,
      disableCloseOnSelect: false,
      freeSolo: true,
      openOnFocus: true
    },
    suppressKeyboardEvent: (params) => {
      return params.editing && params.event.key === KEY_ENTER
    },
=======
    cellEditor: 'asyncSuggestionEditor',
    cellDataType: 'text',
    cellEditorParams: (params) => ({
      queryKey: 'contact-name-search',
      queryFn: async ({ queryKey }) => {
        let path = apiRoutes.fuelCodeSearch
        path += 'company=' + params.data.company + '&contactName=' + queryKey[1]
        const response = await client.get(path)
        return response.data
      },
      title: 'contactName',
      enabled: params.data.company !== ''
    }),
    suppressKeyboardEvent,
>>>>>>> 9f1eec7e
    minWidth: 300
  },
  {
    field: 'contactEmail',
    headerName: t('fuelCode:fuelCodeColLabels.contactEmail'),
<<<<<<< HEAD
    cellEditor: AutocompleteEditor,
    cellDataType: 'text',
    cellRenderer: (params) =>
      params.value ||
      (!params.value && <Typography variant="body4">Select</Typography>),
    cellEditorParams: {
      noLabel: true,
      options: optionsData.fieldOptions.contactEmail,
      multiple: false,
      disableCloseOnSelect: false,
      freeSolo: true,
      openOnFocus: true
    },
    suppressKeyboardEvent: (params) => {
      return params.editing && params.event.key === KEY_ENTER
    },
=======
    cellEditor: 'asyncSuggestionEditor',
    cellDataType: 'text',
    cellEditorParams: (params) => ({
      queryKey: 'contact-email-search',
      queryFn: async ({ queryKey }) => {
        let path = apiRoutes.fuelCodeSearch
        path += 'company=' + params.data.company + '&contactName=' + params.data.contactName + '&contactEmail=' + queryKey[1]
        const response = await client.get(path)
        return response.data
      },
      title: 'contactEmail',
      enabled: params.data.company !== '' && params.data.contactName !== ''
    }),
    suppressKeyboardEvent,
>>>>>>> 9f1eec7e
    minWidth: 300
  },

  {
    field: 'applicationDate',
    headerName: t('fuelCode:fuelCodeColLabels.applicationDate'),
    maxWidth: 220,
    minWidth: 220,
    cellRenderer: (params) => (
      <Typography variant="body4">
        {params.value ? params.value : 'YYYY-MM-DD'}
      </Typography>
    ),
<<<<<<< HEAD
    suppressKeyboardEvent: (params) =>
      params.editing &&
      (params.event.key === KEY_ENTER || params.event.key === KEY_TAB),
    cellStyle: (params) => {
      if (params.data.modified && (!params.value || params.value === ''))
        return { borderColor: 'red' }
    },
    cellEditor: DateEditor
=======
    suppressKeyboardEvent,
    cellEditor: 'dateEditor'
>>>>>>> 9f1eec7e
  },
  {
    field: 'approvalDate',
    headerName: t('fuelCode:fuelCodeColLabels.approvalDate'),
    maxWidth: 220,
    minWidth: 220,
    cellRenderer: (params) => (
      <Typography variant="body4">
        {params.value ? params.value : 'YYYY-MM-DD'}
      </Typography>
    ),
<<<<<<< HEAD
    suppressKeyboardEvent: (params) => params.editing,
    cellEditor: DateEditor
=======
    suppressKeyboardEvent,
    cellEditor: 'dateEditor'
>>>>>>> 9f1eec7e
  },
  {
    field: 'effectiveDate',
    headerName: t('fuelCode:fuelCodeColLabels.effectiveDate'),
    maxWidth: 220,
    minWidth: 220,
    cellRenderer: (params) => (
      <Typography variant="body4">
        {params.value ? params.value : 'YYYY-MM-DD'}
      </Typography>
    ),
<<<<<<< HEAD
    suppressKeyboardEvent: (params) => params.editing,
    cellEditor: DateEditor
=======
    suppressKeyboardEvent,
    cellEditor: 'dateEditor'
>>>>>>> 9f1eec7e
  },
  {
    field: 'expirationDate',
    headerName: t('fuelCode:fuelCodeColLabels.expiryDate'),
    maxWidth: 220,
    minWidth: 220,
    cellRenderer: (params) => (
      <Typography variant="body4">
        {params.value ? params.value : 'YYYY-MM-DD'}
      </Typography>
    ),
<<<<<<< HEAD
    suppressKeyboardEvent: (params) => params.editing,
    cellEditor: DateEditor
=======
    suppressKeyboardEvent,
    cellEditor: 'dateEditor'
>>>>>>> 9f1eec7e
  },
  {
    field: 'fuel',
    headerName: t('fuelCode:fuelCodeColLabels.fuel'),
    cellEditor: AutocompleteEditor,
    cellRenderer: (params) =>
      params.value ||
      (!params.value && <Typography variant="body4">Select</Typography>),
    cellEditorParams: {
      options: optionsData.fuelTypes
        .filter((fuel) => !fuel.fossilDerived)
        .map((obj) => obj.fuelType),
      multiple: false,
      disableCloseOnSelect: false,
      freeSolo: false,
      openOnFocus: true
    },
<<<<<<< HEAD
    suppressKeyboardEvent: (params) => {
      return params.editing && params.event.key === KEY_ENTER
    },
    cellStyle: (params) => {
      if (params.data.modified && (!params.value || params.value === ''))
        return { borderColor: 'red' }
    },
=======
    suppressKeyboardEvent,
>>>>>>> 9f1eec7e
    minWidth: 300
  },
  {
    field: 'feedstock',
    headerName: t('fuelCode:fuelCodeColLabels.feedstock'),
<<<<<<< HEAD
    cellEditor: AutocompleteEditor,
=======
    cellEditor: 'autocompleteEditor',
    suppressKeyboardEvent,
>>>>>>> 9f1eec7e
    cellDataType: 'text',
    cellRenderer: (params) =>
      params.value ||
      (!params.value && <Typography variant="body4">Select</Typography>),
    cellEditorParams: {
      noLabel: true,
      options: optionsData.fieldOptions.feedstock,
      multiple: false,
      disableCloseOnSelect: false,
      freeSolo: true,
      openOnFocus: true
    },
    minWidth: 300
  },
  {
    field: 'feedstockLocation',
    headerName: t('fuelCode:fuelCodeColLabels.feedstockLocation'),
<<<<<<< HEAD
    cellEditor: AutocompleteEditor,
=======
    cellEditor: 'autocompleteEditor',
    suppressKeyboardEvent,
>>>>>>> 9f1eec7e
    cellDataType: 'text',
    cellRenderer: (params) =>
      params.value ||
      (!params.value && <Typography variant="body4">Select</Typography>),
    cellEditorParams: {
      noLabel: true,
      options: optionsData.fieldOptions.feedstockLocation,
      multiple: false,
      disableCloseOnSelect: false,
      freeSolo: true,
      openOnFocus: true
    },
    minWidth: 300
  },
  {
    field: 'feedstockMisc',
    headerName: t('fuelCode:fuelCodeColLabels.misc'),
<<<<<<< HEAD
    cellEditor: AutocompleteEditor,
=======
    cellEditor: 'autocompleteEditor',
    suppressKeyboardEvent,
>>>>>>> 9f1eec7e
    cellDataType: 'text',
    cellRenderer: (params) =>
      params.value ||
      (!params.value && <Typography variant="body4">Select</Typography>),
    cellEditorParams: {
      noLabel: true,
      options: optionsData.fieldOptions.feedstockMisc,
      multiple: false,
      disableCloseOnSelect: false,
      freeSolo: true,
      openOnFocus: true
    },
    minWidth: 495
  },
  {
    field: 'fuelProductionFacilityCity',
    headerName: t('fuelCode:fuelCodeColLabels.fuelProductionFacilityCity'),
<<<<<<< HEAD
    cellEditor: AutocompleteEditor,
=======
    cellEditor: 'autocompleteEditor',
    suppressKeyboardEvent,
>>>>>>> 9f1eec7e
    cellDataType: 'text',
    cellRenderer: (params) =>
      params.value ||
      (!params.value && <Typography variant="body4">Select</Typography>),
    cellEditorParams: {
      onDynamicUpdate: (val, params) => params.api.stopEditing(),
      noLabel: true,
      options: [
        ...new Map(
          optionsData.fpLocations.map((location) => [
            location.fuelProductionFacilityCity,
            location.fuelProductionFacilityCity
          ])
        ).values()
      ],
      multiple: false,
      disableCloseOnSelect: false,
      freeSolo: true,
      openOnFocus: true
    },
    minWidth: 325
  },
  {
    field: 'fuelProductionFacilityProvinceState',
    headerName: t(
      'fuelCode:fuelCodeColLabels.fuelProductionFacilityProvinceState'
    ),
<<<<<<< HEAD
    cellEditor: AutocompleteEditor,
=======
    cellEditor: 'autocompleteEditor',
    suppressKeyboardEvent,
>>>>>>> 9f1eec7e
    cellDataType: 'text',
    cellRenderer: (params) =>
      params.value ||
      (!params.value && <Typography variant="body4">Select</Typography>),
    cellEditorParams: {
      onDynamicUpdate: (val, params) => params.api.stopEditing(),
      noLabel: true,
      options: [
        ...new Map(
          optionsData.fpLocations.map((location) => [
            location.fuelProductionFacilityProvinceState,
            location.fuelProductionFacilityProvinceState
          ])
        ).values()
      ],
      multiple: false,
      disableCloseOnSelect: false,
      freeSolo: true,
      openOnFocus: true
    },
    minWidth: 325
  },
  {
    field: 'fuelProductionFacilityCountry',
    headerName: t('fuelCode:fuelCodeColLabels.fuelProductionFacilityCountry'),
<<<<<<< HEAD
    cellEditor: AutocompleteEditor,
=======
    cellEditor: 'autocompleteEditor',
    suppressKeyboardEvent,
>>>>>>> 9f1eec7e
    cellDataType: 'text',
    cellRenderer: (params) =>
      params.value ||
      (!params.value && <Typography variant="body4">Select</Typography>),
    cellEditorParams: {
      noLabel: true,
      options: [
        ...new Map(
          optionsData.fpLocations.map((location) => [
            location.fuelProductionFacilityCountry,
            location.fuelProductionFacilityCountry
          ])
        ).values()
      ],
      multiple: false,
      disableCloseOnSelect: false,
      freeSolo: true,
      openOnFocus: true
    },
    minWidth: 325
  },
  {
    field: 'facilityNameplateCapacity',
    headerName: t('fuelCode:fuelCodeColLabels.facilityNameplateCapacity'),
    cellEditor: 'agNumberCellEditor',
    type: 'numericColumn',
    cellEditorParams: {
      precision: 0,
      min: 0,
      showStepperButtons: false
    },
    minWidth: 290
  },
  {
    field: 'facilityNameplateCapacityUnit',
    headerName: t('fuelCode:fuelCodeColLabels.facilityNameplateCapacityUnit'),
    cellEditor: AutocompleteEditor,
    cellRenderer: (params) =>
      params.value ||
      (!params.value && <Typography variant="body4">Select</Typography>),
    cellEditorParams: {
      options: optionsData.facilityNameplateCapacityUnits,
      multiple: false,
      disableCloseOnSelect: false,
      freeSolo: false,
      openOnFocus: true
    },
<<<<<<< HEAD
    suppressKeyboardEvent: (params) => {
      return params.editing && params.event.key === KEY_ENTER
    },
=======
    suppressKeyboardEvent,
>>>>>>> 9f1eec7e
    cellStyle: (params) => {
      if (
        params.data.modified &&
        params.data.facilityNameplateCapacity &&
        (!params.value || params.value === '')
      )
        return { borderColor: 'red' }
    },
    minWidth: 300
  },
  {
    field: 'feedstockTransportMode',
    headerName: t('fuelCode:fuelCodeColLabels.feedstockTransportMode'),
    cellEditor: AutocompleteEditor,
    cellRenderer: (params) =>
      params.value ? (
        <CommonArrayRenderer {...params} />
      ) : (
        <Typography variant="body4">Select</Typography>
      ),
    cellRendererParams: {
      disableLink: true
    },
    cellEditorParams: {
      options: optionsData.transportModes.map((obj) => obj.transportMode),
      multiple: true,
      openOnFocus: true,
      disableCloseOnSelect: true
    },
    suppressKeyboardEvent,
    minWidth: 325
  },
  {
    field: 'finishedFuelTransportMode',
    headerName: t('fuelCode:fuelCodeColLabels.finishedFuelTransportMode'),
    cellEditor: AutocompleteEditor,
    cellRenderer: (params) =>
      params.value ? (
        <CommonArrayRenderer {...params} />
      ) : (
        <Typography variant="body4">Select</Typography>
      ),
    cellRendererParams: {
      disableLink: true
    },
    cellEditorParams: {
      options: optionsData.transportModes.map((obj) => obj.transportMode),
      multiple: true,
      openOnFocus: true,
      disableCloseOnSelect: true
    },
    suppressKeyboardEvent,
    minWidth: 325
  },
  {
    field: 'formerCompany',
    headerName: t('fuelCode:fuelCodeColLabels.formerCompany'),
<<<<<<< HEAD
    cellEditor: AutocompleteEditor,
=======
    cellEditor: 'autocompleteEditor',
    suppressKeyboardEvent,
>>>>>>> 9f1eec7e
    cellDataType: 'text',
    cellEditorParams: {
      noLabel: true,
      options: optionsData.fieldOptions.formerCompany,
      multiple: false,
      disableCloseOnSelect: false,
      freeSolo: true,
      openOnFocus: true
    },
    minWidth: 300
  },
  {
    field: 'notes',
    headerName: t('fuelCode:fuelCodeColLabels.notes'),
    cellEditor: 'agTextCellEditor',
    cellDataType: 'text',
    minWidth: 600
  }
]

export const defaultColDef = {
  editable: true,
  resizable: true,
  filter: true,
  floatingFilter: false,
  sortable: false,
  singleClickEdit: true
}<|MERGE_RESOLUTION|>--- conflicted
+++ resolved
@@ -1,21 +1,14 @@
-<<<<<<< HEAD
 import { actions, validation } from '@/components/BCDataGrid/columns'
 import {
+  AsyncSuggestionEditor,
   AutocompleteEditor,
-  DateEditor
+  HeaderComponent
 } from '@/components/BCDataGrid/components'
-import { KEY_ENTER, KEY_TAB } from '@/constants/common'
+import { apiRoutes } from '@/constants/routes'
 import { CommonArrayRenderer } from '@/utils/cellRenderers'
+import { suppressKeyboardEvent } from '@/utils/eventHandlers'
 import { Typography } from '@mui/material'
 import * as yup from 'yup'
-=======
-import { CommonArrayRenderer } from '@/utils/cellRenderers'
-import { Typography } from '@mui/material'
-import * as yup from 'yup'
-import { FuelCodeActions } from './components/FuelCodeActions'
-import { suppressKeyboardEvent } from '@/utils/eventHandlers'
-import { apiRoutes } from '@/constants/routes'
->>>>>>> 9f1eec7e
 
 export const fuelCodeSchema = (t, optionsData) =>
   yup.object().shape({
@@ -97,36 +90,12 @@
     )
   })
 
-<<<<<<< HEAD
-export const fuelCodeColDefs = (t, optionsData) => [
+export const fuelCodeColDefs = (t, optionsData, client) => [
   validation,
   actions({
     enableDuplicate: true,
     enableDelete: true
   }),
-=======
-export const fuelCodeColDefs = (t, optionsData, api, onValidated, client) => [
-  {
-    colId: 'validation',
-    cellRenderer: 'validationRenderer',
-    cellRendererParams: { enableSave: false },
-    pinned: 'left',
-    maxWidth: 60,
-    editable: false,
-    suppressKeyboardEvent,
-    filter: false
-  },
-  {
-    colId: 'action',
-    cellRenderer: FuelCodeActions,
-    cellRendererParams: { api, onValidated },
-    pinned: 'left',
-    maxWidth: 110,
-    editable: false,
-    suppressKeyboardEvent,
-    filter: false
-  },
->>>>>>> 9f1eec7e
   {
     field: 'id',
     cellEditor: 'agTextCellEditor',
@@ -135,101 +104,24 @@
   },
   {
     field: 'prefix',
-    headerComponent: 'headerComponent',
+    headerComponent: HeaderComponent,
     headerName: t('fuelCode:fuelCodeColLabels.prefix'),
-<<<<<<< HEAD
-    cellEditor: AutocompleteEditor,
-    cellRenderer: (params) =>
-      params.value ||
-      (!params.value && <Typography variant="body4">Select</Typography>),
-    cellEditorParams: {
-      options: optionsData.fuelCodePrefixes.map((obj) => obj.prefix),
-      multiple: false,
-      disableCloseOnSelect: false,
-      freeSolo: false,
-      openOnFocus: true
-    },
-    suppressKeyboardEvent: (params) => {
-      return params.editing && params.event.key === KEY_ENTER
-    },
-    cellStyle: (params) => {
-      if (params.data.modified && (!params.value || params.value === ''))
-        return { borderColor: 'red' }
-    },
-    cellDataType: 'text',
-    minWidth: 135
-=======
     cellEditor: 'agSelectCellEditor',
     cellEditorParams: {
       values: optionsData?.fuelCodePrefixes?.map((obj) => obj.prefix)
     },
     minWidth: 135,
     valueGetter: (params) => params.data.prefix || 'BCLCF'
->>>>>>> 9f1eec7e
   },
   {
     field: 'fuelCode',
-    headerComponent: 'headerComponent',
+    headerComponent: HeaderComponent,
     headerName: t('fuelCode:fuelCodeColLabels.fuelCode'),
     cellDataType: 'text',
     cellRenderer: (params) =>
       params.value ||
       (!params.value && <Typography variant="body4">Select</Typography>),
-<<<<<<< HEAD
-    cellEditor: AutocompleteEditor,
-    cellEditorParams: {
-      onDynamicUpdate: (val, params) => params.api.stopEditing(),
-      options: optionsData.latestFuelCodes.map((obj) => obj.fuelCode),
-      optionLabel: 'fuelCode',
-      multiple: false,
-      disableCloseOnSelect: false,
-      freeSolo: true,
-      openOnFocus: true,
-      onKeyDownCapture: (e) => {
-        const allowedKeys = [
-          'Backspace',
-          'ArrowLeft',
-          'ArrowRight',
-          'Delete',
-          'Tab',
-          'Escape',
-          'Enter',
-          'Home',
-          'End',
-          'Control',
-          'Meta',
-          'Shift',
-          'Alt'
-        ]
-
-        if (
-          (e.ctrlKey || e.metaKey) &&
-          ['a', 'c', 'v', 'x'].includes(e.key.toLowerCase())
-        ) {
-          return
-        }
-
-        if ((e.ctrlKey || e.metaKey) && e.key.toLowerCase() === 'c') {
-          return
-        }
-
-        if (allowedKeys.includes(e.key)) {
-          return
-        }
-
-        const charCode = e.which ? e.which : e.keyCode
-        if (e.key === '.' || charCode < 48 || charCode > 57) {
-          e.preventDefault()
-        }
-      },
-      onPaste: (e, onChange) => {
-        e.preventDefault()
-        const paste = (e.clipboardData || window.clipboardData).getData('text')
-        const cleaned = paste.split('.')[0].replace(/[^0-9]/g, '')
-
-        onChange(cleaned)
-=======
-    cellEditor: 'asyncSuggestionEditor',
+    cellEditor: AsyncSuggestionEditor,
     cellEditorParams: (params) => ({
       queryKey: 'fuel-code-search',
       queryFn: async ({ queryKey }) => {
@@ -241,7 +133,6 @@
           queryKey[1]
         const response = await client.get(path)
         return response.data
->>>>>>> 9f1eec7e
       },
       optionLabel: 'fuelCodes',
       title: 'fuelCode'
@@ -254,23 +145,13 @@
           (obj) => obj.prefix === prefix
         )?.nextFuelCode
       }
-<<<<<<< HEAD
-    },
-    suppressKeyboardEvent: (params) => {
-      return params.editing && params.event.key === KEY_ENTER
-    },
-    cellStyle: (params) => {
-      if (params.data.modified && (!params.value || params.value === ''))
-        return { borderColor: 'red' }
-=======
       return params.data.fuelCode
->>>>>>> 9f1eec7e
     },
     tooltipValueGetter: (p) => 'select the next fuel code version'
   },
   {
     field: 'carbonIntensity',
-    headerComponent: 'headerComponent',
+    headerComponent: HeaderComponent,
     headerName: t('fuelCode:fuelCodeColLabels.carbonIntensity'),
     cellEditor: 'agNumberCellEditor',
     cellEditorParams: {
@@ -278,44 +159,24 @@
       showStepperButtons: false
     },
     cellStyle: (params) => {
-      if (params.data.modified && params.data.carbonIntensity ==='') return { borderColor: 'red' }
+      if (params.data.modified && params.data.carbonIntensity === '')
+        return { borderColor: 'red' }
     },
     type: 'numericColumn'
   },
   {
     field: 'edrms',
-    headerComponent: 'headerComponent',
+    headerComponent: HeaderComponent,
     headerName: t('fuelCode:fuelCodeColLabels.edrms'),
     cellEditor: 'agTextCellEditor',
     cellDataType: 'text'
   },
   {
     field: 'company',
-    headerComponent: 'headerComponent',
+    headerComponent: HeaderComponent,
     headerName: t('fuelCode:fuelCodeColLabels.company'),
-<<<<<<< HEAD
-    cellEditor: AutocompleteEditor,
-    cellDataType: 'text',
-    cellStyle: (params) => {
-      if (params.data.modified && (!params.value || params.value === ''))
-        return { borderColor: 'red' }
-    },
-    cellRenderer: (params) =>
-      params.value ||
-      (!params.value && <Typography variant="body4">Select</Typography>),
-    cellEditorParams: {
-      noLabel: true,
-      options: optionsData.fieldOptions.company,
-      multiple: false,
-      disableCloseOnSelect: false,
-      freeSolo: true,
-      openOnFocus: true
-    },
-    suppressKeyboardEvent: (params) => {
-      return params.editing && params.event.key === KEY_ENTER
-=======
-    cellDataType: 'text',
-    cellEditor: 'asyncSuggestionEditor',
+    cellDataType: 'text',
+    cellEditor: AsyncSuggestionEditor,
     cellEditorParams: (params) => ({
       queryKey: 'company-name-search',
       queryFn: async ({ queryKey }) => {
@@ -333,7 +194,6 @@
         params.data.contactEmail = ''
       }
       return true
->>>>>>> 9f1eec7e
     },
     suppressKeyboardEvent,
     minWidth: 300
@@ -341,25 +201,7 @@
   {
     field: 'contactName',
     headerName: t('fuelCode:fuelCodeColLabels.contactName'),
-<<<<<<< HEAD
-    cellEditor: AutocompleteEditor,
-    cellDataType: 'text',
-    cellRenderer: (params) =>
-      params.value ||
-      (!params.value && <Typography variant="body4">Select</Typography>),
-    cellEditorParams: {
-      noLabel: true,
-      options: optionsData.fieldOptions.contactName,
-      multiple: false,
-      disableCloseOnSelect: false,
-      freeSolo: true,
-      openOnFocus: true
-    },
-    suppressKeyboardEvent: (params) => {
-      return params.editing && params.event.key === KEY_ENTER
-    },
-=======
-    cellEditor: 'asyncSuggestionEditor',
+    cellEditor: AsyncSuggestionEditor,
     cellDataType: 'text',
     cellEditorParams: (params) => ({
       queryKey: 'contact-name-search',
@@ -373,37 +215,24 @@
       enabled: params.data.company !== ''
     }),
     suppressKeyboardEvent,
->>>>>>> 9f1eec7e
     minWidth: 300
   },
   {
     field: 'contactEmail',
     headerName: t('fuelCode:fuelCodeColLabels.contactEmail'),
-<<<<<<< HEAD
-    cellEditor: AutocompleteEditor,
-    cellDataType: 'text',
-    cellRenderer: (params) =>
-      params.value ||
-      (!params.value && <Typography variant="body4">Select</Typography>),
-    cellEditorParams: {
-      noLabel: true,
-      options: optionsData.fieldOptions.contactEmail,
-      multiple: false,
-      disableCloseOnSelect: false,
-      freeSolo: true,
-      openOnFocus: true
-    },
-    suppressKeyboardEvent: (params) => {
-      return params.editing && params.event.key === KEY_ENTER
-    },
-=======
-    cellEditor: 'asyncSuggestionEditor',
+    cellEditor: AsyncSuggestionEditor,
     cellDataType: 'text',
     cellEditorParams: (params) => ({
       queryKey: 'contact-email-search',
       queryFn: async ({ queryKey }) => {
         let path = apiRoutes.fuelCodeSearch
-        path += 'company=' + params.data.company + '&contactName=' + params.data.contactName + '&contactEmail=' + queryKey[1]
+        path +=
+          'company=' +
+          params.data.company +
+          '&contactName=' +
+          params.data.contactName +
+          '&contactEmail=' +
+          queryKey[1]
         const response = await client.get(path)
         return response.data
       },
@@ -411,7 +240,6 @@
       enabled: params.data.company !== '' && params.data.contactName !== ''
     }),
     suppressKeyboardEvent,
->>>>>>> 9f1eec7e
     minWidth: 300
   },
 
@@ -425,19 +253,8 @@
         {params.value ? params.value : 'YYYY-MM-DD'}
       </Typography>
     ),
-<<<<<<< HEAD
-    suppressKeyboardEvent: (params) =>
-      params.editing &&
-      (params.event.key === KEY_ENTER || params.event.key === KEY_TAB),
-    cellStyle: (params) => {
-      if (params.data.modified && (!params.value || params.value === ''))
-        return { borderColor: 'red' }
-    },
-    cellEditor: DateEditor
-=======
     suppressKeyboardEvent,
     cellEditor: 'dateEditor'
->>>>>>> 9f1eec7e
   },
   {
     field: 'approvalDate',
@@ -449,13 +266,8 @@
         {params.value ? params.value : 'YYYY-MM-DD'}
       </Typography>
     ),
-<<<<<<< HEAD
-    suppressKeyboardEvent: (params) => params.editing,
-    cellEditor: DateEditor
-=======
     suppressKeyboardEvent,
     cellEditor: 'dateEditor'
->>>>>>> 9f1eec7e
   },
   {
     field: 'effectiveDate',
@@ -467,13 +279,8 @@
         {params.value ? params.value : 'YYYY-MM-DD'}
       </Typography>
     ),
-<<<<<<< HEAD
-    suppressKeyboardEvent: (params) => params.editing,
-    cellEditor: DateEditor
-=======
     suppressKeyboardEvent,
     cellEditor: 'dateEditor'
->>>>>>> 9f1eec7e
   },
   {
     field: 'expirationDate',
@@ -485,13 +292,8 @@
         {params.value ? params.value : 'YYYY-MM-DD'}
       </Typography>
     ),
-<<<<<<< HEAD
-    suppressKeyboardEvent: (params) => params.editing,
-    cellEditor: DateEditor
-=======
     suppressKeyboardEvent,
     cellEditor: 'dateEditor'
->>>>>>> 9f1eec7e
   },
   {
     field: 'fuel',
@@ -509,28 +311,14 @@
       freeSolo: false,
       openOnFocus: true
     },
-<<<<<<< HEAD
-    suppressKeyboardEvent: (params) => {
-      return params.editing && params.event.key === KEY_ENTER
-    },
-    cellStyle: (params) => {
-      if (params.data.modified && (!params.value || params.value === ''))
-        return { borderColor: 'red' }
-    },
-=======
-    suppressKeyboardEvent,
->>>>>>> 9f1eec7e
+    suppressKeyboardEvent,
     minWidth: 300
   },
   {
     field: 'feedstock',
     headerName: t('fuelCode:fuelCodeColLabels.feedstock'),
-<<<<<<< HEAD
-    cellEditor: AutocompleteEditor,
-=======
-    cellEditor: 'autocompleteEditor',
-    suppressKeyboardEvent,
->>>>>>> 9f1eec7e
+    cellEditor: 'autocompleteEditor',
+    suppressKeyboardEvent,
     cellDataType: 'text',
     cellRenderer: (params) =>
       params.value ||
@@ -548,12 +336,8 @@
   {
     field: 'feedstockLocation',
     headerName: t('fuelCode:fuelCodeColLabels.feedstockLocation'),
-<<<<<<< HEAD
-    cellEditor: AutocompleteEditor,
-=======
-    cellEditor: 'autocompleteEditor',
-    suppressKeyboardEvent,
->>>>>>> 9f1eec7e
+    cellEditor: 'autocompleteEditor',
+    suppressKeyboardEvent,
     cellDataType: 'text',
     cellRenderer: (params) =>
       params.value ||
@@ -571,12 +355,8 @@
   {
     field: 'feedstockMisc',
     headerName: t('fuelCode:fuelCodeColLabels.misc'),
-<<<<<<< HEAD
-    cellEditor: AutocompleteEditor,
-=======
-    cellEditor: 'autocompleteEditor',
-    suppressKeyboardEvent,
->>>>>>> 9f1eec7e
+    cellEditor: 'autocompleteEditor',
+    suppressKeyboardEvent,
     cellDataType: 'text',
     cellRenderer: (params) =>
       params.value ||
@@ -594,12 +374,8 @@
   {
     field: 'fuelProductionFacilityCity',
     headerName: t('fuelCode:fuelCodeColLabels.fuelProductionFacilityCity'),
-<<<<<<< HEAD
-    cellEditor: AutocompleteEditor,
-=======
-    cellEditor: 'autocompleteEditor',
-    suppressKeyboardEvent,
->>>>>>> 9f1eec7e
+    cellEditor: 'autocompleteEditor',
+    suppressKeyboardEvent,
     cellDataType: 'text',
     cellRenderer: (params) =>
       params.value ||
@@ -627,12 +403,8 @@
     headerName: t(
       'fuelCode:fuelCodeColLabels.fuelProductionFacilityProvinceState'
     ),
-<<<<<<< HEAD
-    cellEditor: AutocompleteEditor,
-=======
-    cellEditor: 'autocompleteEditor',
-    suppressKeyboardEvent,
->>>>>>> 9f1eec7e
+    cellEditor: 'autocompleteEditor',
+    suppressKeyboardEvent,
     cellDataType: 'text',
     cellRenderer: (params) =>
       params.value ||
@@ -658,12 +430,8 @@
   {
     field: 'fuelProductionFacilityCountry',
     headerName: t('fuelCode:fuelCodeColLabels.fuelProductionFacilityCountry'),
-<<<<<<< HEAD
-    cellEditor: AutocompleteEditor,
-=======
-    cellEditor: 'autocompleteEditor',
-    suppressKeyboardEvent,
->>>>>>> 9f1eec7e
+    cellEditor: 'autocompleteEditor',
+    suppressKeyboardEvent,
     cellDataType: 'text',
     cellRenderer: (params) =>
       params.value ||
@@ -711,13 +479,7 @@
       freeSolo: false,
       openOnFocus: true
     },
-<<<<<<< HEAD
-    suppressKeyboardEvent: (params) => {
-      return params.editing && params.event.key === KEY_ENTER
-    },
-=======
-    suppressKeyboardEvent,
->>>>>>> 9f1eec7e
+    suppressKeyboardEvent,
     cellStyle: (params) => {
       if (
         params.data.modified &&
@@ -775,12 +537,8 @@
   {
     field: 'formerCompany',
     headerName: t('fuelCode:fuelCodeColLabels.formerCompany'),
-<<<<<<< HEAD
-    cellEditor: AutocompleteEditor,
-=======
-    cellEditor: 'autocompleteEditor',
-    suppressKeyboardEvent,
->>>>>>> 9f1eec7e
+    cellEditor: 'autocompleteEditor',
+    suppressKeyboardEvent,
     cellDataType: 'text',
     cellEditorParams: {
       noLabel: true,
