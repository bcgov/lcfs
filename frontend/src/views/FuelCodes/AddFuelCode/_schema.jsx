--- conflicted
+++ resolved
@@ -364,7 +364,6 @@
     },
     cellEditor: 'dateEditor'
   },
-<<<<<<< HEAD
   {
     field: 'approvalDate',
     headerName: t('fuelCode:fuelCodeColLabels.approvalDate'),
@@ -374,8 +373,6 @@
     suppressKeyboardEvent: (params) => params.editing,
     cellEditor: 'dateEditor',
   },
-=======
->>>>>>> 186ae438
   {
     field: 'effectiveDate',
     headerName: t('fuelCode:fuelCodeColLabels.effectiveDate'),
