import { BCAlert2 } from '@/components/BCAlert'
import BCBox from '@/components/BCBox'
import BCButton from '@/components/BCButton'
<<<<<<< HEAD
import { BCGridEditor } from '@/components/BCDataGrid/BCGridEditor'
import Loading from '@/components/Loading'
import { roles } from '@/constants/roles'
import { ROUTES } from '@/constants/routes'
import { useFuelCodeOptions, useSaveFuelCode } from '@/hooks/useFuelCode'
=======
import BCDataGridEditorV2 from '@/components/BCDataGrid/BCDataGridEditorV2'
import Loading from '@/components/Loading'
import { roles } from '@/constants/roles'
import { ROUTES, apiRoutes } from '@/constants/routes'
import {
  useAddFuelCodes,
  useFuelCodeOptions,
  useSaveFuelCode
} from '@/hooks/useFuelCode'
import { useApiService } from '@/services/useApiService'
>>>>>>> 9f1eec7e
import withRole from '@/utils/withRole'
import { faFloppyDisk } from '@fortawesome/free-solid-svg-icons'
import { FontAwesomeIcon } from '@fortawesome/react-fontawesome'
import { Box, Stack, Typography } from '@mui/material'
import Grid2 from '@mui/material/Unstable_Grid2/Grid2'
import { useCallback, useEffect, useMemo, useRef, useState } from 'react'
import { useTranslation } from 'react-i18next'
import { useLocation } from 'react-router-dom'
import { v4 as uuid } from 'uuid'
import { defaultColDef, fuelCodeColDefs } from './_schema'
import { AddRowsDropdownButton } from './components/AddRowsDropdownButton'
import { isEqual } from '@/utils/eventHandlers'
import { useQuery } from '@tanstack/react-query'

const AddFuelCodeBase = () => {
  const [rowData, setRowData] = useState([])
<<<<<<< HEAD

=======
  const [gridApi, setGridApi] = useState(null)
  const [columnApi, setColumnApi] = useState(null)
  const [alertMessage, setAlertMessage] = useState('')
  const [alertSeverity, setAlertSeverity] = useState('info')
  const [focusedCell, setFocusedCell] = useState(null)
  const [cloneFuelCodeId, setCloneFuelCodeId] = useState(null)
  const [prefix, setPrefix] = useState('BCLCF')
  const [paramsData, setParamsData] = useState({})
>>>>>>> 9f1eec7e
  const gridRef = useRef(null)
  const alertRef = useRef()
  const location = useLocation()
  const { t } = useTranslation(['common', 'fuelCode'])
  const { data: optionsData, isLoading, isFetched } = useFuelCodeOptions()
  const { mutateAsync: saveRow } = useSaveFuelCode()

  const gridKey = 'add-fuel-code'
  const gridOptions = useMemo(
    () => ({
<<<<<<< HEAD
=======
      editType: undefined,
>>>>>>> 9f1eec7e
      overlayNoRowsTemplate: t('fuelCode:noFuelCodesFound'),
      autoSizeStrategy: {
        type: 'fitCellContents',
        defaultMinWidth: 50,
        defaultMaxWidth: 600
      }
    }),
    [t]
  )
<<<<<<< HEAD
=======
  // const getRowId = useCallback((params) => params.data.fuelCodeId, [])
>>>>>>> 9f1eec7e

  useEffect(() => {
    if (location.state?.message) {
      alertRef.current?.triggerAlert({
        message: location.state.message,
        severity: location.state.severity || 'info'
      })
    }
  }, [location.state])
<<<<<<< HEAD
  const onGridReady = useCallback((params) => {
    const cachedRowData = JSON.parse(localStorage.getItem(gridKey))
    if (cachedRowData && cachedRowData.length > 0) {
      setRowData(cachedRowData)
=======

  const fetchData = useCallback(async () => {
    await apiService
      .apply({
        method: 'get',
        url: apiRoutes.getFuelCode.replace(':fuelCodeId', fuelCodeId)
      })
      .then((resp) => {
        return resp.data
      })
  }, [apiService, fuelCodeId])

  const onGridReady = (params) => {
    setGridApi(params.api)
    setColumnApi(params.columnApi)

    if (!fuelCodeId) {
      const id = uuid()
      const emptyRow = {
        id,
        prefix: 'BCLCF',
        fuelCode: optionsData.fuelCodePrefixes.find(
          (item) => item.prefix === 'BCLCF'
        ).nextFuelCode
      }
      setRowData([emptyRow])
>>>>>>> 9f1eec7e
    } else {
      const id = uuid()
      const emptyRow = { id }
      setRowData([emptyRow])
    }
    params.api.sizeColumnsToFit()
  }, [])

<<<<<<< HEAD
  const onCellEditingStopped = useCallback(
    async (params) => {
      params.node.updateData({ validationStatus: 'pending' })

      alertRef.current?.triggerAlert({
        message: 'Updating row...',
        severity: 'pending'
      })

      let updatedData = params.data

      if (params.data.fuelCode !== undefined) {
        const fuelCodeData = optionsData.latestFuelCodes.find(
          (fuelCode) =>
            fuelCode.fuelCode.split('.')[0] ===
            params.data.fuelCode.split('.')[0]
        )

        updatedData = {
          ...updatedData,
          prefix: fuelCodeData.fuelCodePrefix.prefix,
          company: fuelCodeData.company,
          fuel: fuelCodeData.fuelCodeType.fuelType,
          feedstock: fuelCodeData.feedstock,
          feedstockLocation: fuelCodeData.feedstockLocation,
          feedstockMisc: fuelCodeData.feedstockMisc,
          feedstockTransportMode: fuelCodeData.feedstockFuelTransportModes.map(
            (mode) => mode.feedstockFuelTransportMode.transportMode
          ),
          finishedFuelTransportMode:
            fuelCodeData.finishedFuelTransportModes.map(
              (mode) => mode.finishedFuelTransportMode.transportMode
            ),
          formerCompany: fuelCodeData.formerCompany,
          contactName: fuelCodeData.contactName,
          contactEmail: fuelCodeData.contactEmail
        }
      }
      if (params.data.fuelProductionFacilityCity !== undefined) {
        const location = optionsData.fpLocations.find(
          (location) =>
            location.fuelProductionFacilityCity ===
            params.data.fuelProductionFacilityCity
=======
  // const validationHandler = useCallback(
  //   async (row) => {
  //     try {
  //       await fuelCodeSchema(t, optionsData).validate(row.data)
  //       const updatedRow = { ...row.data, isValid: true, validationMsg: '' }
  //       gridApi.applyTransaction({ update: [updatedRow] })
  //       setAlertMessage(`Validated fuel code`)
  //       setAlertSeverity('success')
  //       alertRef.current?.triggerAlert()
  //     } catch (err) {
  //       const updatedRow = {
  //         ...row.data,
  //         isValid: false,
  //         validationMsg: err.errors[0]
  //       }
  //       gridApi.applyTransaction({ update: [updatedRow] })
  //       setAlertMessage(err.errors[0])
  //       setAlertSeverity('error')
  //       alertRef.current?.triggerAlert()
  //       // throw new Error()
  //     }
  //   },
  //   [gridApi, optionsData, t]
  // )

  const onValidated = (status, message, params, response) => {
    let errMsg = message
    const columnHandlerList = ['fuelCode', 'fuelProductionFacilityCity', 'fuelProductionFacilityProvinceState']
    if (status === 'error') {
      if (focusedCell && columnHandlerList.some((item) => focusedCell.column.colId.includes(item))) {
        switch (focusedCell.column.colId) {
          case 'fuelCode':
            gridApi.startEditingCell({
              rowIndex: focusedCell.rowIndex,
              colKey: 'carbonIntensity'
            })
            setFocusedCell(undefined)
            break
          case 'fuelProductionFacilityCity':
          case 'fuelProductionFacilityProvinceState':
            gridApi.startEditingCell({
              rowIndex: focusedCell.rowIndex,
              colKey: 'facilityNameplateCapacity'
            })
            setFocusedCell(undefined)
            break
        }
      }
      const field = message.response?.data?.detail[0]?.loc[1]
        ? t(`fuelCode:fuelCodeColLabels.${message.response?.data?.detail[0]?.loc[1]}`)
        : ''

      errMsg = `Error updating row: ${field} ${message.response?.data?.detail[0]?.msg}`
      params.data.isValid = false
      params.data.validationMsg = `${field} ${message.response?.data?.detail[0]?.msg}`
    }
    setAlertMessage(errMsg)
    setAlertSeverity(status)
    alertRef.current?.triggerAlert()
  }

  const {
    data: clonedFuelCodeData,
    isLoading: isFuelCodeLoading,
    refetch
  } = useQuery({
    queryKey: ['fuelCode', cloneFuelCodeId, prefix],
    queryFn: async ({ queryKey }) => {
      // eslint-disable-next-line no-unused-vars
      const [_, cloneFuelCodeId, prefix] = queryKey
      let path = apiRoutes.fuelCodeSearch
      path +=
        'prefix=' +
        (prefix || 'BCLCF') +
        '&distinctSearch=false&fuelCode=' +
        cloneFuelCodeId
      const response = await apiService.get(path)
      return response.data.fuelCodes[0]
    },
    enabled: !!cloneFuelCodeId
  })
  const onCellValueChanged = useCallback(
    (params) => {
      if (!isEqual(params.oldValue, params.newValue)) {
        params.data.modified = true
      }
      if (params.column.colId === 'fuelCode') {
        setCloneFuelCodeId(params.newValue)
        setPrefix(params.data.prefix)
        setFocusedCell(params.column.colId)
        setParamsData(params.data)
        refetch()
      } else if (params.column.colId === 'fuelProductionFacilityCity') {
        const location = optionsData.fpLocations?.find(
          (location) => location.fuelProductionFacilityCity === params.newValue
>>>>>>> 9f1eec7e
        )
        updatedData = {
          ...updatedData,
          fuelProductionFacilityProvinceState:
            location.fuelProductionFacilityProvinceState,
          fuelProductionFacilityCountry: location.fuelProductionFacilityCountry
        }
<<<<<<< HEAD
      }
      if (params.data.fuelProductionFacilityProvinceState) {
        const location = optionsData.fpLocations.find(
=======
        gridApi.applyTransaction({ update: [updatedData] })
      } else if (
        params.column.colId === 'fuelProductionFacilityProvinceState'
      ) {
        const location = optionsData.fpLocations?.find(
>>>>>>> 9f1eec7e
          (location) =>
            location.fuelProductionFacilityProvinceState ===
            params.data.fuelProductionFacilityProvinceState
        )
        updatedData = {
          ...updatedData,
          fuelProductionFacilityCountry: location.fuelProductionFacilityCountry
        }
<<<<<<< HEAD
      }

      try {
        await saveRow(updatedData)
        updatedData = {
          ...updatedData,
          validationStatus: 'success',
          modified: false
        }
        alertRef.current?.triggerAlert({
          message: 'Row updated successfully.',
          severity: 'success'
        })
      } catch (error) {
        updatedData = {
          ...updatedData,
          validationStatus: 'error'
        }

        if (error.code === 'ERR_BAD_REQUEST') {
          const field = error.response?.data?.detail[0]?.loc[1]
            ? t(
                `fuelCode:fuelCodeColLabels.${error.response?.data?.detail[0]?.loc[1]}`
              )
            : ''
          const errMsg = `Error updating row: ${field} ${error.response?.data?.detail[0]?.msg}`

          alertRef.current?.triggerAlert({
            message: errMsg,
            severity: 'error'
          })
        } else {
          alertRef.current?.triggerAlert({
            message: `Error updating row: ${error.message}`,
            severity: 'error'
          })
        }
=======
        gridApi.applyTransaction({ update: [updatedData] })
>>>>>>> 9f1eec7e
      }

      params.node.updateData(updatedData)
    },
<<<<<<< HEAD
    [optionsData, saveRow, t]
  )

  const onAction = async (action, params) => {
    if (action === 'delete') {
      const updatedRow = { ...params.data, deleted: true }
=======
    [gridApi, optionsData, refetch]
  )

  useEffect(() => {
    if (
      focusedCell === 'fuelCode' &&
      !isFuelCodeLoading &&
      clonedFuelCodeData
    ) {
      const updatedData = {
        ...paramsData,
        fuelCode: clonedFuelCodeData.fuelCode,
        prefix: clonedFuelCodeData.fuelCodePrefix?.prefix || prefix,
        company: clonedFuelCodeData.company,
        fuel: clonedFuelCodeData.fuelCodeType?.fuelType,
        feedstock: clonedFuelCodeData.feedstock,
        feedstockLocation: clonedFuelCodeData.feedstockLocation,
        feedstockMisc: clonedFuelCodeData.feedstockMisc,
        feedstockTransportMode:
          clonedFuelCodeData.feedstockFuelTransportModes?.map(
            (mode) => mode.feedstockFuelTransportMode.transportMode
          ),
        finishedFuelTransportMode:
          clonedFuelCodeData.finishedFuelTransportModes?.map(
            (mode) => mode.finishedFuelTransportMode.transportMode
          ),
        formerCompany: clonedFuelCodeData.formerCompany,
        contactName: clonedFuelCodeData.contactName,
        contactEmail: clonedFuelCodeData.contactEmail
      }
      gridApi.applyTransaction({ update: [updatedData] })
      setFocusedCell(undefined)
    }
  }, [
    isFuelCodeLoading,
    clonedFuelCodeData,
    focusedCell,
    paramsData,
    gridApi,
    prefix
  ])

  const statusBarComponent = useMemo(
    () => (
      <Box component="div" m={2}>
        <AddRowsDropdownButton gridApi={gridApi} />
      </Box>
    ),
    [gridApi]
  )
>>>>>>> 9f1eec7e

      params.api.applyTransaction({ remove: [params.node.data] })
      if (updatedRow.fuelCodeId) {
        try {
          await saveRow(updatedRow)
          alertRef.current?.triggerAlert({
            message: 'Row deleted successfully.',
            severity: 'success'
          })
        } catch (error) {
          alertRef.current?.triggerAlert({
            message: `Error deleting row: ${error.message}`,
            severity: 'error'
          })
        }
      }
    }
    if (action === 'duplicate') {
      const rowData = {
        ...params.data,
        id: uuid(),
        fuelCodeId: null,
        modified: true
      }

<<<<<<< HEAD
      params.api.applyTransaction({
        add: [rowData],
        addIndex: params.node?.rowIndex + 1
      })
      if (params.data.fuelCodeId) {
        saveRow(rowData, {
          onSuccess: (resp) => {
            params.api.refreshCells()
            rowData.modified = false
            params.data.validationStatus = 'error'
            alertRef.current?.triggerAlert({
              message: 'Row duplicated successfully.',
              severity: 'success'
            })
          },
          onError: (error) => {
            params.data.validationStatus = 'error'
            alertRef.current?.triggerAlert({
              message: `Error deleting row: ${error.message}`,
              severity: 'error'
            })
          }
        })
      }
    }
  }

  if (isLoading) {
=======
  if (isLoading || isAddFuelCodeLoading) {
>>>>>>> 9f1eec7e
    return <Loading />
  }

  return (
    isFetched && (
      <Grid2 className="add-edit-fuel-code-container" mx={-1}>
        <BCAlert2 ref={alertRef} data-test="alert-box" />
        <div className="header">
          <Typography variant="h5" color="primary">
            {t('fuelCode:newFuelCodeTitle')}
          </Typography>
        </div>
<<<<<<< HEAD
        <BCGridEditor
          gridRef={gridRef}
          columnDefs={fuelCodeColDefs(t, optionsData, gridRef.current?.api)}
          defaultColDef={defaultColDef}
          onGridReady={onGridReady}
          rowData={rowData}
          gridOptions={gridOptions}
          onCellEditingStopped={onCellEditingStopped}
          loading={isLoading}
          onAction={onAction}
        />
        <BCBox
          display="flex"
          justifyContent="flex-start"
          variant="outlined"
          sx={{
            maxHeight: '4.5rem',
            position: 'relative',
            border: 'none',
            borderRadius: '0px 0px 4px 4px',
            overflow: 'hidden'
          }}
        >
          <AddRowsDropdownButton gridApi={gridRef.current?.api} />
=======
        <BCBox my={2} component="div" style={{ height: '100%', width: '100%' }}>
          <BCDataGridEditorV2
            gridKey={gridKey}
            className="ag-theme-quartz"
            getRowId={(params) => params.data.id}
            gridRef={gridRef}
            columnDefs={fuelCodeColDefs(t, optionsData, gridApi, onValidated, apiService)}
            defaultColDef={defaultColDef}
            onGridReady={onGridReady}
            rowData={rowData}
            setRowData={setRowData}
            gridApi={gridApi}
            columnApi={columnApi}
            gridOptions={gridOptions}
            getRowNodeId={(data) => data.id}
            defaultStatusBar={false}
            statusBarComponent={statusBarComponent}
            onCellValueChanged={onCellValueChanged}
            saveRow={saveRow}
            onValidated={onValidated}
          />
>>>>>>> 9f1eec7e
        </BCBox>
        <Stack
          direction={{ md: 'column', lg: 'row' }}
          spacing={{ xs: 2, sm: 2, md: 3 }}
          useFlexGap
          flexWrap="wrap"
          m={2}
        >
          <BCButton
            variant="contained"
            size="medium"
            color="primary"
            startIcon={
              <FontAwesomeIcon icon={faFloppyDisk} className="small-icon" />
            }
            onClick={() => {
              console.log('save click')
            }}
          >
            <Typography variant="subtitle2">
              {t('fuelCode:saveDraftBtn')}
            </Typography>
          </BCButton>
        </Stack>
      </Grid2>
    )
  )
}

export const AddFuelCode = withRole(
  AddFuelCodeBase,
  [roles.analyst],
  ROUTES.DASHBOARD
)<|MERGE_RESOLUTION|>--- conflicted
+++ resolved
@@ -1,28 +1,16 @@
 import { BCAlert2 } from '@/components/BCAlert'
 import BCBox from '@/components/BCBox'
 import BCButton from '@/components/BCButton'
-<<<<<<< HEAD
 import { BCGridEditor } from '@/components/BCDataGrid/BCGridEditor'
 import Loading from '@/components/Loading'
 import { roles } from '@/constants/roles'
 import { ROUTES } from '@/constants/routes'
 import { useFuelCodeOptions, useSaveFuelCode } from '@/hooks/useFuelCode'
-=======
-import BCDataGridEditorV2 from '@/components/BCDataGrid/BCDataGridEditorV2'
-import Loading from '@/components/Loading'
-import { roles } from '@/constants/roles'
-import { ROUTES, apiRoutes } from '@/constants/routes'
-import {
-  useAddFuelCodes,
-  useFuelCodeOptions,
-  useSaveFuelCode
-} from '@/hooks/useFuelCode'
 import { useApiService } from '@/services/useApiService'
->>>>>>> 9f1eec7e
 import withRole from '@/utils/withRole'
 import { faFloppyDisk } from '@fortawesome/free-solid-svg-icons'
 import { FontAwesomeIcon } from '@fortawesome/react-fontawesome'
-import { Box, Stack, Typography } from '@mui/material'
+import { Stack, Typography } from '@mui/material'
 import Grid2 from '@mui/material/Unstable_Grid2/Grid2'
 import { useCallback, useEffect, useMemo, useRef, useState } from 'react'
 import { useTranslation } from 'react-i18next'
@@ -30,37 +18,20 @@
 import { v4 as uuid } from 'uuid'
 import { defaultColDef, fuelCodeColDefs } from './_schema'
 import { AddRowsDropdownButton } from './components/AddRowsDropdownButton'
-import { isEqual } from '@/utils/eventHandlers'
-import { useQuery } from '@tanstack/react-query'
 
 const AddFuelCodeBase = () => {
   const [rowData, setRowData] = useState([])
-<<<<<<< HEAD
-
-=======
-  const [gridApi, setGridApi] = useState(null)
-  const [columnApi, setColumnApi] = useState(null)
-  const [alertMessage, setAlertMessage] = useState('')
-  const [alertSeverity, setAlertSeverity] = useState('info')
-  const [focusedCell, setFocusedCell] = useState(null)
-  const [cloneFuelCodeId, setCloneFuelCodeId] = useState(null)
-  const [prefix, setPrefix] = useState('BCLCF')
-  const [paramsData, setParamsData] = useState({})
->>>>>>> 9f1eec7e
   const gridRef = useRef(null)
   const alertRef = useRef()
   const location = useLocation()
   const { t } = useTranslation(['common', 'fuelCode'])
   const { data: optionsData, isLoading, isFetched } = useFuelCodeOptions()
   const { mutateAsync: saveRow } = useSaveFuelCode()
+  const apiService = useApiService()
 
   const gridKey = 'add-fuel-code'
   const gridOptions = useMemo(
     () => ({
-<<<<<<< HEAD
-=======
-      editType: undefined,
->>>>>>> 9f1eec7e
       overlayNoRowsTemplate: t('fuelCode:noFuelCodesFound'),
       autoSizeStrategy: {
         type: 'fitCellContents',
@@ -70,10 +41,6 @@
     }),
     [t]
   )
-<<<<<<< HEAD
-=======
-  // const getRowId = useCallback((params) => params.data.fuelCodeId, [])
->>>>>>> 9f1eec7e
 
   useEffect(() => {
     if (location.state?.message) {
@@ -83,39 +50,10 @@
       })
     }
   }, [location.state])
-<<<<<<< HEAD
   const onGridReady = useCallback((params) => {
     const cachedRowData = JSON.parse(localStorage.getItem(gridKey))
     if (cachedRowData && cachedRowData.length > 0) {
       setRowData(cachedRowData)
-=======
-
-  const fetchData = useCallback(async () => {
-    await apiService
-      .apply({
-        method: 'get',
-        url: apiRoutes.getFuelCode.replace(':fuelCodeId', fuelCodeId)
-      })
-      .then((resp) => {
-        return resp.data
-      })
-  }, [apiService, fuelCodeId])
-
-  const onGridReady = (params) => {
-    setGridApi(params.api)
-    setColumnApi(params.columnApi)
-
-    if (!fuelCodeId) {
-      const id = uuid()
-      const emptyRow = {
-        id,
-        prefix: 'BCLCF',
-        fuelCode: optionsData.fuelCodePrefixes.find(
-          (item) => item.prefix === 'BCLCF'
-        ).nextFuelCode
-      }
-      setRowData([emptyRow])
->>>>>>> 9f1eec7e
     } else {
       const id = uuid()
       const emptyRow = { id }
@@ -124,7 +62,6 @@
     params.api.sizeColumnsToFit()
   }, [])
 
-<<<<<<< HEAD
   const onCellEditingStopped = useCallback(
     async (params) => {
       params.node.updateData({ validationStatus: 'pending' })
@@ -168,103 +105,6 @@
           (location) =>
             location.fuelProductionFacilityCity ===
             params.data.fuelProductionFacilityCity
-=======
-  // const validationHandler = useCallback(
-  //   async (row) => {
-  //     try {
-  //       await fuelCodeSchema(t, optionsData).validate(row.data)
-  //       const updatedRow = { ...row.data, isValid: true, validationMsg: '' }
-  //       gridApi.applyTransaction({ update: [updatedRow] })
-  //       setAlertMessage(`Validated fuel code`)
-  //       setAlertSeverity('success')
-  //       alertRef.current?.triggerAlert()
-  //     } catch (err) {
-  //       const updatedRow = {
-  //         ...row.data,
-  //         isValid: false,
-  //         validationMsg: err.errors[0]
-  //       }
-  //       gridApi.applyTransaction({ update: [updatedRow] })
-  //       setAlertMessage(err.errors[0])
-  //       setAlertSeverity('error')
-  //       alertRef.current?.triggerAlert()
-  //       // throw new Error()
-  //     }
-  //   },
-  //   [gridApi, optionsData, t]
-  // )
-
-  const onValidated = (status, message, params, response) => {
-    let errMsg = message
-    const columnHandlerList = ['fuelCode', 'fuelProductionFacilityCity', 'fuelProductionFacilityProvinceState']
-    if (status === 'error') {
-      if (focusedCell && columnHandlerList.some((item) => focusedCell.column.colId.includes(item))) {
-        switch (focusedCell.column.colId) {
-          case 'fuelCode':
-            gridApi.startEditingCell({
-              rowIndex: focusedCell.rowIndex,
-              colKey: 'carbonIntensity'
-            })
-            setFocusedCell(undefined)
-            break
-          case 'fuelProductionFacilityCity':
-          case 'fuelProductionFacilityProvinceState':
-            gridApi.startEditingCell({
-              rowIndex: focusedCell.rowIndex,
-              colKey: 'facilityNameplateCapacity'
-            })
-            setFocusedCell(undefined)
-            break
-        }
-      }
-      const field = message.response?.data?.detail[0]?.loc[1]
-        ? t(`fuelCode:fuelCodeColLabels.${message.response?.data?.detail[0]?.loc[1]}`)
-        : ''
-
-      errMsg = `Error updating row: ${field} ${message.response?.data?.detail[0]?.msg}`
-      params.data.isValid = false
-      params.data.validationMsg = `${field} ${message.response?.data?.detail[0]?.msg}`
-    }
-    setAlertMessage(errMsg)
-    setAlertSeverity(status)
-    alertRef.current?.triggerAlert()
-  }
-
-  const {
-    data: clonedFuelCodeData,
-    isLoading: isFuelCodeLoading,
-    refetch
-  } = useQuery({
-    queryKey: ['fuelCode', cloneFuelCodeId, prefix],
-    queryFn: async ({ queryKey }) => {
-      // eslint-disable-next-line no-unused-vars
-      const [_, cloneFuelCodeId, prefix] = queryKey
-      let path = apiRoutes.fuelCodeSearch
-      path +=
-        'prefix=' +
-        (prefix || 'BCLCF') +
-        '&distinctSearch=false&fuelCode=' +
-        cloneFuelCodeId
-      const response = await apiService.get(path)
-      return response.data.fuelCodes[0]
-    },
-    enabled: !!cloneFuelCodeId
-  })
-  const onCellValueChanged = useCallback(
-    (params) => {
-      if (!isEqual(params.oldValue, params.newValue)) {
-        params.data.modified = true
-      }
-      if (params.column.colId === 'fuelCode') {
-        setCloneFuelCodeId(params.newValue)
-        setPrefix(params.data.prefix)
-        setFocusedCell(params.column.colId)
-        setParamsData(params.data)
-        refetch()
-      } else if (params.column.colId === 'fuelProductionFacilityCity') {
-        const location = optionsData.fpLocations?.find(
-          (location) => location.fuelProductionFacilityCity === params.newValue
->>>>>>> 9f1eec7e
         )
         updatedData = {
           ...updatedData,
@@ -272,17 +112,9 @@
             location.fuelProductionFacilityProvinceState,
           fuelProductionFacilityCountry: location.fuelProductionFacilityCountry
         }
-<<<<<<< HEAD
       }
       if (params.data.fuelProductionFacilityProvinceState) {
         const location = optionsData.fpLocations.find(
-=======
-        gridApi.applyTransaction({ update: [updatedData] })
-      } else if (
-        params.column.colId === 'fuelProductionFacilityProvinceState'
-      ) {
-        const location = optionsData.fpLocations?.find(
->>>>>>> 9f1eec7e
           (location) =>
             location.fuelProductionFacilityProvinceState ===
             params.data.fuelProductionFacilityProvinceState
@@ -291,7 +123,6 @@
           ...updatedData,
           fuelProductionFacilityCountry: location.fuelProductionFacilityCountry
         }
-<<<<<<< HEAD
       }
 
       try {
@@ -329,72 +160,16 @@
             severity: 'error'
           })
         }
-=======
-        gridApi.applyTransaction({ update: [updatedData] })
->>>>>>> 9f1eec7e
       }
 
       params.node.updateData(updatedData)
     },
-<<<<<<< HEAD
     [optionsData, saveRow, t]
   )
 
   const onAction = async (action, params) => {
     if (action === 'delete') {
       const updatedRow = { ...params.data, deleted: true }
-=======
-    [gridApi, optionsData, refetch]
-  )
-
-  useEffect(() => {
-    if (
-      focusedCell === 'fuelCode' &&
-      !isFuelCodeLoading &&
-      clonedFuelCodeData
-    ) {
-      const updatedData = {
-        ...paramsData,
-        fuelCode: clonedFuelCodeData.fuelCode,
-        prefix: clonedFuelCodeData.fuelCodePrefix?.prefix || prefix,
-        company: clonedFuelCodeData.company,
-        fuel: clonedFuelCodeData.fuelCodeType?.fuelType,
-        feedstock: clonedFuelCodeData.feedstock,
-        feedstockLocation: clonedFuelCodeData.feedstockLocation,
-        feedstockMisc: clonedFuelCodeData.feedstockMisc,
-        feedstockTransportMode:
-          clonedFuelCodeData.feedstockFuelTransportModes?.map(
-            (mode) => mode.feedstockFuelTransportMode.transportMode
-          ),
-        finishedFuelTransportMode:
-          clonedFuelCodeData.finishedFuelTransportModes?.map(
-            (mode) => mode.finishedFuelTransportMode.transportMode
-          ),
-        formerCompany: clonedFuelCodeData.formerCompany,
-        contactName: clonedFuelCodeData.contactName,
-        contactEmail: clonedFuelCodeData.contactEmail
-      }
-      gridApi.applyTransaction({ update: [updatedData] })
-      setFocusedCell(undefined)
-    }
-  }, [
-    isFuelCodeLoading,
-    clonedFuelCodeData,
-    focusedCell,
-    paramsData,
-    gridApi,
-    prefix
-  ])
-
-  const statusBarComponent = useMemo(
-    () => (
-      <Box component="div" m={2}>
-        <AddRowsDropdownButton gridApi={gridApi} />
-      </Box>
-    ),
-    [gridApi]
-  )
->>>>>>> 9f1eec7e
 
       params.api.applyTransaction({ remove: [params.node.data] })
       if (updatedRow.fuelCodeId) {
@@ -420,7 +195,6 @@
         modified: true
       }
 
-<<<<<<< HEAD
       params.api.applyTransaction({
         add: [rowData],
         addIndex: params.node?.rowIndex + 1
@@ -449,9 +223,6 @@
   }
 
   if (isLoading) {
-=======
-  if (isLoading || isAddFuelCodeLoading) {
->>>>>>> 9f1eec7e
     return <Loading />
   }
 
@@ -464,10 +235,9 @@
             {t('fuelCode:newFuelCodeTitle')}
           </Typography>
         </div>
-<<<<<<< HEAD
         <BCGridEditor
           gridRef={gridRef}
-          columnDefs={fuelCodeColDefs(t, optionsData, gridRef.current?.api)}
+          columnDefs={fuelCodeColDefs(t, optionsData, apiService)}
           defaultColDef={defaultColDef}
           onGridReady={onGridReady}
           rowData={rowData}
@@ -489,29 +259,6 @@
           }}
         >
           <AddRowsDropdownButton gridApi={gridRef.current?.api} />
-=======
-        <BCBox my={2} component="div" style={{ height: '100%', width: '100%' }}>
-          <BCDataGridEditorV2
-            gridKey={gridKey}
-            className="ag-theme-quartz"
-            getRowId={(params) => params.data.id}
-            gridRef={gridRef}
-            columnDefs={fuelCodeColDefs(t, optionsData, gridApi, onValidated, apiService)}
-            defaultColDef={defaultColDef}
-            onGridReady={onGridReady}
-            rowData={rowData}
-            setRowData={setRowData}
-            gridApi={gridApi}
-            columnApi={columnApi}
-            gridOptions={gridOptions}
-            getRowNodeId={(data) => data.id}
-            defaultStatusBar={false}
-            statusBarComponent={statusBarComponent}
-            onCellValueChanged={onCellValueChanged}
-            saveRow={saveRow}
-            onValidated={onValidated}
-          />
->>>>>>> 9f1eec7e
         </BCBox>
         <Stack
           direction={{ md: 'column', lg: 'row' }}
