--- conflicted
+++ resolved
@@ -132,22 +132,12 @@
         finishedFuelTransportMode: fuelCodeData.finishedFuelTransportModes.map(
           (mode) => mode.finishedFuelTransportMode.transportMode
         ),
-<<<<<<< HEAD
-        formerCompany: fuelCodeData.formerCompany
-      }
-      gridApi.applyTransaction({ update: [updatedData] })
-      gridApi.startEditingCell({ rowIndex: focusedCell.rowIndex, colKey: 'company' })
-=======
         formerCompany: fuelCodeData.formerCompany,
         contactName: fuelCodeData.contactName,
         contactEmail: fuelCodeData.contactEmail
-      })
-
-      gridApi.startEditingCell({
-        rowIndex: focusedCell.rowIndex,
-        colKey: 'company'
-      })
->>>>>>> bdd1af7c
+      }
+      gridApi.applyTransaction({ update: [updatedData] })
+      gridApi.startEditingCell({ rowIndex: focusedCell.rowIndex, colKey: 'company' })
     } else if (focusedCell.column.colId === 'fuelProductionFacilityCity') {
       const location = optionsData.fpLocations.find(
         (location) => location.fuelProductionFacilityCity === params.data.fuelProductionFacilityCity
