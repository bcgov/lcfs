import BCAlert from '@/components/BCAlert'
import BCBox from '@/components/BCBox'
import BCButton from '@/components/BCButton'
import { BCGridViewer } from '@/components/BCDataGrid/BCGridViewer'
import { DownloadButton } from '@/components/DownloadButton'
import { Role } from '@/components/Role'
import { roles } from '@/constants/roles'
import { ROUTES } from '@/constants/routes'
import { useGetFuelCodes } from '@/hooks/useFuelCode'
import { useApiService } from '@/services/useApiService'
import withRole from '@/utils/withRole'
import { faCirclePlus } from '@fortawesome/free-solid-svg-icons'
import { FontAwesomeIcon } from '@fortawesome/react-fontawesome'
import { Stack, Typography } from '@mui/material'
import Grid2 from '@mui/material/Unstable_Grid2/Grid2'
import { useEffect, useState } from 'react'
import { useTranslation } from 'react-i18next'
import { useLocation, useNavigate } from 'react-router-dom'
import { fuelCodeColDefs } from './_schema'

const FuelCodesBase = () => {
  const [isDownloadingFuelCodes, setIsDownloadingFuelCodes] = useState(false)
  const [alertMessage, setAlertMessage] = useState('')
  const [alertSeverity, setAlertSeverity] = useState('info')

  const apiService = useApiService()
  const { t } = useTranslation(['common', 'fuelCodes'])
  const navigate = useNavigate()
  const location = useLocation()

  useEffect(() => {
    if (location.state?.message) {
      setAlertMessage(location.state.message)
      setAlertSeverity(location.state.severity || 'info')
    }
  }, [location.state])

  const getRowId = (params) => {
    return params.data.fuelCodeId.toString()
  }

  const handleRowClicked = (params) => {
    navigate(
<<<<<<< HEAD
      ROUTES.FUELCODES_VIEW.replace(':fuelCodeId', params.data.fuelCodeId)
=======
      ROUTES.FUELCODES_EDIT.replace(':fuelCodeID', params.data.fuelCodeId)
>>>>>>> 66fbb2ed
    )
  }

  const handleDownloadFuelCodes = async () => {
    setIsDownloadingFuelCodes(true)
    setAlertMessage('')
    try {
      await apiService.download(ROUTES.FUELCODES + '/export')
      setIsDownloadingFuelCodes(false)
    } catch (error) {
      console.error('Error downloading fuel code information:', error)
      setIsDownloadingFuelCodes(false)
      setAlertMessage(t('fuelCode:fuelCodeDownloadFailMsg'))
      setAlertSeverity('error')
    }
  }

  return (
    <Grid2 className="fuel-code-container" mx={-1}>
      <div>
        {alertMessage && (
          <BCAlert data-test="alert-box" severity={alertSeverity}>
            {alertMessage}
          </BCAlert>
        )}
      </div>
      <Typography variant="h5" color="primary" data-test="title">
        {t('FuelCodes')}
      </Typography>
      <Stack
        direction={{ md: 'coloumn', lg: 'row' }}
        spacing={{ xs: 2, sm: 2, md: 3 }}
        useFlexGap
        flexWrap="wrap"
        mt={1}
        mb={2}
      >
        <Role roles={[roles.analyst]}>
          <BCButton
            variant="contained"
            size="small"
            color="primary"
            startIcon={
              <FontAwesomeIcon icon={faCirclePlus} className="small-icon" />
            }
            data-test="new-fuel-code-btn"
            onClick={() => navigate(ROUTES.FUELCODES_ADD)}
          >
            <Typography variant="subtitle2">
              {t('fuelCode:newFuelCodeBtn')}
            </Typography>
          </BCButton>
        </Role>
        <DownloadButton
          onDownload={handleDownloadFuelCodes}
          isDownloading={isDownloadingFuelCodes}
          label={t('fuelCode:fuelCodeDownloadBtn')}
          downloadLabel={`${t('fuelCode:fuelCodeDownloadingMsg')}...`}
          dataTest="fuel-code-download-btn"
        />
      </Stack>
      <BCBox component="div" sx={{ height: '100%', width: '100%' }}>
        <BCGridViewer
          gridKey={'fuel-codes-grid'}
          columnDefs={fuelCodeColDefs(t)}
          query={useGetFuelCodes}
          queryParams={{ cacheTime: 0, staleTime: 0 }}
          dataKey={'fuelCodes'}
          getRowId={getRowId}
          onRowClicked={handleRowClicked}
          overlayNoRowsTemplate={t('fuelCode:noFuelCodesFound')}
          autoSizeStrategy={{
            defaultMinWidth: 50,
            defaultMaxWidth: 600
          }}
        />
      </BCBox>
    </Grid2>
  )
}

export const FuelCodes = withRole(
  FuelCodesBase,
  [roles.government],
  ROUTES.DASHBOARD
)
FuelCodes.displayName = 'FuelCodes'<|MERGE_RESOLUTION|>--- conflicted
+++ resolved
@@ -41,11 +41,7 @@
 
   const handleRowClicked = (params) => {
     navigate(
-<<<<<<< HEAD
-      ROUTES.FUELCODES_VIEW.replace(':fuelCodeId', params.data.fuelCodeId)
-=======
-      ROUTES.FUELCODES_EDIT.replace(':fuelCodeID', params.data.fuelCodeId)
->>>>>>> 66fbb2ed
+      ROUTES.FUELCODES_EDIT.replace(':fuelCodeId', params.data.fuelCodeId)
     )
   }
 
