import { faPencil, faTrash } from '@fortawesome/free-solid-svg-icons'
import { COMPLIANCE_REPORT_STATUSES } from '@/constants/statuses'
import { roles } from '@/constants/roles'
import { DateTime } from 'luxon'

const outlineBase = {
  variant: 'outlined',
  color: 'primary'
}

const containedBase = {
  variant: 'contained',
  color: 'primary'
}

const redBase = {
  variant: 'outlined',
  color: 'error'
}

export const redOutlinedButton = (label, startIcon) => ({
  ...redBase,
  label,
  startIcon
})

export const outlinedButton = (label, startIcon) => ({
  ...outlineBase,
  label,
  startIcon
})

export const containedButton = (label, startIcon) => ({
  ...containedBase,
  label,
  startIcon
})

export const buttonClusterConfigFn = ({
  hasRoles,
  t,
  setModalData,
  updateComplianceReport,
  createIdirSupplementalReport = () => {},
  deleteComplianceReport = () => {},
  compliancePeriod,
  isGovernmentUser,
  isSigningAuthorityDeclared,
  supplementalInitiator,
  hasDraftSupplemental,
  reportVersion,
  isSupplemental
}) => {
  const reportButtons = {
    submitReport: {
      ...containedButton(t('report:actionBtns.submitReportBtn'), faPencil),
      disabled:
        !hasRoles(roles.signing_authority) || !isSigningAuthorityDeclared,
      id: 'submit-report-btn',
      handler: (formData) => {
        setModalData({
          primaryButtonAction: () =>
            updateComplianceReport({
              ...formData,
              status: COMPLIANCE_REPORT_STATUSES.SUBMITTED
            }),
          primaryButtonText: t('report:actionBtns.submitReportBtn'),
          secondaryButtonText: t('cancelBtn'),
          title: t('confirmation'),
          content: t('report:submitConfirmText')
        })
      }
    },
    createIdirSupplementalReport: {
      ...outlinedButton(t('report:actionBtns.createSupplementalReportBtn')),
      id: 'create-idir-supplemental-report-btn',
      handler: (formData) => {
        setModalData({
          primaryButtonAction: () =>
            createIdirSupplementalReport({
              complianceReportId: formData.complianceReportId
            }),
          primaryButtonText: t('report:actionBtns.createSupplementalReportBtn'),
          secondaryButtonText: t('cancelBtn'),
          title: t('confirmation'),
          content: t('report:createIdirSupplementalConfirmText')
        })
      }
    },
    recommendByAnalyst: {
      ...containedButton(t('report:actionBtns.recommendReportAnalystBtn')),
      id: 'recommend-report-analyst-btn',
      handler: (formData) => {
        setModalData({
          primaryButtonAction: () =>
            updateComplianceReport({
              ...formData,
              status: COMPLIANCE_REPORT_STATUSES.RECOMMENDED_BY_ANALYST
            }),
          primaryButtonText: t('report:actionBtns.recommendReportAnalystBtn'),
          secondaryButtonText: t('cancelBtn'),
          title: t('confirmation'),
          content: t('report:recommendConfirmText')
        })
      }
    },
    recommendByManager: {
      ...containedButton(t('report:actionBtns.recommendReportManagerBtn')),
      id: 'recommend-report-manager-btn',
      handler: (formData) => {
        setModalData({
          primaryButtonAction: () =>
            updateComplianceReport({
              ...formData,
              status: COMPLIANCE_REPORT_STATUSES.RECOMMENDED_BY_MANAGER
            }),
          primaryButtonText: t('report:actionBtns.recommendReportManagerBtn'),
          secondaryButtonText: t('cancelBtn'),
          title: t('confirmation'),
          content: t('report:recommendConfirmText')
        })
      }
    },
    returnToAnalyst: {
      ...outlinedButton(t('report:actionBtns.returnToAnalyst')),
      id: 'return-report-manager-btn',
      handler: (formData) => {
        setModalData({
          primaryButtonAction: () =>
            updateComplianceReport({
              ...formData,
              status: COMPLIANCE_REPORT_STATUSES.RETURN_TO_ANALYST
            }),
          primaryButtonText: t('report:actionBtns.returnToAnalyst'),
          secondaryButtonText: t('cancelBtn'),
          title: t('confirmation'),
          content: t('report:returnToAnalystConfirmText')
        })
      }
    },
    returnToManager: {
      ...outlinedButton(t('report:actionBtns.returnToManager')),
      id: 'return-report-manager-btn',
      handler: (formData) => {
        setModalData({
          primaryButtonAction: () =>
            updateComplianceReport({
              ...formData,
              status: COMPLIANCE_REPORT_STATUSES.RETURN_TO_MANAGER
            }),
          primaryButtonText: t('report:actionBtns.returnToManager'),
          secondaryButtonText: t('cancelBtn'),
          title: t('confirmation'),
          content: t('report:returnToManagerConfirmText')
        })
      }
    },
    returnToSupplier: {
      ...outlinedButton(t('report:actionBtns.returnToSupplier')),
      id: 'return-report-supplier-btn',
      handler: (formData) => {
        setModalData({
          primaryButtonAction: () =>
            updateComplianceReport({
              ...formData,
              status: COMPLIANCE_REPORT_STATUSES.RETURN_TO_SUPPLIER
            }),
          primaryButtonText: t('report:actionBtns.returnToSupplier'),
          secondaryButtonText: t('cancelBtn'),
          title: t('confirmation'),
          content: t('report:returnToSupplierConfirmText')
        })
      }
    },
    assessReport: {
      ...containedButton(t('report:actionBtns.assessReportBtn')),
      id: 'assess-report-btn',
      handler: (formData) => {
        setModalData({
          primaryButtonAction: () =>
            updateComplianceReport({
              ...formData,
              status: COMPLIANCE_REPORT_STATUSES.ASSESSED
            }),
          primaryButtonText: t('report:actionBtns.assessReportBtn'),
          secondaryButtonText: t('cancelBtn'),
          title: t('confirmation'),
          content: t('report:assessConfirmText')
        })
      }
    },
    deleteSupplementalReport: {
      ...redOutlinedButton(
        t('report:actionBtns.deleteSupplementalReportBtn'),
        faTrash
      ),
      id: 'delete-supplemental-report-btn',
      handler: (formData) => {
        setModalData({
          primaryButtonAction: () => deleteComplianceReport(formData),
          primaryButtonText: t('report:actionBtns.deleteSupplementalReportBtn'),
          primaryButtonColor: 'error',
          secondaryButtonText: t('cancelBtn'),
          title: t('confirmation'),
          content: t('report:deleteConfirmText')
        })
      }
    },
    deleteAnalystAdjustment: {
      ...redOutlinedButton(
        t('report:actionBtns.deleteAnalystAdjustmentBtn'),
        faTrash
      ),
      id: 'delete-compliance-report-btn',
      handler: (formData) => {
        setModalData({
          primaryButtonAction: () => deleteComplianceReport(formData),
          primaryButtonText: t('report:actionBtns.deleteAnalystAdjustmentBtn'),
          primaryButtonColor: 'error',
          secondaryButtonText: t('cancelBtn'),
          title: t('confirmation'),
          content: t('report:deleteConfirmText')
        })
      }
    },
    deleteReassessedReport: {
      ...redOutlinedButton(t('report:actionBtns.deleteReassessBtn'), faTrash),
      id: 'delete-compliance-report-btn',
      handler: (formData) => {
        setModalData({
          primaryButtonAction: () => deleteComplianceReport(formData),
          primaryButtonText: t('report:actionBtns.deleteReassessBtn'),
          primaryButtonColor: 'error',
          secondaryButtonText: t('cancelBtn'),
          title: t('confirmation'),
          content: t('report:deleteConfirmText')
        })
      }
    }
  }

  // Calculate Return to Supplier deadline
  const compliancePeriodYear = parseInt(compliancePeriod)
  const returnDeadline = DateTime.fromObject({
    year: compliancePeriodYear + 1,
    month: 3,
    day: 31
  })
  const isPastReturnDeadline = DateTime.now() > returnDeadline

  return {
    [COMPLIANCE_REPORT_STATUSES.DRAFT]: [
      reportButtons.submitReport,
      ...(supplementalInitiator ? [reportButtons.deleteSupplementalReport] : [])
    ],
    [COMPLIANCE_REPORT_STATUSES.SUBMITTED]: (() => {
      if (isGovernmentUser && hasRoles('Analyst')) {
        const buttons = [
          {
            ...reportButtons.recommendByAnalyst,
            disabled: hasDraftSupplemental
          }
        ]
        if (reportVersion === 0) {
          if (!isPastReturnDeadline) {
            buttons.push({
              ...reportButtons.returnToSupplier,
              disabled: hasDraftSupplemental
<<<<<<< HEAD
            })
          } else {
            buttons.push({
              ...reportButtons.createIdirSupplementalReport,
              disabled: hasDraftSupplemental
            })
          }
        } else {
          // This is reportVersion !== 0 (e.g. supplemental report)
          buttons.push({
            ...reportButtons.returnToSupplier,
            disabled: hasDraftSupplemental
          })
        }
        return buttons
      }
      return [] // Return empty array if not Analyst or not government user
    })(),
=======
            },
            ...((reportVersion === 0 && !isPastReturnDeadline) ||
            (reportVersion !== 0 && isSupplemental)
              ? [
                  {
                    ...reportButtons.returnToSupplier,
                    disabled: hasDraftSupplemental
                  }
                ]
              : []),
            ...(reportVersion === 0 && isPastReturnDeadline
              ? [
                  {
                    ...reportButtons.createIdirSupplementalReport,
                    disabled: hasDraftSupplemental
                  }
                ]
              : []),
            ...(reportVersion !== 0
              ? [
                  {
                    ...reportButtons.createIdirSupplementalReport,
                    disabled: hasDraftSupplemental
                  }
                ]
              : [])
          ]
        : [])
    ],
>>>>>>> 9b50ea52
    [COMPLIANCE_REPORT_STATUSES.ANALYST_ADJUSTMENT]: [
      ...(isGovernmentUser && hasRoles('Analyst')
        ? [
            reportButtons.recommendByAnalyst,
            reportButtons.deleteAnalystAdjustment
          ]
        : [])
    ],
    [COMPLIANCE_REPORT_STATUSES.RECOMMENDED_BY_ANALYST]: [
      ...(isGovernmentUser && hasRoles('Compliance Manager')
        ? [
            {
              ...reportButtons.recommendByManager,
              disabled: hasDraftSupplemental
            },
            { ...reportButtons.returnToAnalyst, disabled: hasDraftSupplemental }
          ]
        : []),
      ...(isGovernmentUser && hasRoles('Director')
        ? [
            { ...reportButtons.assessReport, disabled: hasDraftSupplemental },
            { ...reportButtons.returnToAnalyst, disabled: hasDraftSupplemental }
          ]
        : [])
    ],
    [COMPLIANCE_REPORT_STATUSES.RECOMMENDED_BY_MANAGER]: [
      ...(isGovernmentUser && hasRoles('Director')
        ? [
            { ...reportButtons.assessReport, disabled: hasDraftSupplemental },
            { ...reportButtons.returnToManager, disabled: hasDraftSupplemental }
          ]
        : [])
    ]
  }
}<|MERGE_RESOLUTION|>--- conflicted
+++ resolved
@@ -266,7 +266,6 @@
             buttons.push({
               ...reportButtons.returnToSupplier,
               disabled: hasDraftSupplemental
-<<<<<<< HEAD
             })
           } else {
             buttons.push({
@@ -285,37 +284,6 @@
       }
       return [] // Return empty array if not Analyst or not government user
     })(),
-=======
-            },
-            ...((reportVersion === 0 && !isPastReturnDeadline) ||
-            (reportVersion !== 0 && isSupplemental)
-              ? [
-                  {
-                    ...reportButtons.returnToSupplier,
-                    disabled: hasDraftSupplemental
-                  }
-                ]
-              : []),
-            ...(reportVersion === 0 && isPastReturnDeadline
-              ? [
-                  {
-                    ...reportButtons.createIdirSupplementalReport,
-                    disabled: hasDraftSupplemental
-                  }
-                ]
-              : []),
-            ...(reportVersion !== 0
-              ? [
-                  {
-                    ...reportButtons.createIdirSupplementalReport,
-                    disabled: hasDraftSupplemental
-                  }
-                ]
-              : [])
-          ]
-        : [])
-    ],
->>>>>>> 9b50ea52
     [COMPLIANCE_REPORT_STATUSES.ANALYST_ADJUSTMENT]: [
       ...(isGovernmentUser && hasRoles('Analyst')
         ? [
