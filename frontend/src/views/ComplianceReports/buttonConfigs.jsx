import { faPencil, faTrash } from '@fortawesome/free-solid-svg-icons'
import { COMPLIANCE_REPORT_STATUSES } from '@/constants/statuses'
import { roles } from '@/constants/roles'
import { DateTime } from 'luxon'

const outlineBase = {
  variant: 'outlined',
  color: 'primary'
}

const containedBase = {
  variant: 'contained',
  color: 'primary'
}

const redBase = {
  variant: 'outlined',
  color: 'error'
}

export const redOutlinedButton = (label, startIcon) => ({
  ...redBase,
  label,
  startIcon
})

export const outlinedButton = (label, startIcon) => ({
  ...outlineBase,
  label,
  startIcon
})

export const containedButton = (label, startIcon) => ({
  ...containedBase,
  label,
  startIcon
})

export const buttonClusterConfigFn = ({
  hasRoles,
  t,
  setModalData,
  updateComplianceReport,
  createIdirSupplementalReport = () => {},
  deleteComplianceReport = () => {},
  compliancePeriod,
  isGovernmentUser,
  isSigningAuthorityDeclared,
  supplementalInitiator,
  hasDraftSupplemental,
  reportVersion,
  isSupplemental
}) => {
  const reportButtons = {
    submitReport: {
      ...containedButton(t('report:actionBtns.submitReportBtn'), faPencil),
      disabled:
        !hasRoles(roles.signing_authority) || !isSigningAuthorityDeclared,
      id: 'submit-report-btn',
      handler: (formData) => {
        setModalData({
          primaryButtonAction: () =>
            updateComplianceReport({
              ...formData,
              status: COMPLIANCE_REPORT_STATUSES.SUBMITTED
            }),
          primaryButtonText: t('report:actionBtns.submitReportBtn'),
          secondaryButtonText: t('cancelBtn'),
          title: t('confirmation'),
          content: t('report:submitConfirmText')
        })
      }
    },
    createIdirSupplementalReport: {
      ...outlinedButton(t('report:actionBtns.createSupplementalReportBtn')),
      id: 'create-idir-supplemental-report-btn',
      handler: (formData) => {
        setModalData({
          primaryButtonAction: () =>
            createIdirSupplementalReport({
              complianceReportId: formData.complianceReportId
            }),
          primaryButtonText: t('report:actionBtns.createSupplementalReportBtn'),
          secondaryButtonText: t('cancelBtn'),
          title: t('confirmation'),
          content: t('report:createIdirSupplementalConfirmText')
        })
      }
    },
    recommendByAnalyst: {
      ...containedButton(t('report:actionBtns.recommendReportAnalystBtn')),
      id: 'recommend-report-analyst-btn',
      handler: (formData) => {
        setModalData({
          primaryButtonAction: () =>
            updateComplianceReport({
              ...formData,
              status: COMPLIANCE_REPORT_STATUSES.RECOMMENDED_BY_ANALYST
            }),
          primaryButtonText: t('report:actionBtns.recommendReportAnalystBtn'),
          secondaryButtonText: t('cancelBtn'),
          title: t('confirmation'),
          content: t('report:recommendConfirmText')
        })
      }
    },
    recommendByManager: {
      ...containedButton(t('report:actionBtns.recommendReportManagerBtn')),
      id: 'recommend-report-manager-btn',
      handler: (formData) => {
        setModalData({
          primaryButtonAction: () =>
            updateComplianceReport({
              ...formData,
              status: COMPLIANCE_REPORT_STATUSES.RECOMMENDED_BY_MANAGER
            }),
          primaryButtonText: t('report:actionBtns.recommendReportManagerBtn'),
          secondaryButtonText: t('cancelBtn'),
          title: t('confirmation'),
          content: t('report:recommendConfirmText')
        })
      }
    },
    returnToAnalyst: {
      ...outlinedButton(t('report:actionBtns.returnToAnalyst')),
      id: 'return-report-manager-btn',
      handler: (formData) => {
        setModalData({
          primaryButtonAction: () =>
            updateComplianceReport({
              ...formData,
              status: COMPLIANCE_REPORT_STATUSES.RETURN_TO_ANALYST
            }),
          primaryButtonText: t('report:actionBtns.returnToAnalyst'),
          secondaryButtonText: t('cancelBtn'),
          title: t('confirmation'),
          content: t('report:returnToAnalystConfirmText')
        })
      }
    },
    returnToManager: {
      ...outlinedButton(t('report:actionBtns.returnToManager')),
      id: 'return-report-manager-btn',
      handler: (formData) => {
        setModalData({
          primaryButtonAction: () =>
            updateComplianceReport({
              ...formData,
              status: COMPLIANCE_REPORT_STATUSES.RETURN_TO_MANAGER
            }),
          primaryButtonText: t('report:actionBtns.returnToManager'),
          secondaryButtonText: t('cancelBtn'),
          title: t('confirmation'),
          content: t('report:returnToManagerConfirmText')
        })
      }
    },
    returnToSupplier: {
      ...outlinedButton(t('report:actionBtns.returnToSupplier')),
      id: 'return-report-supplier-btn',
      handler: (formData) => {
        setModalData({
          primaryButtonAction: () =>
            updateComplianceReport({
              ...formData,
              status: COMPLIANCE_REPORT_STATUSES.RETURN_TO_SUPPLIER
            }),
          primaryButtonText: t('report:actionBtns.returnToSupplier'),
          secondaryButtonText: t('cancelBtn'),
          title: t('confirmation'),
          content: t('report:returnToSupplierConfirmText')
        })
      }
    },
    assessReport: {
      ...containedButton(t('report:actionBtns.assessReportBtn')),
      id: 'assess-report-btn',
      handler: (formData) => {
        setModalData({
          primaryButtonAction: () =>
            updateComplianceReport({
              ...formData,
              status: COMPLIANCE_REPORT_STATUSES.ASSESSED
            }),
          primaryButtonText: t('report:actionBtns.assessReportBtn'),
          secondaryButtonText: t('cancelBtn'),
          title: t('confirmation'),
          content: t('report:assessConfirmText')
        })
      }
    },
    deleteSupplementalReport: {
      ...redOutlinedButton(
        t('report:actionBtns.deleteSupplementalReportBtn'),
        faTrash
      ),
      id: 'delete-supplemental-report-btn',
      handler: (formData) => {
        setModalData({
          primaryButtonAction: () => deleteComplianceReport(formData),
          primaryButtonText: t('report:actionBtns.deleteSupplementalReportBtn'),
          primaryButtonColor: 'error',
          secondaryButtonText: t('cancelBtn'),
          title: t('confirmation'),
          content: t('report:deleteConfirmText')
        })
      }
    },
    deleteAnalystAdjustment: {
      ...redOutlinedButton(
        t('report:actionBtns.deleteAnalystAdjustmentBtn'),
        faTrash
      ),
      id: 'delete-compliance-report-btn',
      handler: (formData) => {
        setModalData({
          primaryButtonAction: () => deleteComplianceReport(formData),
          primaryButtonText: t('report:actionBtns.deleteAnalystAdjustmentBtn'),
          primaryButtonColor: 'error',
          secondaryButtonText: t('cancelBtn'),
          title: t('confirmation'),
          content: t('report:deleteConfirmText')
        })
      }
    },
    deleteReassessedReport: {
      ...redOutlinedButton(t('report:actionBtns.deleteReassessBtn'), faTrash),
      id: 'delete-compliance-report-btn',
      handler: (formData) => {
        setModalData({
          primaryButtonAction: () => deleteComplianceReport(formData),
          primaryButtonText: t('report:actionBtns.deleteReassessBtn'),
          primaryButtonColor: 'error',
          secondaryButtonText: t('cancelBtn'),
          title: t('confirmation'),
          content: t('report:deleteConfirmText')
        })
      }
    }
  }

  // Calculate Return to Supplier deadline
  const compliancePeriodYear = parseInt(compliancePeriod)
  const returnDeadline = DateTime.fromObject({
    year: compliancePeriodYear + 1,
    month: 3,
    day: 31
  })
  // Calculate if we're past the March 31 deadline for returning original reports
  // Note: This deadline does NOT apply to supplemental reports
  const isPastReturnDeadline = DateTime.now() > returnDeadline

  return {
    [COMPLIANCE_REPORT_STATUSES.DRAFT]: [
      reportButtons.submitReport,
      ...(supplementalInitiator ? [reportButtons.deleteSupplementalReport] : [])
    ],
    [COMPLIANCE_REPORT_STATUSES.SUBMITTED]: (() => {
      if (isGovernmentUser && hasRoles('Analyst')) {
        const buttons = [
          {
            ...reportButtons.recommendByAnalyst,
            disabled: hasDraftSupplemental
          }
        ]
        if (reportVersion === 0) {
          if (!isPastReturnDeadline) {
            buttons.push({
              ...reportButtons.returnToSupplier,
              disabled: hasDraftSupplemental
<<<<<<< HEAD
            },
            // Return to supplier button - show for:
            // 1. Original reports (reportVersion === 0) before deadline
            // 2. Supplemental reports (isSupplemental) at ANY time (no deadline)
            ...((reportVersion === 0 && !isPastReturnDeadline) ||
            (reportVersion !== 0 && isSupplemental)
              ? [
                  {
                    ...reportButtons.returnToSupplier,
                    disabled: hasDraftSupplemental
                  }
                ]
              : []),
            ...(reportVersion === 0 && isPastReturnDeadline
              ? [
                  {
                    ...reportButtons.createIdirSupplementalReport,
                    disabled: hasDraftSupplemental
                  }
                ]
              : []),
            ...(reportVersion !== 0
              ? [
                  {
                    ...reportButtons.createIdirSupplementalReport,
                    disabled: hasDraftSupplemental
                  }
                ]
              : [])
          ]
        : [])
    ],
=======
            })
          } else {
            buttons.push({
              ...reportButtons.createIdirSupplementalReport,
              disabled: hasDraftSupplemental
            })
          }
        } else {
          // This is reportVersion !== 0 (e.g. supplemental report)
          buttons.push({
            ...reportButtons.returnToSupplier,
            disabled: hasDraftSupplemental
          })
        }
        return buttons
      }
      return [] // Return empty array if not Analyst or not government user
    })(),
>>>>>>> 6cb802b3
    [COMPLIANCE_REPORT_STATUSES.ANALYST_ADJUSTMENT]: [
      ...(isGovernmentUser && hasRoles('Analyst')
        ? [
            reportButtons.recommendByAnalyst,
            reportButtons.deleteAnalystAdjustment
          ]
        : [])
    ],
    [COMPLIANCE_REPORT_STATUSES.RECOMMENDED_BY_ANALYST]: [
      ...(isGovernmentUser && hasRoles('Compliance Manager')
        ? [
            {
              ...reportButtons.recommendByManager,
              disabled: hasDraftSupplemental
            },
            { ...reportButtons.returnToAnalyst, disabled: hasDraftSupplemental }
          ]
        : []),
      ...(isGovernmentUser && hasRoles('Director')
        ? [
            { ...reportButtons.assessReport, disabled: hasDraftSupplemental },
            { ...reportButtons.returnToAnalyst, disabled: hasDraftSupplemental }
          ]
        : [])
    ],
    [COMPLIANCE_REPORT_STATUSES.RECOMMENDED_BY_MANAGER]: [
      ...(isGovernmentUser && hasRoles('Director')
        ? [
            { ...reportButtons.assessReport, disabled: hasDraftSupplemental },
            { ...reportButtons.returnToManager, disabled: hasDraftSupplemental }
          ]
        : [])
    ]
  }
}<|MERGE_RESOLUTION|>--- conflicted
+++ resolved
@@ -246,8 +246,6 @@
     month: 3,
     day: 31
   })
-  // Calculate if we're past the March 31 deadline for returning original reports
-  // Note: This deadline does NOT apply to supplemental reports
   const isPastReturnDeadline = DateTime.now() > returnDeadline
 
   return {
@@ -268,40 +266,6 @@
             buttons.push({
               ...reportButtons.returnToSupplier,
               disabled: hasDraftSupplemental
-<<<<<<< HEAD
-            },
-            // Return to supplier button - show for:
-            // 1. Original reports (reportVersion === 0) before deadline
-            // 2. Supplemental reports (isSupplemental) at ANY time (no deadline)
-            ...((reportVersion === 0 && !isPastReturnDeadline) ||
-            (reportVersion !== 0 && isSupplemental)
-              ? [
-                  {
-                    ...reportButtons.returnToSupplier,
-                    disabled: hasDraftSupplemental
-                  }
-                ]
-              : []),
-            ...(reportVersion === 0 && isPastReturnDeadline
-              ? [
-                  {
-                    ...reportButtons.createIdirSupplementalReport,
-                    disabled: hasDraftSupplemental
-                  }
-                ]
-              : []),
-            ...(reportVersion !== 0
-              ? [
-                  {
-                    ...reportButtons.createIdirSupplementalReport,
-                    disabled: hasDraftSupplemental
-                  }
-                ]
-              : [])
-          ]
-        : [])
-    ],
-=======
             })
           } else {
             buttons.push({
@@ -320,7 +284,6 @@
       }
       return [] // Return empty array if not Analyst or not government user
     })(),
->>>>>>> 6cb802b3
     [COMPLIANCE_REPORT_STATUSES.ANALYST_ADJUSTMENT]: [
       ...(isGovernmentUser && hasRoles('Analyst')
         ? [
