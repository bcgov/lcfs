import { useCallback, useEffect, useRef, useState } from 'react'
import { useLocation, useNavigate, useParams } from 'react-router-dom'
import { FloatingAlert } from '@/components/BCAlert'
import BCBox from '@/components/BCBox'
import BCModal from '@/components/BCModal'
import Loading from '@/components/Loading'
import { Fab, Stack, Tooltip } from '@mui/material'
import BCTypography from '@/components/BCTypography'
import colors from '@/themes/base/colors.js'
import { useTranslation } from 'react-i18next'
import { useCurrentUser } from '@/hooks/useCurrentUser'
import { useOrganization } from '@/hooks/useOrganization'
<<<<<<< HEAD
import { AssessmentCard } from '@/views/ComplianceReports/components/AssessmentCard.jsx'
import LegacyReportDetails from '@/views/ComplianceReports/legacy/LegacyReportDetails.jsx'
import ComplianceReportSummary from './components/ComplianceReportSummary'
=======
import { LegacyAssessmentCard } from '@/views/ComplianceReports/components/LegacyAssessmentCard.jsx'
>>>>>>> d29b428a
import { FEATURE_FLAGS, isFeatureEnabled } from '@/constants/config.js'
import { KeyboardArrowDown, KeyboardArrowUp } from '@mui/icons-material'

const iconStyle = {
  width: '2rem',
  height: '2rem',
  color: colors.white.main
}
export const ViewLegacyComplianceReport = ({ reportData, error, isError }) => {
  const { t } = useTranslation(['common', 'report'])
  const [modalData, setModalData] = useState(null)
  const alertRef = useRef()
  const location = useLocation()
  const navigate = useNavigate()
  const [hasProcessedLocationAlert, setHasProcessedLocationAlert] =
    useState(false)

  const [isScrollingUp, setIsScrollingUp] = useState(false)
  const [lastScrollTop, setLastScrollTop] = useState(0)
  const [isSigningAuthorityDeclared, setIsSigningAuthorityDeclared] =
    useState(false)

  const { compliancePeriod, complianceReportId } = useParams()
  const scrollToTopOrBottom = () => {
    if (isScrollingUp) {
      window.scrollTo({
        top: 0,
        behavior: 'smooth'
      })
    } else {
      window.scrollTo({
        top: document.documentElement.scrollHeight,
        behavior: 'smooth'
      })
    }
  }

  const handleScroll = useCallback(() => {
    const scrollTop = window.pageYOffset || document.documentElement.scrollTop
    setIsScrollingUp(scrollTop < lastScrollTop || scrollTop === 0)
    setLastScrollTop(scrollTop)
  }, [lastScrollTop])

  useEffect(() => {
    window.addEventListener('scroll', handleScroll)
    return () => window.removeEventListener('scroll', handleScroll)
  }, [handleScroll])

  const { data: currentUser, isLoading: isCurrentUserLoading } =
    useCurrentUser()
  const isGovernmentUser = currentUser?.isGovernmentUser

  const currentStatus = reportData.report.currentStatus?.status
  const { data: orgData, isLoading } = useOrganization(
    reportData.report.organizationId
  )

  // Add effect to handle location alerts in one place
  useEffect(() => {
    // Only handle location state alerts if we haven't processed them yet
    if (location.state?.message && !hasProcessedLocationAlert) {
      alertRef.current?.triggerAlert({
        message: location.state.message,
        severity: location.state.severity || 'info'
      })
      // Mark that we've processed this alert
      setHasProcessedLocationAlert(true)

      // Clear the message from location state to prevent child components from showing it
      navigate(location.pathname, {
        replace: true,
        state: { ...location.state, message: undefined, severity: undefined }
      })
    }
  }, [location.state, navigate, hasProcessedLocationAlert, location.pathname])

  if (isLoading || isCurrentUserLoading) {
    return <Loading />
  }

  const dummyButtonClusterConfig = {}
  const dummyMethods = {
    handleSubmit: () => () => {}
  }

  if (isError) {
    return (
      <>
        <FloatingAlert ref={alertRef} data-test="alert-box" delay={10000} />
        <BCTypography color="error">{t('report:errorRetrieving')}</BCTypography>
      </>
    )
  }

  return (
    <>
      <FloatingAlert ref={alertRef} data-test="alert-box" delay={10000} />
      <BCBox pl={2} pr={2}>
        <BCModal
          open={!!modalData}
          onClose={() => setModalData(null)}
          data={modalData}
        />
        <BCBox pb={2}>
          <BCTypography
            data-test="compliance-report-header"
            variant="h5"
            color="primary"
          >
            {reportData?.report.compliancePeriod.description}&nbsp;
            {t('report:complianceReport')}&#32;-&#32;
            {reportData?.report.nickname}
          </BCTypography>
          <BCTypography
            variant="h6"
            color="primary"
            style={{ marginLeft: '0.25rem' }}
            data-test="compliance-report-status"
          >
            Status: {currentStatus}
          </BCTypography>
        </BCBox>
        <Stack direction="column" mt={2}>
          <AssessmentCard
            report={reportData.report}
            orgData={orgData}
            isGovernmentUser={isGovernmentUser}
            chain={reportData.chain}
            complianceReportId={complianceReportId}
            compliancePeriod={compliancePeriod}
          />
        </Stack>
<<<<<<< HEAD
        {isFeatureEnabled(FEATURE_FLAGS.LEGACY_REPORT_DETAILS) && (
          <>
            <LegacyReportDetails currentStatus={currentStatus} />
            <ComplianceReportSummary
              reportID={complianceReportId}
              alertRef={alertRef}
              compliancePeriodYear={compliancePeriod}
              currentStatus={currentStatus}
              canEdit={false}
              enableCompareMode={false}
              buttonClusterConfig={dummyButtonClusterConfig}
              methods={dummyMethods}
              setIsSigningAuthorityDeclared={setIsSigningAuthorityDeclared}
            />
          </>
        )}
=======
>>>>>>> d29b428a

        <BCTypography variant="h6" color="primary" sx={{ marginY: '16px' }}>
          {t('report:questions')}
        </BCTypography>
        <BCTypography
          variant="body4"
          sx={{
            '& p': {
              marginBottom: '16px'
            },
            '& p:last-child': {
              marginBottom: '0'
            }
          }}
          dangerouslySetInnerHTML={{ __html: t('report:contact') }}
        ></BCTypography>
        <Tooltip
          title={
            isScrollingUp ? t('common:scrollToTop') : t('common:scrollToBottom')
          }
          placement="left"
          arrow
        >
          <Fab
            color="secondary"
            size="large"
            aria-label={isScrollingUp ? 'scroll to top' : 'scroll to bottom'}
            onClick={scrollToTopOrBottom}
            sx={{
              position: 'fixed',
              bottom: 75,
              right: 24
            }}
          >
            {isScrollingUp ? (
              <KeyboardArrowUp sx={iconStyle} />
            ) : (
              <KeyboardArrowDown sx={iconStyle} />
            )}
          </Fab>
        </Tooltip>
      </BCBox>
    </>
  )
}<|MERGE_RESOLUTION|>--- conflicted
+++ resolved
@@ -10,13 +10,6 @@
 import { useTranslation } from 'react-i18next'
 import { useCurrentUser } from '@/hooks/useCurrentUser'
 import { useOrganization } from '@/hooks/useOrganization'
-<<<<<<< HEAD
-import { AssessmentCard } from '@/views/ComplianceReports/components/AssessmentCard.jsx'
-import LegacyReportDetails from '@/views/ComplianceReports/legacy/LegacyReportDetails.jsx'
-import ComplianceReportSummary from './components/ComplianceReportSummary'
-=======
-import { LegacyAssessmentCard } from '@/views/ComplianceReports/components/LegacyAssessmentCard.jsx'
->>>>>>> d29b428a
 import { FEATURE_FLAGS, isFeatureEnabled } from '@/constants/config.js'
 import { KeyboardArrowDown, KeyboardArrowUp } from '@mui/icons-material'
 
@@ -149,25 +142,6 @@
             compliancePeriod={compliancePeriod}
           />
         </Stack>
-<<<<<<< HEAD
-        {isFeatureEnabled(FEATURE_FLAGS.LEGACY_REPORT_DETAILS) && (
-          <>
-            <LegacyReportDetails currentStatus={currentStatus} />
-            <ComplianceReportSummary
-              reportID={complianceReportId}
-              alertRef={alertRef}
-              compliancePeriodYear={compliancePeriod}
-              currentStatus={currentStatus}
-              canEdit={false}
-              enableCompareMode={false}
-              buttonClusterConfig={dummyButtonClusterConfig}
-              methods={dummyMethods}
-              setIsSigningAuthorityDeclared={setIsSigningAuthorityDeclared}
-            />
-          </>
-        )}
-=======
->>>>>>> d29b428a
 
         <BCTypography variant="h6" color="primary" sx={{ marginY: '16px' }}>
           {t('report:questions')}
