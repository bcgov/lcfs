--- conflicted
+++ resolved
@@ -186,7 +186,6 @@
             <Role roles={[roles.supplier]}>
               {isFeatureEnabled(FEATURE_FLAGS.SUPPLEMENTAL_REPORTING) &&
                 currentStatus === COMPLIANCE_REPORT_STATUSES.ASSESSED && (
-<<<<<<< HEAD
                   <BCTypography
                     sx={{ paddingTop: '16px' }}
                     component="div"
@@ -194,42 +193,6 @@
                   >
                     {t('report:supplementalWarning')}
                   </BCTypography>
-=======
-                  <>
-                    <BCTypography
-                      sx={{ paddingTop: '16px' }}
-                      component="div"
-                      variant="body4"
-                    >
-                      {t('report:supplementalWarning')}
-                    </BCTypography>
-                    <Box>
-                      <Tooltip
-                        title={
-                          reportData.isNewest
-                            ? ''
-                            : 'Government has a reassessment in progress.'
-                        }
-                        placement="right"
-                      >
-                        <BCButton
-                          data-test="create-supplemental"
-                          size="small"
-                          variant="contained"
-                          color="primary"
-                          onClick={() => {
-                            createSupplementalReport()
-                          }}
-                          startIcon={<Assignment />}
-                          sx={{ mt: 2 }}
-                          disabled={isLoading}
-                        >
-                          {t('report:createSupplementalRptBtn')}
-                        </BCButton>
-                      </Tooltip>
-                    </Box>
-                  </>
->>>>>>> 8dc71b41
                 )}
             </Role>
             {currentStatus !== COMPLIANCE_REPORT_STATUSES.DRAFT && (
