import BCTypography from '@/components/BCTypography'
import {
  Accordion,
  AccordionDetails,
  AccordionSummary,
  Chip,
  CircularProgress,
  IconButton,
  Link
} from '@mui/material'
import { useMemo, useState } from 'react'
import { useTranslation } from 'react-i18next'
import { useNavigate, useParams } from 'react-router-dom'

import BCAlert from '@/components/BCAlert'
import DocumentUploadDialog from '@/components/Documents/DocumentUploadDialog'
import { Role } from '@/components/Role'
import { TogglePanel } from '@/components/TogglePanel.jsx'
import { REPORT_SCHEDULES } from '@/constants/common.js'
import { roles } from '@/constants/roles'
import { COMPLIANCE_REPORT_STATUSES } from '@/constants/statuses'
import { useGetAllAllocationAgreements } from '@/hooks/useAllocationAgreement'
import {
  useComplianceReportDocuments,
  useGetComplianceReport
} from '@/hooks/useComplianceReports'
import { useCurrentUser } from '@/hooks/useCurrentUser'
import { useGetFinalSupplyEquipments } from '@/hooks/useFinalSupplyEquipment'
import { useGetFuelExports } from '@/hooks/useFuelExport'
import { useGetFuelSupplies } from '@/hooks/useFuelSupply'
import { useGetAllNotionalTransfers } from '@/hooks/useNotionalTransfer'
import { useGetAllOtherUses } from '@/hooks/useOtherUses'
import { ROUTES, buildPath } from '@/routes/routes'
import colors from '@/themes/base/colors'
import { isArrayEmpty } from '@/utils/array.js'
import { AllocationAgreementChangelog } from '@/views/AllocationAgreements/AllocationAgreementChangelog.jsx'
import { AllocationAgreementSummary } from '@/views/AllocationAgreements/AllocationAgreementSummary'
import { FinalSupplyEquipmentSummary } from '@/views/FinalSupplyEquipments/FinalSupplyEquipmentSummary'
import { FuelExportChangelog } from '@/views/FuelExports/FuelExportChangelog.jsx'
import { FuelExportSummary } from '@/views/FuelExports/FuelExportSummary'
import { FuelSupplyChangelog } from '@/views/FuelSupplies/FuelSupplyChangelog.jsx'
import { FuelSupplySummary } from '@/views/FuelSupplies/FuelSupplySummary'
import { NotionalTransferChangelog } from '@/views/NotionalTransfers/NotionalTransferChangelog.jsx'
import { NotionalTransferSummary } from '@/views/NotionalTransfers/NotionalTransferSummary'
import { OtherUsesChangelog } from '@/views/OtherUses/OtherUsesChangelog.jsx'
import { OtherUsesSummary } from '@/views/OtherUses/OtherUsesSummary'
import { SupportingDocumentSummary } from '@/views/SupportingDocuments/SupportingDocumentSummary'
import {
  DeleteOutline,
  Edit,
  ExpandMore,
  InfoOutlined,
  NewReleasesOutlined
} from '@mui/icons-material'

const chipStyles = {
  ml: 2,
  color: colors.badgeColors.warning.text,
  border: '1px solid rgba(108, 74, 0, 0.1)',
  backgroundImage: `linear-gradient(195deg, ${colors.alerts.warning.border}, ${colors.alerts.warning.background})`,
  fontWeight: 600,
  '& .MuiChip-icon': {
    color: colors.badgeColors.warning.text
  },
  boxShadow:
    '0 1px 2px rgba(0, 0, 0, 0.15), inset 0 1px 1px rgba(255,255,255,0.5)'
}

const ReportDetails = ({ canEdit, currentStatus = 'Draft', userRoles }) => {
  const { t } = useTranslation()
  const { compliancePeriod, complianceReportId } = useParams()
  const navigate = useNavigate()
  const {
    data: currentUser,
    hasRoles,
    isLoading: isCurrentUserLoading
  } = useCurrentUser()

  const { data: complianceReportData } = useGetComplianceReport(
    currentUser?.organization?.organizationId,
    complianceReportId,
    { enabled: !isCurrentUserLoading }
  )

  const [isFileDialogOpen, setFileDialogOpen] = useState(false)
  const hasAnalystRole = hasRoles('Analyst')
  const hasSupplierRole = hasRoles('Supplier')
  const isSupplemental = complianceReportData.report.version > 0
  const hasVersions = complianceReportData.chain.length > 1
  const isEarlyIssuance =
    complianceReportData.report?.reportingFrequency ===
    REPORT_SCHEDULES.QUARTERLY

  const editSupportingDocs = useMemo(() => {
    // Allow BCeID users to edit in Draft status
    if (hasSupplierRole && currentStatus === COMPLIANCE_REPORT_STATUSES.DRAFT) {
      return true
    }
    // Allow analysts to edit in Submitted/Assessed/Analyst Adjustment statuses
    if (hasAnalystRole) {
      const editableAnalystStatuses = [
        COMPLIANCE_REPORT_STATUSES.SUBMITTED,
        COMPLIANCE_REPORT_STATUSES.ASSESSED,
        COMPLIANCE_REPORT_STATUSES.ANALYST_ADJUSTMENT
      ]

      return editableAnalystStatuses.includes(currentStatus)
    }

    return false
  }, [hasAnalystRole, hasSupplierRole, currentStatus])

  const shouldShowEditIcon = (activityName) => {
    if (activityName === t('report:supportingDocs')) {
      return editSupportingDocs
    }
    return canEdit
  }

  const wasEdited = (data) => {
    const crMap = {}
    complianceReportData.chain.forEach((complianceReport) => {
      crMap[complianceReport.complianceReportId] = complianceReport.version
    })

    return data?.some((row) => crMap[row.complianceReportId] !== 0)
  }

  const activityList = useMemo(
    () => [
      {
        name: t('report:supportingDocs'),
        action: (e) => {
          e.stopPropagation()
          setFileDialogOpen(true)
        },
        useFetch: useComplianceReportDocuments,
        component: (data) => (
          <>
            <SupportingDocumentSummary
              parentType="compliance_report"
              parentID={complianceReportId}
              data={data}
            />
            <DocumentUploadDialog
              parentID={complianceReportId}
              parentType="compliance_report"
              open={isFileDialogOpen}
              close={() => {
                setFileDialogOpen(false)
              }}
            />
          </>
        ),
        condition: true
      },
      {
        name: t('report:activityLists.supplyOfFuel'),
        key: 'fuelSupplies',
        action: () =>
          navigate(
            buildPath(ROUTES.REPORTS.ADD.SUPPLY_OF_FUEL, {
              compliancePeriod,
              complianceReportId
            })
          ),
        useFetch: useGetFuelSupplies,
        component: (data) =>
          data.fuelSupplies.length > 0 && (
            <TogglePanel
              label="Change log"
              disabled={
                !(hasVersions || isSupplemental) ||
                !wasEdited(data.fuelSupplies)
              }
              onComponent={<FuelSupplyChangelog canEdit={canEdit} />}
              offComponent={
                <FuelSupplySummary
                  status={currentStatus}
                  data={data}
                  isEarlyIssuance={isEarlyIssuance}
                />
              }
            />
          )
      },
      {
        name: t('finalSupplyEquipment:fseTitle'),
        key: 'finalSupplyEquipments',
        action: () =>
          navigate(
            buildPath(ROUTES.REPORTS.ADD.FINAL_SUPPLY_EQUIPMENTS, {
              compliancePeriod,
              complianceReportId
            })
          ),
        useFetch: useGetFinalSupplyEquipments,
        component: (data) =>
          data.finalSupplyEquipments.length > 0 && (
            <FinalSupplyEquipmentSummary status={currentStatus} data={data} />
          )
      },
      {
        name: t('report:activityLists.allocationAgreements'),
        key: 'allocationAgreements',
        action: () =>
          navigate(
            buildPath(ROUTES.REPORTS.ADD.ALLOCATION_AGREEMENTS, {
              compliancePeriod,
              complianceReportId
            })
          ),
        useFetch: useGetAllAllocationAgreements,
        component: (data) =>
          data.allocationAgreements.length > 0 && (
            <TogglePanel
              label="Change log"
              disabled={
                !(hasVersions || isSupplemental) ||
                !wasEdited(data.allocationAgreements)
              }
              onComponent={<AllocationAgreementChangelog canEdit={canEdit} />}
              offComponent={
                <AllocationAgreementSummary
                  status={currentStatus}
                  data={data}
                />
              }
            />
          )
      },
      {
        name: t('report:activityLists.notionalTransfers'),
        key: 'notionalTransfers',
        action: () =>
          navigate(
            buildPath(ROUTES.REPORTS.ADD.NOTIONAL_TRANSFERS, {
              compliancePeriod,
              complianceReportId
            })
          ),
        useFetch: useGetAllNotionalTransfers,
        component: (data) =>
          data.notionalTransfers.length > 0 && (
            <TogglePanel
              label="Change log"
              disabled={
                !(hasVersions || isSupplemental) ||
                !wasEdited(data.notionalTransfers)
              }
              onComponent={<NotionalTransferChangelog canEdit={canEdit} />}
              offComponent={
                <NotionalTransferSummary status={currentStatus} data={data} />
              }
            />
          )
      },
      {
        name: t('otherUses:summaryTitle'),
        key: 'otherUses',
        action: () =>
          navigate(
            buildPath(ROUTES.REPORTS.ADD.OTHER_USE_FUELS, {
              compliancePeriod,
              complianceReportId
            })
          ),
        useFetch: useGetAllOtherUses,
        component: (data) =>
          data.otherUses.length > 0 && (
            <TogglePanel
              label="Change log"
              disabled={
                !(hasVersions || isSupplemental) || !wasEdited(data.otherUses)
              }
              onComponent={<OtherUsesChangelog canEdit={canEdit} />}
              offComponent={
                <OtherUsesSummary status={currentStatus} data={data} />
              }
            />
          )
      },
      {
        name: t('fuelExport:fuelExportTitle'),
        key: 'fuelExports',
        action: () =>
          navigate(
            buildPath(ROUTES.REPORTS.ADD.FUEL_EXPORTS, {
              compliancePeriod,
              complianceReportId
            })
          ),
        useFetch: useGetFuelExports,
        component: (data) =>
          !isArrayEmpty(data) && (
            <TogglePanel
              label="Change log"
              disabled={
                !(hasVersions || isSupplemental) || !wasEdited(data.fuelExports)
              }
              onComponent={<FuelExportChangelog canEdit={canEdit} />}
              offComponent={
                <FuelExportSummary status={currentStatus} data={data} />
              }
            />
          )
      }
    ],
    [
      t,
      compliancePeriod,
      complianceReportId,
      isFileDialogOpen,
      navigate,
      currentStatus,
      isArrayEmpty
    ]
  )

  const [expanded, setExpanded] = useState(
    activityList
      .map((activity, index) => {
        if (activity.name === t('report:supportingDocs')) {
          return isArrayEmpty(activity.useFetch(complianceReportId).data)
            ? ''
            : `panel${index}`
        }
        return `panel${index}`
      })
      .filter(Boolean)
  )

  const onExpand = (panel) => (event, isExpanded) => {
    setExpanded((prev) =>
      isExpanded ? [...prev, panel] : prev.filter((p) => p !== panel)
    )
  }

  const onExpandAll = () => {
    setExpanded(activityList.map((_, index) => `panel${index}`))
  }

  const onCollapseAll = () => {
    setExpanded([])
  }

  return (
    <>
      <BCTypography color="primary" variant="h5" mb={2} component="div">
        {t('report:reportDetails')}
        <Link
          component="button"
          variant="body2"
          onClick={onExpandAll}
          sx={{ ml: 2, mr: 1, textDecoration: 'underline' }}
        >
          {t('report:expandAll')}
        </Link>
        |
        <Link
          component="button"
          variant="body2"
          onClick={onCollapseAll}
          sx={{ ml: 1, textDecoration: 'underline' }}
        >
          {t('report:collapseAll')}
        </Link>
      </BCTypography>
      {activityList.map((activity, index) => {
        const { data, error, isLoading } = activity.useFetch(
          complianceReportId,
          {
            changelog: isSupplemental
          }
        )
        const scheduleData =
          (!isLoading && activity.key ? data[activity.key] : data) ?? []

        // Check if the accordion should be disabled
        const hasNoData = isArrayEmpty(scheduleData)
        const isDisabled = !canEdit && hasNoData
        // Check if all records are marked as DELETE
        const allRecordsDeleted =
          Array.isArray(scheduleData) &&
          scheduleData.length > 0 &&
          scheduleData.every((item) => item.actionType === 'DELETE')

        // Determine if this accordion should be displayed
        const shouldShowAccordion =
          // Always show if it has data
          (scheduleData && !isArrayEmpty(scheduleData)) ||
          // Or if it's Supporting Docs and user has analyst role (always show this section regardless of content)
          activity.name === t('report:supportingDocs') ||
          // For non-supplemental reports, always show all sections even if they're empty
          // For supplemental reports (version > 0), hide empty accordions
          !isSupplemental

        return (
<<<<<<< HEAD
          ((((scheduleData && !isArrayEmpty(scheduleData)) || hasVersions) &&
            !isDisabled) ||
            index === 0) && (
=======
          shouldShowAccordion && (
>>>>>>> ed88762f
            <Accordion
              sx={{
                '& .Mui-disabled': {
                  backgroundColor: colors.light.main,
                  opacity: '0.8 !important',
                  '& .MuiTypography-root': {
                    color: 'initial !important'
                  }
                }
              }}
              key={index}
              expanded={
                expanded.includes(`panel${index}`) &&
                (!isDisabled || shouldShowEditIcon(activity.name))
              }
              onChange={onExpand(`panel${index}`)}
              disabled={!shouldShowEditIcon(activity.name) && isDisabled}
            >
              <AccordionSummary
                expandIcon={
                  <ExpandMore sx={{ width: '2rem', height: '2rem' }} />
                }
                aria-controls={`panel${index}-content`}
                id={`panel${index}-header`}
                data-test={`panel${index}-summary`}
                sx={{
                  '& .MuiAccordionSummary-content': { alignItems: 'center' }
                }}
              >
                <BCTypography
                  style={{ display: 'flex', alignItems: 'center' }}
                  variant="h6"
                  color="primary"
                  component="div"
                >
                  {activity.name}&nbsp;&nbsp;
                  {shouldShowEditIcon(activity.name) && (
                    <Role
                      roles={[
                        roles.signing_authority,
                        roles.compliance_reporting,
                        roles.analyst
                      ]}
                    >
                      <IconButton
                        color="primary"
                        aria-label="edit"
                        onClick={activity.action}
                      >
                        <Edit />
                      </IconButton>
                    </Role>
                  )}{' '}
                  {wasEdited(data?.[activity.key]) && (
                    <Chip
                      aria-label="changes were made since original report"
                      icon={<NewReleasesOutlined fontSize="small" />}
                      label={t('Edited')}
                      size="small"
                      sx={{
                        ...chipStyles,
                        color: colors.alerts.success.color,
                        '& .MuiChip-icon': {
                          color: colors.alerts.success.color
                        },
                        backgroundImage: `linear-gradient(195deg, ${colors.alerts.success.border},${colors.alerts.success.background})`
                      }}
                    />
                  )}
                </BCTypography>
                {allRecordsDeleted && (
                  <Chip
                    aria-label="all previous records deleted"
                    icon={<DeleteOutline fontSize="small" />}
                    label={t('Deleted')}
                    color="warning"
                    size="small"
                    sx={{ ...chipStyles }}
                  />
                )}
              </AccordionSummary>
              <AccordionDetails>
                {allRecordsDeleted && (
                  <BCAlert
                    severity="warning"
                    data-test="alert-box"
                    noFade={true}
                    dismissible={false}
                  >
                    {t('report:allRecordsDeleted')}
                  </BCAlert>
                )}
                {isLoading ? (
                  <CircularProgress />
                ) : error ? (
                  <BCTypography color="error">Error loading data</BCTypography>
                ) : activity.component ? (
                  activity.component(data)
                ) : (
                  <BCTypography>{JSON.stringify(data)}</BCTypography>
                )}
              </AccordionDetails>
            </Accordion>
          )
        )
      })}
      <DocumentUploadDialog
        parentID={complianceReportId}
        parentType="compliance_report"
        open={isFileDialogOpen}
        close={() => {
          setFileDialogOpen(false)
        }}
      />
    </>
  )
}

export default ReportDetails<|MERGE_RESOLUTION|>--- conflicted
+++ resolved
@@ -396,13 +396,7 @@
           !isSupplemental
 
         return (
-<<<<<<< HEAD
-          ((((scheduleData && !isArrayEmpty(scheduleData)) || hasVersions) &&
-            !isDisabled) ||
-            index === 0) && (
-=======
           shouldShowAccordion && (
->>>>>>> ed88762f
             <Accordion
               sx={{
                 '& .Mui-disabled': {
