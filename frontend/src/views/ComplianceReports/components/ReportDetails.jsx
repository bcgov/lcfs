import BCTypography from '@/components/BCTypography'
import {
  Accordion,
  AccordionDetails,
  AccordionSummary,
  Chip,
  CircularProgress,
  IconButton,
  Link
} from '@mui/material'
import { useCallback, useEffect, useMemo, useState } from 'react'
import { useTranslation } from 'react-i18next'
import { useNavigate, useParams } from 'react-router-dom'

import BCAlert from '@/components/BCAlert'
import DocumentUploadDialog from '@/components/Documents/DocumentUploadDialog'
import { Role } from '@/components/Role'
import { TogglePanel } from '@/components/TogglePanel.jsx'
import { REPORT_SCHEDULES } from '@/constants/common.js'
import { roles } from '@/constants/roles'
import { COMPLIANCE_REPORT_STATUSES } from '@/constants/statuses'
import { useGetAllAllocationAgreements } from '@/hooks/useAllocationAgreement'
import {
  useComplianceReportDocuments,
  useGetComplianceReport
} from '@/hooks/useComplianceReports'
import { useCurrentUser } from '@/hooks/useCurrentUser'
import { useGetFinalSupplyEquipments } from '@/hooks/useFinalSupplyEquipment'
import { useGetFuelExports } from '@/hooks/useFuelExport'
import { useGetFuelSupplies } from '@/hooks/useFuelSupply'
import { useGetAllNotionalTransfers } from '@/hooks/useNotionalTransfer'
import { useGetAllOtherUses } from '@/hooks/useOtherUses'
import { ROUTES, buildPath } from '@/routes/routes'
import colors from '@/themes/base/colors'
import { isArrayEmpty } from '@/utils/array.js'
import { AllocationAgreementChangelog } from '@/views/AllocationAgreements/AllocationAgreementChangelog.jsx'
import { AllocationAgreementSummary } from '@/views/AllocationAgreements/AllocationAgreementSummary'
import { FinalSupplyEquipmentSummary } from '@/views/FinalSupplyEquipments/FinalSupplyEquipmentSummary'
import { FuelExportChangelog } from '@/views/FuelExports/FuelExportChangelog.jsx'
import { FuelExportSummary } from '@/views/FuelExports/FuelExportSummary'
import { FuelSupplyChangelog } from '@/views/FuelSupplies/FuelSupplyChangelog.jsx'
import { FuelSupplySummary } from '@/views/FuelSupplies/FuelSupplySummary'
import { NotionalTransferChangelog } from '@/views/NotionalTransfers/NotionalTransferChangelog.jsx'
import { NotionalTransferSummary } from '@/views/NotionalTransfers/NotionalTransferSummary'
import { OtherUsesChangelog } from '@/views/OtherUses/OtherUsesChangelog.jsx'
import { OtherUsesSummary } from '@/views/OtherUses/OtherUsesSummary'
import { SupportingDocumentSummary } from '@/views/SupportingDocuments/SupportingDocumentSummary'
import {
  DeleteOutline,
  Edit,
  ExpandMore,
  InfoOutlined,
  NewReleasesOutlined
} from '@mui/icons-material'

// Move static styles outside component to prevent re-creation
const chipStyles = {
  ml: 2,
  color: colors.badgeColors.warning.text,
  border: '1px solid rgba(108, 74, 0, 0.1)',
  backgroundImage: `linear-gradient(195deg, ${colors.alerts.warning.border}, ${colors.alerts.warning.background})`,
  fontWeight: 600,
  '& .MuiChip-icon': {
    color: colors.badgeColors.warning.text
  },
  boxShadow:
    '0 1px 2px rgba(0, 0, 0, 0.15), inset 0 1px 1px rgba(255,255,255,0.5)'
}

// Memoize chip styles for different states
const getChipStyles = (type) => {
  switch (type) {
    case 'edited':
      return {
        ...chipStyles,
        color: colors.alerts.success.color,
        '& .MuiChip-icon': {
          color: colors.alerts.success.color
        },
        backgroundImage: `linear-gradient(195deg, ${colors.alerts.success.border},${colors.alerts.success.background})`
      }
    case 'info':
      return {
        ...chipStyles,
        color: colors.alerts.info.color,
        '& .MuiChip-icon': {
          color: colors.alerts.info.color
        },
        backgroundImage: `linear-gradient(195deg, ${colors.alerts.info.border},${colors.alerts.info.background})`
      }
    default:
      return chipStyles
  }
}

const ReportDetails = ({ canEdit, currentStatus = 'Draft', userRoles }) => {
  const { t } = useTranslation()
  const { compliancePeriod, complianceReportId } = useParams()
  const navigate = useNavigate()
  const {
    data: currentUser,
    hasRoles,
    isLoading: isCurrentUserLoading
  } = useCurrentUser()

  const { data: complianceReportData } = useGetComplianceReport(
    currentUser?.organization?.organizationId,
    complianceReportId,
    { enabled: !isCurrentUserLoading }
  )

  const [isFileDialogOpen, setFileDialogOpen] = useState(false)
  // Initialize expanded state as empty array first
  const [expanded, setExpanded] = useState([])

  // Memoize role checks to prevent re-computation
  const hasAnalystRole = useMemo(() => hasRoles('Analyst'), [hasRoles])
  const hasSupplierRole = useMemo(() => hasRoles('Supplier'), [hasRoles])

  // Memoize derived values
  const reportInfo = useMemo(() => {
    if (!complianceReportData)
      return {
        isSupplemental: false,
        hasVersions: false,
        isEarlyIssuance: false
      }

    return {
      isSupplemental: complianceReportData.report?.version > 0,
      hasVersions: complianceReportData.chain?.length > 1,
      isEarlyIssuance:
        complianceReportData.report?.reportingFrequency ===
        REPORT_SCHEDULES.QUARTERLY
    }
  }, [complianceReportData])

  // Memoize edit permissions
  const editSupportingDocs = useMemo(() => {
    // Allow BCeID users to edit in Draft status
    if (hasSupplierRole && currentStatus === COMPLIANCE_REPORT_STATUSES.DRAFT) {
      return true
    }
    // Allow analysts to edit in Submitted/Assessed/Analyst Adjustment statuses
    if (hasAnalystRole) {
      const editableAnalystStatuses = [
        COMPLIANCE_REPORT_STATUSES.SUBMITTED,
        COMPLIANCE_REPORT_STATUSES.ASSESSED,
        COMPLIANCE_REPORT_STATUSES.ANALYST_ADJUSTMENT
      ]
      return editableAnalystStatuses.includes(currentStatus)
    }
    return false
  }, [hasAnalystRole, hasSupplierRole, currentStatus])

  // Memoize shouldShowEditIcon function
  const shouldShowEditIcon = useCallback(
    (activityName) => {
      if (activityName === t('report:supportingDocs')) {
        return editSupportingDocs
      }
      return canEdit
    },
    [editSupportingDocs, canEdit, t]
  )

  // Memoize crMap
  const crMap = useMemo(() => {
    if (!complianceReportData?.chain) return {}

    const mapSet = {}
    complianceReportData.chain.forEach((complianceReport) => {
      mapSet[complianceReport.complianceReportId] = complianceReport.version
    })
    return mapSet
  }, [complianceReportData?.chain])

  // Memoize wasEdited function
  const wasEdited = useCallback(
    (data) => {
      if (!data || !Array.isArray(data)) return false
      return data.some(
        (row) =>
          crMap[row.complianceReportId] !== 0 &&
          Object.prototype.hasOwnProperty.call(row, 'version')
      )
    },
    [crMap]
  )

  // Memoize navigation handlers
  const navigationHandlers = useMemo(
    () => ({
      fuelSupplies: () =>
        navigate(
          buildPath(ROUTES.REPORTS.ADD.SUPPLY_OF_FUEL, {
            compliancePeriod,
            complianceReportId
          })
        ),
      finalSupplyEquipments: () =>
        navigate(
          buildPath(ROUTES.REPORTS.ADD.FINAL_SUPPLY_EQUIPMENTS, {
            compliancePeriod,
            complianceReportId
          })
        ),
      allocationAgreements: () =>
        navigate(
          buildPath(ROUTES.REPORTS.ADD.ALLOCATION_AGREEMENTS, {
            compliancePeriod,
            complianceReportId
          })
        ),
      notionalTransfers: () =>
        navigate(
          buildPath(ROUTES.REPORTS.ADD.NOTIONAL_TRANSFERS, {
            compliancePeriod,
            complianceReportId
          })
        ),
      otherUses: () =>
        navigate(
          buildPath(ROUTES.REPORTS.ADD.OTHER_USE_FUELS, {
            compliancePeriod,
            complianceReportId
          })
        ),
      fuelExports: () =>
        navigate(
          buildPath(ROUTES.REPORTS.ADD.FUEL_EXPORTS, {
            compliancePeriod,
            complianceReportId
          })
        )
    }),
    [navigate, compliancePeriod, complianceReportId]
  )

  // Memoize file dialog handlers
  const handleFileDialogOpen = useCallback((e) => {
    e.stopPropagation()
    setFileDialogOpen(true)
  }, [])

  const handleFileDialogClose = useCallback(() => {
    setFileDialogOpen(false)
  }, [])

  // Memoize activity list
  const activityList = useMemo(
    () => [
      {
        name: t('report:supportingDocs'),
        action: handleFileDialogOpen,
        useFetch: useComplianceReportDocuments,
        component: (data) => (
          <>
            <SupportingDocumentSummary
              parentType="compliance_report"
              parentID={complianceReportId}
              data={data}
            />
            <DocumentUploadDialog
              parentID={complianceReportId}
              parentType="compliance_report"
              open={isFileDialogOpen}
              close={handleFileDialogClose}
            />
          </>
        ),
        condition: true
      },
      {
        name: t('report:activityLists.supplyOfFuel'),
        key: 'fuelSupplies',
        action: navigationHandlers.fuelSupplies,
        useFetch: useGetFuelSupplies,
        component: (data) =>
          data.fuelSupplies.length > 0 && (
            <TogglePanel
              label="Change log"
              disabled={
                !(reportInfo.hasVersions || reportInfo.isSupplemental) ||
                !wasEdited(data.fuelSupplies)
              }
              onComponent={<FuelSupplyChangelog canEdit={canEdit} />}
              offComponent={
                <FuelSupplySummary
                  status={currentStatus}
                  data={data}
                  isEarlyIssuance={reportInfo.isEarlyIssuance}
                />
              }
            />
          )
      },
      {
        name: t('finalSupplyEquipment:fseTitle'),
        key: 'finalSupplyEquipments',
        action: navigationHandlers.finalSupplyEquipments,
        useFetch: useGetFinalSupplyEquipments,
        component: (data) =>
          data.finalSupplyEquipments.length > 0 && (
            <FinalSupplyEquipmentSummary status={currentStatus} data={data} />
          )
      },
      {
        name: t('report:activityLists.allocationAgreements'),
        key: 'allocationAgreements',
        action: navigationHandlers.allocationAgreements,
        useFetch: useGetAllAllocationAgreements,
        component: (data) =>
          data.allocationAgreements.length > 0 && (
            <TogglePanel
              label="Change log"
              disabled={
                !(reportInfo.hasVersions || reportInfo.isSupplemental) ||
                !wasEdited(data.allocationAgreements)
              }
              onComponent={<AllocationAgreementChangelog canEdit={canEdit} />}
              offComponent={
                <AllocationAgreementSummary
                  status={currentStatus}
                  data={data}
                />
              }
            />
          )
      },
      {
        name: t('report:activityLists.notionalTransfers'),
        key: 'notionalTransfers',
        action: navigationHandlers.notionalTransfers,
        useFetch: useGetAllNotionalTransfers,
        component: (data) =>
          data.notionalTransfers.length > 0 && (
            <TogglePanel
              label="Change log"
              disabled={
                !(reportInfo.hasVersions || reportInfo.isSupplemental) ||
                !wasEdited(data.notionalTransfers)
              }
              onComponent={<NotionalTransferChangelog canEdit={canEdit} />}
              offComponent={
                <NotionalTransferSummary status={currentStatus} data={data} />
              }
            />
          )
      },
      {
        name: t('otherUses:summaryTitle'),
        key: 'otherUses',
        action: navigationHandlers.otherUses,
        useFetch: useGetAllOtherUses,
        component: (data) =>
          data.otherUses.length > 0 && (
            <TogglePanel
              label="Change log"
              disabled={
                !(reportInfo.hasVersions || reportInfo.isSupplemental) ||
                !wasEdited(data.otherUses)
              }
              onComponent={<OtherUsesChangelog canEdit={canEdit} />}
              offComponent={
                <OtherUsesSummary status={currentStatus} data={data} />
              }
            />
          )
      },
      {
        name: t('fuelExport:fuelExportTitle'),
        key: 'fuelExports',
        action: navigationHandlers.fuelExports,
        useFetch: useGetFuelExports,
        component: (data) =>
          !isArrayEmpty(data) && (
            <TogglePanel
              label="Change log"
              disabled={
                !(reportInfo.hasVersions || reportInfo.isSupplemental) ||
                !wasEdited(data.fuelExports)
              }
              onComponent={<FuelExportChangelog canEdit={canEdit} />}
              offComponent={
                <FuelExportSummary status={currentStatus} data={data} />
              }
            />
          )
      }
    ],
    [
      t,
      handleFileDialogOpen,
      navigationHandlers,
      complianceReportId,
      isFileDialogOpen,
      handleFileDialogClose,
      reportInfo,
      wasEdited,
      canEdit,
      currentStatus
    ]
  )

  // Effect to initialize expanded state after activityList is ready
  useEffect(() => {
    if (activityList.length > 0 && expanded.length === 0) {
      const initialExpanded = activityList
        .map((activity, index) => {
          if (activity.name === t('report:supportingDocs')) {
            try {
              const data = activity.useFetch(complianceReportId).data
              return isArrayEmpty(data) ? '' : `panel${index}`
            } catch (error) {
              return `panel${index}`
            }
          }
          return `panel${index}`
        })
        .filter(Boolean)

      setExpanded(initialExpanded)
    }
  }, [activityList, expanded.length, complianceReportId, t])

  // Memoize expand handlers
  const onExpand = useCallback(
    (panel) => (event, isExpanded) => {
      setExpanded((prev) =>
        isExpanded ? [...prev, panel] : prev.filter((p) => p !== panel)
      )
    },
    []
  )

  const onExpandAll = useCallback(() => {
    if (activityList && activityList.length > 0) {
      setExpanded(activityList.map((_, index) => `panel${index}`))
    }
  }, [activityList])

  const onCollapseAll = useCallback(() => {
    setExpanded([])
  }, [])

  // Memoize accordion styles
  const accordionStyles = useMemo(
    () => ({
      '& .Mui-disabled': {
        backgroundColor: colors.light.main,
        opacity: '0.8 !important',
        '& .MuiTypography-root': {
          color: 'initial !important'
        }
      }
    }),
    []
  )

  return (
    <>
      <BCTypography color="primary" variant="h5" mb={2} component="div">
        {t('report:reportDetails')}
        <Link
          component="button"
          variant="body2"
          onClick={onExpandAll}
          sx={{ ml: 2, mr: 1, textDecoration: 'underline' }}
        >
          {t('report:expandAll')}
        </Link>
        |
        <Link
          component="button"
          variant="body2"
          onClick={onCollapseAll}
          sx={{ ml: 1, textDecoration: 'underline' }}
        >
          {t('report:collapseAll')}
        </Link>
      </BCTypography>

      {activityList.map((activity, index) => {
        const { data, error, isLoading } = activity.useFetch(
          complianceReportId,
          {
            changelog: reportInfo.isSupplemental
          }
        )
        const scheduleData =
          (!isLoading && activity.key ? data?.[activity.key] : data) ?? []

        // Check if the accordion should be disabled
        const hasNoData = isArrayEmpty(scheduleData)
        const isDisabled = !canEdit && hasNoData

        // Check if all records are marked as DELETE
        const allRecordsDeleted =
          Array.isArray(scheduleData) &&
          scheduleData.length > 0 &&
          scheduleData.every((item) => item.actionType === 'DELETE')
<<<<<<< HEAD
        // Determine if this accordion should be displayed
        const shouldShowAccordion =
          // Always show if it has data
          (scheduleData && !isArrayEmpty(scheduleData)) ||
          // Or if it's Supporting Docs
          activity.name === t('report:supportingDocs') ||
          // if in editing statuses then show all sections
          [
            COMPLIANCE_REPORT_STATUSES.DRAFT,
            COMPLIANCE_REPORT_STATUSES.ANALYST_ADJUSTMENT
          ].includes(currentStatus)

        const panelId = `panel${index}`
        const isExpanded = expanded.includes(panelId)
        const showEditIcon = shouldShowEditIcon(activity.name)
=======

        const shouldRender =
          activity.name === t('report:supportingDocs') ||
          !isArrayEmpty(scheduleData) ||
          !isSupplemental
>>>>>>> 54dc543f

        return (
          shouldShowAccordion && (
            <Accordion
              sx={accordionStyles}
              key={index}
              expanded={isExpanded && (!isDisabled || showEditIcon)}
              onChange={onExpand(panelId)}
              disabled={!showEditIcon && isDisabled}
            >
              <AccordionSummary
                expandIcon={
                  <ExpandMore sx={{ width: '2rem', height: '2rem' }} />
                }
                aria-controls={`${panelId}-content`}
                id={`${panelId}-header`}
                data-test={`${panelId}-summary`}
                sx={{
                  '& .MuiAccordionSummary-content': { alignItems: 'center' }
                }}
              >
                <BCTypography
                  style={{ display: 'flex', alignItems: 'center' }}
                  variant="h6"
                  color="primary"
                  component="div"
                >
                  {activity.name}&nbsp;&nbsp;
                  {showEditIcon && (
                    <Role
                      roles={[
                        roles.signing_authority,
                        roles.compliance_reporting,
                        roles.analyst
                      ]}
                    >
                      <IconButton
                        color="primary"
                        aria-label="edit"
                        onClick={activity.action}
                      >
                        <Edit />
                      </IconButton>
                    </Role>
                  )}{' '}
                  {wasEdited(data?.[activity.key]) && (
                    <Chip
                      aria-label="changes were made since original report"
                      icon={<NewReleasesOutlined fontSize="small" />}
                      label={t('Edited')}
                      size="small"
                      sx={getChipStyles('edited')}
                    />
                  )}
                </BCTypography>
                {allRecordsDeleted && (
                  <Chip
                    aria-label="all previous records deleted"
                    icon={<DeleteOutline fontSize="small" />}
                    label={t('Deleted')}
                    color="warning"
                    size="small"
                    sx={chipStyles}
                  />
                )}
                {hasNoData && (
                  <Chip
                    aria-label="no records"
                    icon={<InfoOutlined fontSize="small" />}
                    label={t('Empty')}
                    size="small"
                    sx={getChipStyles('info')}
                  />
                )}
              </AccordionSummary>
              <AccordionDetails>
                {allRecordsDeleted && (
                  <BCAlert
                    severity="warning"
                    data-test="alert-box"
                    noFade={true}
                    dismissible={false}
                  >
                    {t('report:allRecordsDeleted')}
                  </BCAlert>
                )}
                {isLoading ? (
                  <CircularProgress />
                ) : error ? (
                  <BCTypography color="error">Error loading data</BCTypography>
                ) : activity.component ? (
                  activity.component(data)
                ) : (
                  <BCTypography>{JSON.stringify(data)}</BCTypography>
                )}
              </AccordionDetails>
            </Accordion>
          )
        )
      })}

      <DocumentUploadDialog
        parentID={complianceReportId}
        parentType="compliance_report"
        open={isFileDialogOpen}
        close={handleFileDialogClose}
      />
    </>
  )
}

export default ReportDetails<|MERGE_RESOLUTION|>--- conflicted
+++ resolved
@@ -500,7 +500,7 @@
           Array.isArray(scheduleData) &&
           scheduleData.length > 0 &&
           scheduleData.every((item) => item.actionType === 'DELETE')
-<<<<<<< HEAD
+
         // Determine if this accordion should be displayed
         const shouldShowAccordion =
           // Always show if it has data
@@ -516,13 +516,11 @@
         const panelId = `panel${index}`
         const isExpanded = expanded.includes(panelId)
         const showEditIcon = shouldShowEditIcon(activity.name)
-=======
 
         const shouldRender =
           activity.name === t('report:supportingDocs') ||
           !isArrayEmpty(scheduleData) ||
           !isSupplemental
->>>>>>> 54dc543f
 
         return (
           shouldShowAccordion && (
