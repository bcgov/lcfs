import BCTypography from '@/components/BCTypography'
import {
  Accordion,
  AccordionDetails,
  AccordionSummary,
  CircularProgress,
  IconButton,
  Link,
  Chip
} from '@mui/material'
import { useCallback, useMemo, useState } from 'react'
import { useTranslation } from 'react-i18next'
import { useNavigate, useParams } from 'react-router-dom'

import DocumentUploadDialog from '@/components/Documents/DocumentUploadDialog'
import { Role } from '@/components/Role'
import { StyledChip } from '@/components/StyledChip'
import { TogglePanel } from '@/components/TogglePanel.jsx'
import { REPORT_SCHEDULES } from '@/constants/common.js'
import { roles } from '@/constants/roles'
import { COMPLIANCE_REPORT_STATUSES } from '@/constants/statuses'
import { useGetAllAllocationAgreements } from '@/hooks/useAllocationAgreement'
import {
  useComplianceReportDocuments,
  useGetComplianceReport
} from '@/hooks/useComplianceReports'
import { useCurrentUser } from '@/hooks/useCurrentUser'
import { useGetFinalSupplyEquipments } from '@/hooks/useFinalSupplyEquipment'
import { useGetFuelExports } from '@/hooks/useFuelExport'
import { useGetFuelSupplies } from '@/hooks/useFuelSupply'
import { useGetAllNotionalTransfers } from '@/hooks/useNotionalTransfer'
import { useGetAllOtherUses } from '@/hooks/useOtherUses'
import { ROUTES, buildPath } from '@/routes/routes'
import { isArrayEmpty } from '@/utils/array.js'
import { AllocationAgreementChangelog } from '@/views/AllocationAgreements/AllocationAgreementChangelog.jsx'
import { AllocationAgreementSummary } from '@/views/AllocationAgreements/AllocationAgreementSummary'
import { FinalSupplyEquipmentSummary } from '@/views/FinalSupplyEquipments/FinalSupplyEquipmentSummary'
import { FuelExportChangelog } from '@/views/FuelExports/FuelExportChangelog.jsx'
import { FuelExportSummary } from '@/views/FuelExports/FuelExportSummary'
import { FuelSupplyChangelog } from '@/views/FuelSupplies/FuelSupplyChangelog.jsx'
import { FuelSupplySummary } from '@/views/FuelSupplies/FuelSupplySummary'
import { NotionalTransferChangelog } from '@/views/NotionalTransfers/NotionalTransferChangelog.jsx'
import { NotionalTransferSummary } from '@/views/NotionalTransfers/NotionalTransferSummary'
import { OtherUsesChangelog } from '@/views/OtherUses/OtherUsesChangelog.jsx'
<<<<<<< HEAD
import { OtherUsesSummary } from '@/views/OtherUses/OtherUsesSummary'
import { SupportingDocumentSummary } from '@/views/SupportingDocuments/SupportingDocumentSummary'
import { Edit, ExpandMore } from '@mui/icons-material'
=======
import { FuelExportChangelog } from '@/views/FuelExports/FuelExportChangelog.jsx'
import {
  DeleteOutline,
  Edit,
  ExpandMore,
  InfoOutlined
} from '@mui/icons-material'
import { REPORT_SCHEDULES } from '@/constants/common.js'
import BCAlert from '@/components/BCAlert'
import colors from '@/themes/base/colors'

const chipStyles = {
  ml: 2,
  color: colors.badgeColors.warning.text,
  border: '1px solid rgba(108, 74, 0, 0.1)',
  backgroundImage: `linear-gradient(195deg, ${colors.alerts.warning.border}, ${colors.alerts.warning.background})`,
  fontWeight: 600,
  '& .MuiChip-icon': {
    color: colors.badgeColors.warning.text
  },
  boxShadow:
    '0 1px 2px rgba(0, 0, 0, 0.15), inset 0 1px 1px rgba(255,255,255,0.5)'
}
>>>>>>> 60147ec1

const ReportDetails = ({ canEdit, currentStatus = 'Draft', userRoles }) => {
  const { t } = useTranslation()
  const { compliancePeriod, complianceReportId } = useParams()
  const navigate = useNavigate()
  const {
    data: currentUser,
    hasRoles,
    isLoading: isCurrentUserLoading
  } = useCurrentUser()

  const { data: complianceReportData } = useGetComplianceReport(
    currentUser?.organization?.organizationId,
    complianceReportId,
    { enabled: !isCurrentUserLoading }
  )

  const [isFileDialogOpen, setFileDialogOpen] = useState(false)
  const hasAnalystRole = hasRoles('Analyst')
  const hasSupplierRole = hasRoles('Supplier')
  const isSupplemental = complianceReportData.report.version > 0
  const hasVersions = complianceReportData.chain.length > 1
  const isEarlyIssuance =
    complianceReportData.report?.reportingFrequency ===
    REPORT_SCHEDULES.QUARTERLY

  const editSupportingDocs = useMemo(() => {
    return (
      // Allow BCeID users to edit in Draft status
      (hasSupplierRole && currentStatus === COMPLIANCE_REPORT_STATUSES.DRAFT) ||
      // Allow analysts to edit in Submitted or Assessed status
      (hasAnalystRole &&
        (currentStatus === COMPLIANCE_REPORT_STATUSES.SUBMITTED ||
          currentStatus === COMPLIANCE_REPORT_STATUSES.ASSESSED))
    )
  }, [hasAnalystRole, hasSupplierRole, currentStatus])
  const shouldShowEditIcon = (activityName) => {
    if (activityName === t('report:supportingDocs')) {
      return editSupportingDocs
    }
    return canEdit
  }

  const wasEdited = (data) => {
    const crMap = {}
    complianceReportData.chain.forEach((complianceReport) => {
      crMap[complianceReport.complianceReportId] = complianceReport.version
    })

    return data?.some((row) => crMap[row.complianceReportId] !== 0)
  }

  const activityList = useMemo(
    () => [
      {
        name: t('report:supportingDocs'),
        action: (e) => {
          e.stopPropagation()
          setFileDialogOpen(true)
        },
        useFetch: useComplianceReportDocuments,
        component: (data) => (
          <>
            <SupportingDocumentSummary
              parentType="compliance_report"
              parentID={complianceReportId}
              data={data}
            />
            <DocumentUploadDialog
              parentID={complianceReportId}
              parentType="compliance_report"
              open={isFileDialogOpen}
              close={() => {
                setFileDialogOpen(false)
              }}
            />
          </>
        ),
        condition: true
      },
      {
        name: t('report:activityLists.supplyOfFuel'),
<<<<<<< HEAD
        index: 'fuelSupplies',
=======
        key: 'fuelSupplies',
>>>>>>> 60147ec1
        action: () =>
          navigate(
            buildPath(ROUTES.REPORTS.ADD.SUPPLY_OF_FUEL, {
              compliancePeriod,
              complianceReportId
            })
          ),
        useFetch: useGetFuelSupplies,
        component: (data) =>
          data.fuelSupplies.length > 0 && (
            <TogglePanel
              label="Change log"
              disabled={
                !(hasVersions || isSupplemental) ||
                !wasEdited(data.fuelSupplies)
              }
              onComponent={<FuelSupplyChangelog canEdit={canEdit} />}
              offComponent={
                <FuelSupplySummary
                  status={currentStatus}
                  data={data}
                  isEarlyIssuance={isEarlyIssuance}
                />
              }
            />
          )
      },
      {
        name: t('finalSupplyEquipment:fseTitle'),
<<<<<<< HEAD
        index: 'fse',
=======
        key: 'finalSupplyEquipments',
>>>>>>> 60147ec1
        action: () =>
          navigate(
            buildPath(ROUTES.REPORTS.ADD.FINAL_SUPPLY_EQUIPMENTS, {
              compliancePeriod,
              complianceReportId
            })
          ),
        useFetch: useGetFinalSupplyEquipments,
        component: (data) =>
          data.finalSupplyEquipments.length > 0 && (
            <FinalSupplyEquipmentSummary status={currentStatus} data={data} />
          )
      },
      {
        name: t('report:activityLists.allocationAgreements'),
<<<<<<< HEAD
        index: 'allocationAgreements',
=======
        key: 'allocationAgreements',
>>>>>>> 60147ec1
        action: () =>
          navigate(
            buildPath(ROUTES.REPORTS.ADD.ALLOCATION_AGREEMENTS, {
              compliancePeriod,
              complianceReportId
            })
          ),
        useFetch: useGetAllAllocationAgreements,
        component: (data) =>
          data.allocationAgreements.length > 0 && (
            <TogglePanel
              label="Change log"
              disabled={
                !(hasVersions || isSupplemental) ||
                !wasEdited(data.allocationAgreements)
              }
              onComponent={<AllocationAgreementChangelog canEdit={canEdit} />}
              offComponent={
                <AllocationAgreementSummary
                  status={currentStatus}
                  data={data}
                />
              }
            />
          )
      },
      {
        name: t('report:activityLists.notionalTransfers'),
        index: 'notionalTransfers',
        action: () =>
          navigate(
            buildPath(ROUTES.REPORTS.ADD.NOTIONAL_TRANSFERS, {
              compliancePeriod,
              complianceReportId
            })
          ),
        useFetch: useGetAllNotionalTransfers,
        component: (data) =>
          data.notionalTransfers.length > 0 && (
            <TogglePanel
              label="Change log"
              disabled={
                !(hasVersions || isSupplemental) ||
                !wasEdited(data.notionalTransfers)
              }
              onComponent={<NotionalTransferChangelog canEdit={canEdit} />}
              offComponent={
                <NotionalTransferSummary status={currentStatus} data={data} />
              }
            />
          )
      },
      {
        name: t('otherUses:summaryTitle'),
        index: 'otherUses',
        action: () =>
          navigate(
            buildPath(ROUTES.REPORTS.ADD.OTHER_USE_FUELS, {
              compliancePeriod,
              complianceReportId
            })
          ),
        useFetch: useGetAllOtherUses,
        component: (data) =>
          data.otherUses.length > 0 && (
            <TogglePanel
              label="Change log"
              disabled={
                !(hasVersions || isSupplemental) || !wasEdited(data.otherUses)
              }
              onComponent={<OtherUsesChangelog canEdit={canEdit} />}
              offComponent={
                <OtherUsesSummary status={currentStatus} data={data} />
              }
            />
          )
      },
      {
        name: t('fuelExport:fuelExportTitle'),
<<<<<<< HEAD
        index: 'fuelExports',
=======
        key: 'fuelExports',
>>>>>>> 60147ec1
        action: () =>
          navigate(
            buildPath(ROUTES.REPORTS.ADD.FUEL_EXPORTS, {
              compliancePeriod,
              complianceReportId
            })
          ),
        useFetch: useGetFuelExports,
        component: (data) =>
          !isArrayEmpty(data) && (
            <TogglePanel
              label="Change log"
              disabled={
                !(hasVersions || isSupplemental) || !wasEdited(data.fuelExports)
              }
              onComponent={<FuelExportChangelog canEdit={canEdit} />}
              offComponent={
                <FuelExportSummary status={currentStatus} data={data} />
              }
            />
          )
      }
    ],
    [
      t,
      compliancePeriod,
      complianceReportId,
      isFileDialogOpen,
      navigate,
      currentStatus,
      isArrayEmpty
    ]
  )

  const [expanded, setExpanded] = useState(
    activityList
      .map((activity, index) => {
        if (activity.name === t('report:supportingDocs')) {
          return isArrayEmpty(activity.useFetch(complianceReportId).data)
            ? ''
            : `panel${index}`
        }
        return `panel${index}`
      })
      .filter(Boolean)
  )

  const onExpand = (panel) => (event, isExpanded) => {
    setExpanded((prev) =>
      isExpanded ? [...prev, panel] : prev.filter((p) => p !== panel)
    )
  }

  const onExpandAll = () => {
    setExpanded(activityList.map((_, index) => `panel${index}`))
  }

  const onCollapseAll = () => {
    setExpanded([])
  }

  return (
    <>
      <BCTypography color="primary" variant="h5" mb={2} component="div">
        {t('report:reportDetails')}
        <Link
          component="button"
          variant="body2"
          onClick={onExpandAll}
          sx={{ ml: 2, mr: 1, textDecoration: 'underline' }}
        >
          {t('report:expandAll')}
        </Link>
        |
        <Link
          component="button"
          variant="body2"
          onClick={onCollapseAll}
          sx={{ ml: 1, textDecoration: 'underline' }}
        >
          {t('report:collapseAll')}
        </Link>
      </BCTypography>
      {activityList.map((activity, index) => {
        const { data, error, isLoading } = activity.useFetch(
          complianceReportId,
          {
            changelog: isSupplemental
          }
        )
<<<<<<< HEAD

        return (
          data &&
          (!isArrayEmpty(data) || hasVersions) && (
=======
        const scheduleData =
          (!isLoading && activity.key ? data[activity.key] : data) ?? []

        // Check if the accordion should be disabled
        const hasNoData = isArrayEmpty(scheduleData)
        const isDisabled = !canEdit && hasNoData
        // Check if all records are marked as DELETE
        const allRecordsDeleted =
          Array.isArray(scheduleData) &&
          scheduleData.length > 0 &&
          scheduleData.every((item) => item.actionType === 'DELETE')

        return (
          ((scheduleData && !isArrayEmpty(scheduleData)) || hasVersions) && (
>>>>>>> 60147ec1
            <Accordion
              key={index}
              expanded={
                expanded.includes(`panel${index}`) &&
                (!isDisabled || shouldShowEditIcon(activity.name))
              }
              onChange={onExpand(`panel${index}`)}
              disabled={!shouldShowEditIcon(activity.name) && isDisabled}
            >
              <AccordionSummary
                expandIcon={
                  <ExpandMore sx={{ width: '2rem', height: '2rem' }} />
                }
                aria-controls={`panel${index}-content`}
                id={`panel${index}-header`}
                data-test={`panel${index}-summary`}
                sx={{
                  '& .MuiAccordionSummary-content': { alignItems: 'center' }
                }}
              >
                <BCTypography
                  style={{ display: 'flex', alignItems: 'center' }}
                  variant="h6"
                  color="primary"
                  component="div"
                >
                  {activity.name}&nbsp;&nbsp;
                  {shouldShowEditIcon(activity.name) && (
                    <Role
                      roles={[
                        roles.signing_authority,
                        roles.compliance_reporting,
                        roles.analyst
                      ]}
                    >
                      <IconButton
                        color="primary"
                        aria-label="edit"
                        onClick={activity.action}
                      >
                        <Edit />
                      </IconButton>
                    </Role>
                  )}{' '}
                  {wasEdited(data?.[activity.index]) && (
                    <StyledChip color="primary" label="Edited" />
                  )}
                </BCTypography>
                {allRecordsDeleted && (
                  <Chip
                    aria-label="all previous records deleted"
                    icon={<DeleteOutline fontSize="small" />}
                    label={t('Deleted')}
                    color="warning"
                    size="small"
                    sx={{ ...chipStyles }}
                  />
                )}
                {isDisabled && (
                  <Chip
                    aria-label="no records"
                    icon={<InfoOutlined fontSize="small" />}
                    label={t('Empty')}
                    size="small"
                    sx={{
                      ...chipStyles,
                      color: colors.alerts.error.color,
                      '& .MuiChip-icon': {
                        color: colors.alerts.error.color
                      },
                      backgroundImage: `linear-gradient(195deg, ${colors.alerts.error.border},${colors.alerts.error.background})`
                    }}
                  />
                )}
              </AccordionSummary>
              <AccordionDetails>
                {allRecordsDeleted && (
                  <BCAlert
                    severity="warning"
                    data-test="alert-box"
                    noFade={true}
                    dismissible={false}
                  >
                    {t('report:allRecordsDeleted')}
                  </BCAlert>
                )}
                {isLoading ? (
                  <CircularProgress />
                ) : error ? (
                  <BCTypography color="error">Error loading data</BCTypography>
                ) : activity.component ? (
                  activity.component(data)
                ) : (
                  <BCTypography>{JSON.stringify(data)}</BCTypography>
                )}
              </AccordionDetails>
            </Accordion>
          )
        )
      })}
      <DocumentUploadDialog
        parentID={complianceReportId}
        parentType="compliance_report"
        open={isFileDialogOpen}
        close={() => {
          setFileDialogOpen(false)
        }}
      />
    </>
  )
}

export default ReportDetails<|MERGE_RESOLUTION|>--- conflicted
+++ resolved
@@ -3,15 +3,16 @@
   Accordion,
   AccordionDetails,
   AccordionSummary,
+  Chip,
   CircularProgress,
   IconButton,
-  Link,
-  Chip
+  Link
 } from '@mui/material'
-import { useCallback, useMemo, useState } from 'react'
+import { useMemo, useState } from 'react'
 import { useTranslation } from 'react-i18next'
 import { useNavigate, useParams } from 'react-router-dom'
 
+import BCAlert from '@/components/BCAlert'
 import DocumentUploadDialog from '@/components/Documents/DocumentUploadDialog'
 import { Role } from '@/components/Role'
 import { StyledChip } from '@/components/StyledChip'
@@ -31,6 +32,7 @@
 import { useGetAllNotionalTransfers } from '@/hooks/useNotionalTransfer'
 import { useGetAllOtherUses } from '@/hooks/useOtherUses'
 import { ROUTES, buildPath } from '@/routes/routes'
+import colors from '@/themes/base/colors'
 import { isArrayEmpty } from '@/utils/array.js'
 import { AllocationAgreementChangelog } from '@/views/AllocationAgreements/AllocationAgreementChangelog.jsx'
 import { AllocationAgreementSummary } from '@/views/AllocationAgreements/AllocationAgreementSummary'
@@ -42,21 +44,14 @@
 import { NotionalTransferChangelog } from '@/views/NotionalTransfers/NotionalTransferChangelog.jsx'
 import { NotionalTransferSummary } from '@/views/NotionalTransfers/NotionalTransferSummary'
 import { OtherUsesChangelog } from '@/views/OtherUses/OtherUsesChangelog.jsx'
-<<<<<<< HEAD
 import { OtherUsesSummary } from '@/views/OtherUses/OtherUsesSummary'
 import { SupportingDocumentSummary } from '@/views/SupportingDocuments/SupportingDocumentSummary'
-import { Edit, ExpandMore } from '@mui/icons-material'
-=======
-import { FuelExportChangelog } from '@/views/FuelExports/FuelExportChangelog.jsx'
 import {
   DeleteOutline,
   Edit,
   ExpandMore,
   InfoOutlined
 } from '@mui/icons-material'
-import { REPORT_SCHEDULES } from '@/constants/common.js'
-import BCAlert from '@/components/BCAlert'
-import colors from '@/themes/base/colors'
 
 const chipStyles = {
   ml: 2,
@@ -70,7 +65,6 @@
   boxShadow:
     '0 1px 2px rgba(0, 0, 0, 0.15), inset 0 1px 1px rgba(255,255,255,0.5)'
 }
->>>>>>> 60147ec1
 
 const ReportDetails = ({ canEdit, currentStatus = 'Draft', userRoles }) => {
   const { t } = useTranslation()
@@ -153,11 +147,7 @@
       },
       {
         name: t('report:activityLists.supplyOfFuel'),
-<<<<<<< HEAD
-        index: 'fuelSupplies',
-=======
         key: 'fuelSupplies',
->>>>>>> 60147ec1
         action: () =>
           navigate(
             buildPath(ROUTES.REPORTS.ADD.SUPPLY_OF_FUEL, {
@@ -187,11 +177,7 @@
       },
       {
         name: t('finalSupplyEquipment:fseTitle'),
-<<<<<<< HEAD
-        index: 'fse',
-=======
         key: 'finalSupplyEquipments',
->>>>>>> 60147ec1
         action: () =>
           navigate(
             buildPath(ROUTES.REPORTS.ADD.FINAL_SUPPLY_EQUIPMENTS, {
@@ -207,11 +193,7 @@
       },
       {
         name: t('report:activityLists.allocationAgreements'),
-<<<<<<< HEAD
-        index: 'allocationAgreements',
-=======
         key: 'allocationAgreements',
->>>>>>> 60147ec1
         action: () =>
           navigate(
             buildPath(ROUTES.REPORTS.ADD.ALLOCATION_AGREEMENTS, {
@@ -240,7 +222,7 @@
       },
       {
         name: t('report:activityLists.notionalTransfers'),
-        index: 'notionalTransfers',
+        key: 'notionalTransfers',
         action: () =>
           navigate(
             buildPath(ROUTES.REPORTS.ADD.NOTIONAL_TRANSFERS, {
@@ -266,7 +248,7 @@
       },
       {
         name: t('otherUses:summaryTitle'),
-        index: 'otherUses',
+        key: 'otherUses',
         action: () =>
           navigate(
             buildPath(ROUTES.REPORTS.ADD.OTHER_USE_FUELS, {
@@ -291,11 +273,7 @@
       },
       {
         name: t('fuelExport:fuelExportTitle'),
-<<<<<<< HEAD
-        index: 'fuelExports',
-=======
         key: 'fuelExports',
->>>>>>> 60147ec1
         action: () =>
           navigate(
             buildPath(ROUTES.REPORTS.ADD.FUEL_EXPORTS, {
@@ -386,12 +364,6 @@
             changelog: isSupplemental
           }
         )
-<<<<<<< HEAD
-
-        return (
-          data &&
-          (!isArrayEmpty(data) || hasVersions) && (
-=======
         const scheduleData =
           (!isLoading && activity.key ? data[activity.key] : data) ?? []
 
@@ -406,7 +378,6 @@
 
         return (
           ((scheduleData && !isArrayEmpty(scheduleData)) || hasVersions) && (
->>>>>>> 60147ec1
             <Accordion
               key={index}
               expanded={
@@ -451,7 +422,7 @@
                       </IconButton>
                     </Role>
                   )}{' '}
-                  {wasEdited(data?.[activity.index]) && (
+                  {wasEdited(data?.[activity.key]) && (
                     <StyledChip color="primary" label="Edited" />
                   )}
                 </BCTypography>
