--- conflicted
+++ resolved
@@ -50,101 +50,6 @@
 
   const activityList = useMemo(
     () => [
-<<<<<<< HEAD
-      ...(currentStatus === 'Draft' ? [{
-        name: t('report:supportingDocs'),
-        action: () => console.log('clicked on supporting documents'),
-        useFetch: async () => ({
-          data: [],
-          isLoading: false,
-          isError: false,
-          isFetched: true
-        }),
-        component: (data) => <>Coming soon...</>
-      }]: []),
-      ...[{
-        name: t('report:activityLists.supplyOfFuel'),
-        action: () =>
-          navigate(
-            ROUTES.REPORTS_ADD_SUPPLY_OF_FUEL.replace(
-              ':compliancePeriod',
-              compliancePeriod
-            ).replace(':complianceReportId', complianceReportId)
-          ),
-        useFetch: useGetFuelSupplies,
-        component: (data) =>
-          data.fuelSupplies.length > 0 && <FuelSupplySummary data={data} />
-      },
-      {
-        name: t('finalSupplyEquipment:fseTitle'),
-        action: () =>
-          navigate(
-            ROUTES.REPORTS_ADD_FINAL_SUPPLY_EQUIPMENTS.replace(
-              ':compliancePeriod',
-              compliancePeriod
-            ).replace(':complianceReportId', complianceReportId)
-          ),
-        useFetch: useGetFinalSupplyEquipments,
-        component: (data) =>
-          data.finalSupplyEquipments.length > 0 && (
-            <FinalSupplyEquipmentSummary data={data} />
-          )
-      },
-      {
-        name: t('report:activityLists.allocationAgreements'),
-        action: () =>
-          navigate(
-            ROUTES.REPORTS_ADD_ALLOCATION_AGREEMENTS.replace(
-              ':compliancePeriod',
-              compliancePeriod
-            ).replace(':complianceReportId', complianceReportId)
-          ),
-        useFetch: useGetAllocationAgreements,
-        component: (data) =>
-          data.allocationAgreements.length > 0 && (
-            <AllocationAgreementSummary data={data} />
-          )
-      },
-      {
-        name: t('report:activityLists.notionalTransfers'),
-        action: () =>
-          navigate(
-            ROUTES.REPORTS_ADD_NOTIONAL_TRANSFERS.replace(
-              ':compliancePeriod',
-              compliancePeriod
-            ).replace(':complianceReportId', complianceReportId)
-          ),
-        useFetch: useGetAllNotionalTransfers,
-        component: (data) =>
-          data.length > 0 && <NotionalTransferSummary data={data} />
-      },
-      {
-        name: t('otherUses:summaryTitle'),
-        action: () =>
-          navigate(
-            ROUTES.REPORTS_ADD_OTHER_USE_FUELS.replace(
-              ':compliancePeriod',
-              compliancePeriod
-            ).replace(':complianceReportId', complianceReportId)
-          ),
-        useFetch: useGetAllOtherUses,
-        component: (data) => data.length > 0 && <OtherUsesSummary data={data} />
-      },
-      {
-        name: t('fuelExport:fuelExportTitle'),
-        action: () =>
-          navigate(
-            ROUTES.REPORTS_ADD_FUEL_EXPORTS.replace(
-              ':compliancePeriod',
-              compliancePeriod
-            ).replace(':complianceReportId', complianceReportId)
-          ),
-        useFetch: useGetFuelExports,
-        component: (data) => !isArrayEmpty(data) && <FuelExportSummary data={data} />
-      }
-    ]],
-    [currentStatus, t, navigate, compliancePeriod, complianceReportId, isArrayEmpty]
-=======
       ...(currentStatus === 'Draft'
         ? [
             {
@@ -231,26 +136,20 @@
             data.length > 0 && <OtherUsesSummary data={data} />
         },
         {
-          name: t('report:activityLists.exportFuels'),
-          action: () =>
-            navigate(
-              ROUTES.REPORTS_ADD_EXPORT_FUELS.replace(
-                ':compliancePeriod',
-                compliancePeriod
-              ).replace(':complianceReportId', complianceReportId)
-            ),
-          useFetch: async () => ({
-            data: [],
-            isLoading: false,
-            isError: false,
-            isFetched: true
-          }),
-          component: (data) => <>Coming soon...</>
+          name: t('fuelExport:fuelExportTitle'),
+          action: () =>
+            navigate(
+              ROUTES.REPORTS_ADD_FUEL_EXPORTS.replace(
+                ':compliancePeriod',
+                compliancePeriod
+              ).replace(':complianceReportId', complianceReportId)
+            ),
+          useFetch: useGetFuelExports,
+          component: (data) => !isArrayEmpty(data) && <FuelExportSummary data={data} />
         }
       ]
     ],
     [currentStatus, t, navigate, compliancePeriod, complianceReportId]
->>>>>>> 01869e8e
   )
 
   const [expanded, setExpanded] = useState(() =>
