import { useState, useMemo, useCallback } from 'react'
import { useNavigate, useParams } from 'react-router-dom'
import { useTranslation } from 'react-i18next'
import {
  Accordion,
  AccordionSummary,
  AccordionDetails,
  Link,
  CircularProgress,
  IconButton
} from '@mui/material'
import BCTypography from '@/components/BCTypography'
import { faPen } from '@fortawesome/free-solid-svg-icons'
import { FontAwesomeIcon } from '@fortawesome/react-fontawesome'

import ExpandMoreIcon from '@mui/icons-material/ExpandMore'
import { NotionalTransferSummary } from '@/views/NotionalTransfers/NotionalTransferSummary'
import { ROUTES } from '@/constants/routes'
import { ROUTES as ROUTES2 } from '@/routes/routes'
import { roles } from '@/constants/roles'
import { Role } from '@/components/Role'
import { OtherUsesSummary } from '@/views/OtherUses/OtherUsesSummary'
import { useGetFinalSupplyEquipments } from '@/hooks/useFinalSupplyEquipment'
import { FinalSupplyEquipmentSummary } from '@/views/FinalSupplyEquipments/FinalSupplyEquipmentSummary'
import { useGetAllNotionalTransfers } from '@/hooks/useNotionalTransfer'
import { useGetAllOtherUses } from '@/hooks/useOtherUses'
import { useGetFuelSupplies } from '@/hooks/useFuelSupply'
import { FuelSupplySummary } from '@/views/FuelSupplies/FuelSupplySummary'
import { useGetAllocationAgreements } from '@/hooks/useAllocationAgreement'
import { AllocationAgreementSummary } from '@/views/AllocationAgreements/AllocationAgreementSummary'
import { useGetFuelExports } from '@/hooks/useFuelExport'
import { FuelExportSummary } from '@/views/FuelExports/FuelExportSummary'
import { SupportingDocumentSummary } from '@/views/SupportingDocuments/SupportingDocumentSummary'
import DocumentUploadDialog from '@/components/Documents/DocumentUploadDialog'
import {
  useComplianceReportDocuments,
  useGetComplianceReport
} from '@/hooks/useComplianceReports'
import { COMPLIANCE_REPORT_STATUSES } from '@/constants/statuses'
<<<<<<< HEAD
import { useCurrentUser } from '@/hooks/useCurrentUser'
=======
import { isArrayEmpty } from '@/utils/array.js'
>>>>>>> 3a71a9a1

const ReportDetails = ({ currentStatus = 'Draft', userRoles }) => {
  const { t } = useTranslation()
  const { compliancePeriod, complianceReportId } = useParams()
  const navigate = useNavigate()
  const { data: currentUser } = useCurrentUser()

  const { data: complianceReportData } = useGetComplianceReport(
    currentUser?.organization?.organizationId,
    complianceReportId
  )

  const [isFileDialogOpen, setFileDialogOpen] = useState(false)
  const isAnalystRole =
    userRoles.some((role) => role.name === roles.analyst) || false
  const isSupplierRole =
    userRoles.some((role) => role.name === roles.supplier) || false
  const isGovernmentRole =
    userRoles.some((role) => role.name === roles.government) || false

    const editSupportingDocs = useMemo(() => {
      return (
        // Allow BCeID users to edit in Draft status
        (isSupplierRole && currentStatus === COMPLIANCE_REPORT_STATUSES.DRAFT) ||
        // Allow analysts to edit in Submitted or Assessed status
        (isAnalystRole &&
          (currentStatus === COMPLIANCE_REPORT_STATUSES.SUBMITTED ||
           currentStatus === COMPLIANCE_REPORT_STATUSES.ASSESSED))
      )
    }, [isAnalystRole, isSupplierRole, currentStatus])

  const editAnalyst = useMemo(() => {
    return (
      isAnalystRole && currentStatus === COMPLIANCE_REPORT_STATUSES.REASSESSED
    )
  }, [isAnalystRole, currentStatus])

  const editSupplier = useMemo(() => {
    return isSupplierRole && currentStatus === COMPLIANCE_REPORT_STATUSES.DRAFT
  }, [isSupplierRole, currentStatus])

  const shouldShowEditIcon = (activityName) => {
    if (activityName === t('report:supportingDocs')) {
      return editSupportingDocs
    }
    return editAnalyst || editSupplier
  }
  const shouldShowChangelogButton = (activityName) => {
    if (complianceReportData.report.version === 0) {
      return false
    }
    return (
      (isGovernmentRole || isSupplierRole) &&
      currentStatus === COMPLIANCE_REPORT_STATUSES.SUBMITTED &&
      [
        t('report:activityLists.supplyOfFuel'),
        t('report:activityLists.notionalTransfers'),
        t('otherUses:summaryTitle'),
        t('fuelExport:fuelExportTitle')
      ].includes(activityName)
    )
  }

  const activityList = useMemo(
    () => [
      {
        name: t('report:supportingDocs'),
        action: (e) => {
          e.stopPropagation()
          setFileDialogOpen(true)
        },
        useFetch: useComplianceReportDocuments,
        component: (data) => (
          <>
            <SupportingDocumentSummary
              parentType="compliance_report"
              parentID={complianceReportId}
              data={data}
            />
            <DocumentUploadDialog
              parentID={complianceReportId}
              parentType="compliance_report"
              open={isFileDialogOpen}
              close={() => {
                setFileDialogOpen(false)
              }}
            />
          </>
        ),
        condition: true
      },
      {
        name: t('report:activityLists.supplyOfFuel'),
        action: () =>
          navigate(
            ROUTES.REPORTS_ADD_SUPPLY_OF_FUEL.replace(
              ':compliancePeriod',
              compliancePeriod
            ).replace(':complianceReportId', complianceReportId)
          ),
        useFetch: useGetFuelSupplies,
        component: (data) =>
          data.fuelSupplies.length > 0 && (
            <FuelSupplySummary status={currentStatus} data={data} />
          ),
        changelogRoute: ROUTES2.REPORTS.CHANGELOG.SUPPLY_OF_FUEL.replace(
          ':compliancePeriod',
          compliancePeriod
        ).replace(':complianceReportId', complianceReportId)
      },
      {
        name: t('finalSupplyEquipment:fseTitle'),
        action: () =>
          navigate(
            ROUTES.REPORTS_ADD_FINAL_SUPPLY_EQUIPMENTS.replace(
              ':compliancePeriod',
              compliancePeriod
            ).replace(':complianceReportId', complianceReportId)
          ),
        useFetch: useGetFinalSupplyEquipments,
        component: (data) =>
          data.finalSupplyEquipments.length > 0 && (
            <FinalSupplyEquipmentSummary status={currentStatus} data={data} />
          )
      },
      {
        name: t('report:activityLists.allocationAgreements'),
        action: () =>
          navigate(
            ROUTES.REPORTS_ADD_ALLOCATION_AGREEMENTS.replace(
              ':compliancePeriod',
              compliancePeriod
            ).replace(':complianceReportId', complianceReportId)
          ),
        useFetch: useGetAllocationAgreements,
        component: (data) =>
          data.allocationAgreements.length > 0 && (
            <AllocationAgreementSummary status={currentStatus} data={data} />
          )
      },
      {
        name: t('report:activityLists.notionalTransfers'),
        action: () =>
          navigate(
            ROUTES.REPORTS_ADD_NOTIONAL_TRANSFERS.replace(
              ':compliancePeriod',
              compliancePeriod
            ).replace(':complianceReportId', complianceReportId)
          ),
        useFetch: useGetAllNotionalTransfers,
        component: (data) =>
          data.length > 0 && (
            <NotionalTransferSummary status={currentStatus} data={data} />
          ),
        changelogRoute: ROUTES2.REPORTS.CHANGELOG.NOTIONAL_TRANSFERS.replace(
          ':compliancePeriod',
          compliancePeriod
        ).replace(':complianceReportId', complianceReportId)
      },
      {
        name: t('otherUses:summaryTitle'),
        action: () =>
          navigate(
            ROUTES.REPORTS_ADD_OTHER_USE_FUELS.replace(
              ':compliancePeriod',
              compliancePeriod
            ).replace(':complianceReportId', complianceReportId)
          ),
        useFetch: useGetAllOtherUses,
        component: (data) =>
          data.length > 0 && (
            <OtherUsesSummary status={currentStatus} data={data} />
          ),
        changelogRoute: ROUTES2.REPORTS.CHANGELOG.OTHER_USE_FUELS.replace(
          ':compliancePeriod',
          compliancePeriod
        ).replace(':complianceReportId', complianceReportId)
      },
      {
        name: t('fuelExport:fuelExportTitle'),
        action: () =>
          navigate(
            ROUTES.REPORTS_ADD_FUEL_EXPORTS.replace(
              ':compliancePeriod',
              compliancePeriod
            ).replace(':complianceReportId', complianceReportId)
          ),
        useFetch: useGetFuelExports,
        component: (data) =>
          !isArrayEmpty(data) && (
            <FuelExportSummary status={currentStatus} data={data} />
          ),
        changelogRoute: ROUTES2.REPORTS.CHANGELOG.FUEL_EXPORTS.replace(
          ':compliancePeriod',
          compliancePeriod
        ).replace(':complianceReportId', complianceReportId)
      }
    ],
    [
      t,
      compliancePeriod,
      complianceReportId,
      isFileDialogOpen,
      navigate,
      currentStatus,
      isArrayEmpty
    ]
  )

  const [expanded, setExpanded] = useState(
    activityList
      .map((activity, index) => {
        if (activity.name === t('report:supportingDocs')) {
          return isArrayEmpty(activity.useFetch(complianceReportId).data)
            ? ''
            : `panel${index}`
        }
        return `panel${index}`
      })
      .filter(Boolean)
  )

  const onExpand = (panel) => (event, isExpanded) => {
    setExpanded((prev) =>
      isExpanded ? [...prev, panel] : prev.filter((p) => p !== panel)
    )
  }

  const onExpandAll = () => {
    setExpanded(activityList.map((_, index) => `panel${index}`))
  }

  const onCollapseAll = () => {
    setExpanded([])
  }

  return (
    <>
      <BCTypography color="primary" variant="h5" mb={2} component="div">
        {t('report:reportDetails')}
        <Link
          component="button"
          variant="body2"
          onClick={onExpandAll}
          sx={{ ml: 2, mr: 1, textDecoration: 'underline' }}
        >
          {t('report:expandAll')}
        </Link>
        |
        <Link
          component="button"
          variant="body2"
          onClick={onCollapseAll}
          sx={{ ml: 1, textDecoration: 'underline' }}
        >
          {t('report:collapseAll')}
        </Link>
      </BCTypography>
      {activityList.map((activity, index) => {
        const { data, error, isLoading } = activity.useFetch(complianceReportId)
        return (
          data &&
          !isArrayEmpty(data) && (
            <Accordion
              key={index}
              expanded={expanded.includes(`panel${index}`)}
              onChange={onExpand(`panel${index}`)}
            >
              <AccordionSummary
                expandIcon={
                  <ExpandMoreIcon sx={{ width: '2rem', height: '2rem' }} />
                }
                aria-controls={`panel${index}-content`}
                id={`panel${index}-header`}
                data-test={`panel${index}-summary`}
              >
                <BCTypography
                  style={{ display: 'flex', alignItems: 'center' }}
                  variant="h6"
                  color="primary"
                  component="div"
                >
                  {activity.name}&nbsp;&nbsp;
                  {shouldShowChangelogButton(activity.name) && (
                    <>
                      |
                      <Link
                        component="button"
                        variant="body2"
                        onClick={() => navigate(activity.changelogRoute)}
                        sx={{ ml: 2, mr: 1, textDecoration: 'underline' }}
                      >
                        {t('report:changelog')}
                      </Link>
                    </>
                  )}
                  {shouldShowEditIcon(activity.name) && (
                    <Role
                      roles={[
                        roles.supplier,
                        roles.compliance_reporting,
                        roles.analyst
                      ]}
                    >
                      <IconButton
                        color="primary"
                        size="small"
                        aria-label="edit"
                        onClick={activity.action}
                      >
                        <FontAwesomeIcon className="small-icon" icon={faPen} />
                      </IconButton>
                    </Role>
                  )}
                </BCTypography>
              </AccordionSummary>
              <AccordionDetails>
                {isLoading ? (
                  <CircularProgress />
                ) : error ? (
                  <BCTypography color="error">Error loading data</BCTypography>
                ) : activity.component ? (
                  activity.component(data)
                ) : (
                  <BCTypography>{JSON.stringify(data)}</BCTypography>
                )}
              </AccordionDetails>
            </Accordion>
          )
        )
      })}
      <DocumentUploadDialog
        parentID={complianceReportId}
        parentType="compliance_report"
        open={isFileDialogOpen}
        close={() => {
          setFileDialogOpen(false)
        }}
      />
    </>
  )
}

export default ReportDetails<|MERGE_RESOLUTION|>--- conflicted
+++ resolved
@@ -37,11 +37,8 @@
   useGetComplianceReport
 } from '@/hooks/useComplianceReports'
 import { COMPLIANCE_REPORT_STATUSES } from '@/constants/statuses'
-<<<<<<< HEAD
 import { useCurrentUser } from '@/hooks/useCurrentUser'
-=======
 import { isArrayEmpty } from '@/utils/array.js'
->>>>>>> 3a71a9a1
 
 const ReportDetails = ({ currentStatus = 'Draft', userRoles }) => {
   const { t } = useTranslation()
@@ -62,16 +59,16 @@
   const isGovernmentRole =
     userRoles.some((role) => role.name === roles.government) || false
 
-    const editSupportingDocs = useMemo(() => {
-      return (
-        // Allow BCeID users to edit in Draft status
-        (isSupplierRole && currentStatus === COMPLIANCE_REPORT_STATUSES.DRAFT) ||
-        // Allow analysts to edit in Submitted or Assessed status
-        (isAnalystRole &&
-          (currentStatus === COMPLIANCE_REPORT_STATUSES.SUBMITTED ||
-           currentStatus === COMPLIANCE_REPORT_STATUSES.ASSESSED))
-      )
-    }, [isAnalystRole, isSupplierRole, currentStatus])
+  const editSupportingDocs = useMemo(() => {
+    return (
+      // Allow BCeID users to edit in Draft status
+      (isSupplierRole && currentStatus === COMPLIANCE_REPORT_STATUSES.DRAFT) ||
+      // Allow analysts to edit in Submitted or Assessed status
+      (isAnalystRole &&
+        (currentStatus === COMPLIANCE_REPORT_STATUSES.SUBMITTED ||
+          currentStatus === COMPLIANCE_REPORT_STATUSES.ASSESSED))
+    )
+  }, [isAnalystRole, isSupplierRole, currentStatus])
 
   const editAnalyst = useMemo(() => {
     return (
