import BCTypography from '@/components/BCTypography'
import {
  Accordion,
  AccordionDetails,
  AccordionSummary,
  Chip,
  CircularProgress,
  IconButton,
  Link
} from '@mui/material'
import { useMemo, useState } from 'react'
import { useTranslation } from 'react-i18next'
import { useNavigate, useParams } from 'react-router-dom'

import BCAlert from '@/components/BCAlert'
import DocumentUploadDialog from '@/components/Documents/DocumentUploadDialog'
import { Role } from '@/components/Role'
import { TogglePanel } from '@/components/TogglePanel.jsx'
import { REPORT_SCHEDULES } from '@/constants/common.js'
import { roles } from '@/constants/roles'
import { COMPLIANCE_REPORT_STATUSES } from '@/constants/statuses'
import { useGetAllAllocationAgreements } from '@/hooks/useAllocationAgreement'
import {
  useComplianceReportDocuments,
  useGetComplianceReport
} from '@/hooks/useComplianceReports'
import { useCurrentUser } from '@/hooks/useCurrentUser'
import { useGetFinalSupplyEquipments } from '@/hooks/useFinalSupplyEquipment'
import { useGetFuelExports } from '@/hooks/useFuelExport'
import { useGetFuelSupplies } from '@/hooks/useFuelSupply'
import { useGetAllNotionalTransfers } from '@/hooks/useNotionalTransfer'
import { useGetAllOtherUses } from '@/hooks/useOtherUses'
import { ROUTES, buildPath } from '@/routes/routes'
import colors from '@/themes/base/colors'
import { isArrayEmpty } from '@/utils/array.js'
import { AllocationAgreementChangelog } from '@/views/AllocationAgreements/AllocationAgreementChangelog.jsx'
import { AllocationAgreementSummary } from '@/views/AllocationAgreements/AllocationAgreementSummary'
import { FinalSupplyEquipmentSummary } from '@/views/FinalSupplyEquipments/FinalSupplyEquipmentSummary'
import { FuelExportChangelog } from '@/views/FuelExports/FuelExportChangelog.jsx'
import { FuelExportSummary } from '@/views/FuelExports/FuelExportSummary'
import { FuelSupplyChangelog } from '@/views/FuelSupplies/FuelSupplyChangelog.jsx'
import { FuelSupplySummary } from '@/views/FuelSupplies/FuelSupplySummary'
import { NotionalTransferChangelog } from '@/views/NotionalTransfers/NotionalTransferChangelog.jsx'
import { NotionalTransferSummary } from '@/views/NotionalTransfers/NotionalTransferSummary'
import { OtherUsesChangelog } from '@/views/OtherUses/OtherUsesChangelog.jsx'
import { OtherUsesSummary } from '@/views/OtherUses/OtherUsesSummary'
import { SupportingDocumentSummary } from '@/views/SupportingDocuments/SupportingDocumentSummary'
import {
  DeleteOutline,
  Edit,
  ExpandMore,
  InfoOutlined,
  NewReleasesOutlined
} from '@mui/icons-material'

const chipStyles = {
  ml: 2,
  color: colors.badgeColors.warning.text,
  border: '1px solid rgba(108, 74, 0, 0.1)',
  backgroundImage: `linear-gradient(195deg, ${colors.alerts.warning.border}, ${colors.alerts.warning.background})`,
  fontWeight: 600,
  '& .MuiChip-icon': {
    color: colors.badgeColors.warning.text
  },
  boxShadow:
    '0 1px 2px rgba(0, 0, 0, 0.15), inset 0 1px 1px rgba(255,255,255,0.5)'
}

const ReportDetails = ({ canEdit, currentStatus = 'Draft', userRoles }) => {
  const { t } = useTranslation()
  const { compliancePeriod, complianceReportId } = useParams()
  const navigate = useNavigate()
  const {
    data: currentUser,
    hasRoles,
    isLoading: isCurrentUserLoading
  } = useCurrentUser()

  const { data: complianceReportData } = useGetComplianceReport(
    currentUser?.organization?.organizationId,
    complianceReportId,
    { enabled: !isCurrentUserLoading }
  )

  const [isFileDialogOpen, setFileDialogOpen] = useState(false)
  const hasAnalystRole = hasRoles('Analyst')
  const hasSupplierRole = hasRoles('Supplier')
  const isSupplemental = complianceReportData.report.version > 0
  const hasVersions = complianceReportData.chain.length > 1
  const isEarlyIssuance =
    complianceReportData.report?.reportingFrequency ===
    REPORT_SCHEDULES.QUARTERLY

  const editSupportingDocs = useMemo(() => {
    // Allow BCeID users to edit in Draft status
    if (hasSupplierRole && currentStatus === COMPLIANCE_REPORT_STATUSES.DRAFT) {
      return true
    }
    // Allow analysts to edit in Submitted/Assessed/Analyst Adjustment statuses
    if (hasAnalystRole) {
      const editableAnalystStatuses = [
        COMPLIANCE_REPORT_STATUSES.SUBMITTED,
        COMPLIANCE_REPORT_STATUSES.ASSESSED,
        COMPLIANCE_REPORT_STATUSES.ANALYST_ADJUSTMENT
      ]

      return editableAnalystStatuses.includes(currentStatus)
    }

    return false
  }, [hasAnalystRole, hasSupplierRole, currentStatus])

  const shouldShowEditIcon = (activityName) => {
    if (activityName === t('report:supportingDocs')) {
      return editSupportingDocs
    }
    return canEdit
  }

  const crMap = useMemo(() => {
    const mapSet = {}
    complianceReportData.chain.forEach((complianceReport) => {
      mapSet[complianceReport.complianceReportId] = complianceReport.version
    })
    return mapSet
  }, [complianceReportData])

  const wasEdited = (data) => {
    return data?.some(
      (row) =>
        crMap[row.complianceReportId] !== 0 && Object.prototype.hasOwnProperty.call(row, 'version')
    )
  }

  const activityList = useMemo(
    () => [
      {
        name: t('report:supportingDocs'),
        action: (e) => {
          e.stopPropagation()
          setFileDialogOpen(true)
        },
        useFetch: useComplianceReportDocuments,
        component: (data) => (
          <>
            <SupportingDocumentSummary
              parentType="compliance_report"
              parentID={complianceReportId}
              data={data}
            />
            <DocumentUploadDialog
              parentID={complianceReportId}
              parentType="compliance_report"
              open={isFileDialogOpen}
              close={() => {
                setFileDialogOpen(false)
              }}
            />
          </>
        ),
        condition: true
      },
      {
        name: t('report:activityLists.supplyOfFuel'),
        key: 'fuelSupplies',
        action: () =>
          navigate(
            buildPath(ROUTES.REPORTS.ADD.SUPPLY_OF_FUEL, {
              compliancePeriod,
              complianceReportId
            })
          ),
        useFetch: useGetFuelSupplies,
        component: (data) =>
          data.fuelSupplies.length > 0 && (
            <TogglePanel
              label="Change log"
              disabled={
                !(hasVersions || isSupplemental) ||
                !wasEdited(data.fuelSupplies)
              }
              onComponent={<FuelSupplyChangelog canEdit={canEdit} />}
              offComponent={
                <FuelSupplySummary
                  status={currentStatus}
                  data={data}
                  isEarlyIssuance={isEarlyIssuance}
                />
              }
            />
          )
      },
      {
        name: t('finalSupplyEquipment:fseTitle'),
        key: 'finalSupplyEquipments',
        action: () =>
          navigate(
            buildPath(ROUTES.REPORTS.ADD.FINAL_SUPPLY_EQUIPMENTS, {
              compliancePeriod,
              complianceReportId
            })
          ),
        useFetch: useGetFinalSupplyEquipments,
        component: (data) =>
          data.finalSupplyEquipments.length > 0 && (
            <FinalSupplyEquipmentSummary status={currentStatus} data={data} />
          )
      },
      {
        name: t('report:activityLists.allocationAgreements'),
        key: 'allocationAgreements',
        action: () =>
          navigate(
            buildPath(ROUTES.REPORTS.ADD.ALLOCATION_AGREEMENTS, {
              compliancePeriod,
              complianceReportId
            })
          ),
        useFetch: useGetAllAllocationAgreements,
        component: (data) =>
          data.allocationAgreements.length > 0 && (
            <TogglePanel
              label="Change log"
              disabled={
                !(hasVersions || isSupplemental) ||
                !wasEdited(data.allocationAgreements)
              }
              onComponent={<AllocationAgreementChangelog canEdit={canEdit} />}
              offComponent={
                <AllocationAgreementSummary
                  status={currentStatus}
                  data={data}
                />
              }
            />
          )
      },
      {
        name: t('report:activityLists.notionalTransfers'),
        key: 'notionalTransfers',
        action: () =>
          navigate(
            buildPath(ROUTES.REPORTS.ADD.NOTIONAL_TRANSFERS, {
              compliancePeriod,
              complianceReportId
            })
          ),
        useFetch: useGetAllNotionalTransfers,
        component: (data) =>
          data.notionalTransfers.length > 0 && (
            <TogglePanel
              label="Change log"
              disabled={
                !(hasVersions || isSupplemental) ||
                !wasEdited(data.notionalTransfers)
              }
              onComponent={<NotionalTransferChangelog canEdit={canEdit} />}
              offComponent={
                <NotionalTransferSummary status={currentStatus} data={data} />
              }
            />
          )
      },
      {
        name: t('otherUses:summaryTitle'),
        key: 'otherUses',
        action: () =>
          navigate(
            buildPath(ROUTES.REPORTS.ADD.OTHER_USE_FUELS, {
              compliancePeriod,
              complianceReportId
            })
          ),
        useFetch: useGetAllOtherUses,
        component: (data) =>
          data.otherUses.length > 0 && (
            <TogglePanel
              label="Change log"
              disabled={
                !(hasVersions || isSupplemental) || !wasEdited(data.otherUses)
              }
              onComponent={<OtherUsesChangelog canEdit={canEdit} />}
              offComponent={
                <OtherUsesSummary status={currentStatus} data={data} />
              }
            />
          )
      },
      {
        name: t('fuelExport:fuelExportTitle'),
        key: 'fuelExports',
        action: () =>
          navigate(
            buildPath(ROUTES.REPORTS.ADD.FUEL_EXPORTS, {
              compliancePeriod,
              complianceReportId
            })
          ),
        useFetch: useGetFuelExports,
        component: (data) =>
          !isArrayEmpty(data) && (
            <TogglePanel
              label="Change log"
              disabled={
                !(hasVersions || isSupplemental) || !wasEdited(data.fuelExports)
              }
              onComponent={<FuelExportChangelog canEdit={canEdit} />}
              offComponent={
                <FuelExportSummary status={currentStatus} data={data} />
              }
            />
          )
      }
    ],
    [
      t,
      compliancePeriod,
      complianceReportId,
      isFileDialogOpen,
      navigate,
      currentStatus,
      isArrayEmpty
    ]
  )

  const [expanded, setExpanded] = useState(
    activityList
      .map((activity, index) => {
        if (activity.name === t('report:supportingDocs')) {
          return isArrayEmpty(activity.useFetch(complianceReportId).data)
            ? ''
            : `panel${index}`
        }
        return `panel${index}`
      })
      .filter(Boolean)
  )

  const onExpand = (panel) => (event, isExpanded) => {
    setExpanded((prev) =>
      isExpanded ? [...prev, panel] : prev.filter((p) => p !== panel)
    )
  }

  const onExpandAll = () => {
    setExpanded(activityList.map((_, index) => `panel${index}`))
  }

  const onCollapseAll = () => {
    setExpanded([])
  }

  return (
    <>
      <BCTypography color="primary" variant="h5" mb={2} component="div">
        {t('report:reportDetails')}
        <Link
          component="button"
          variant="body2"
          onClick={onExpandAll}
          sx={{ ml: 2, mr: 1, textDecoration: 'underline' }}
        >
          {t('report:expandAll')}
        </Link>
        |
        <Link
          component="button"
          variant="body2"
          onClick={onCollapseAll}
          sx={{ ml: 1, textDecoration: 'underline' }}
        >
          {t('report:collapseAll')}
        </Link>
      </BCTypography>
      {activityList.map((activity, index) => {
        const { data, error, isLoading } = activity.useFetch(
          complianceReportId,
          {
            changelog: isSupplemental
          }
        )
        const scheduleData =
          (!isLoading && activity.key ? data[activity.key] : data) ?? []

        // Check if the accordion should be disabled
        const hasNoData = isArrayEmpty(scheduleData)
        const isDisabled = !canEdit && hasNoData
        // Check if all records are marked as DELETE
        const allRecordsDeleted =
          Array.isArray(scheduleData) &&
          scheduleData.length > 0 &&
          scheduleData.every((item) => item.actionType === 'DELETE')

        // Determine if this accordion should be displayed
        const shouldShowAccordion =
          // Always show if it has data
          (scheduleData && !isArrayEmpty(scheduleData)) ||
          // Or if it's Supporting Docs and user has analyst role (always show this section regardless of content)
          activity.name === t('report:supportingDocs') ||
          // For non-supplemental reports, always show all sections even if they're empty
          // For supplemental reports (version > 0), hide empty accordions
          !isSupplemental

        return (
          shouldShowAccordion && (
            <Accordion
              sx={{
                '& .Mui-disabled': {
                  backgroundColor: colors.light.main,
                  opacity: '0.8 !important',
                  '& .MuiTypography-root': {
                    color: 'initial !important'
                  }
                }
              }}
              key={index}
              expanded={
                expanded.includes(`panel${index}`) &&
                (!isDisabled || shouldShowEditIcon(activity.name))
              }
              onChange={onExpand(`panel${index}`)}
              disabled={!shouldShowEditIcon(activity.name) && isDisabled}
            >
              <AccordionSummary
                expandIcon={
                  <ExpandMore sx={{ width: '2rem', height: '2rem' }} />
                }
                aria-controls={`panel${index}-content`}
                id={`panel${index}-header`}
                data-test={`panel${index}-summary`}
                sx={{
                  '& .MuiAccordionSummary-content': { alignItems: 'center' }
                }}
              >
                <BCTypography
                  style={{ display: 'flex', alignItems: 'center' }}
                  variant="h6"
                  color="primary"
                  component="div"
                >
                  {activity.name}&nbsp;&nbsp;
                  {shouldShowEditIcon(activity.name) && (
                    <Role
                      roles={[
                        roles.signing_authority,
                        roles.compliance_reporting,
                        roles.analyst
                      ]}
                    >
                      <IconButton
                        color="primary"
                        aria-label="edit"
                        onClick={activity.action}
                      >
                        <Edit />
                      </IconButton>
                    </Role>
                  )}{' '}
                  {wasEdited(data?.[activity.key]) && (
                    <Chip
                      aria-label="changes were made since original report"
                      icon={<NewReleasesOutlined fontSize="small" />}
                      label={t('Edited')}
                      size="small"
                      sx={{
                        ...chipStyles,
                        color: colors.alerts.success.color,
                        '& .MuiChip-icon': {
                          color: colors.alerts.success.color
                        },
                        backgroundImage: `linear-gradient(195deg, ${colors.alerts.success.border},${colors.alerts.success.background})`
                      }}
                    />
                  )}
                </BCTypography>
                {allRecordsDeleted && (
                  <Chip
                    aria-label="all previous records deleted"
                    icon={<DeleteOutline fontSize="small" />}
                    label={t('Deleted')}
                    color="warning"
                    size="small"
                    sx={{ ...chipStyles }}
                  />
                )}
<<<<<<< HEAD
                {hasNoData && (
                  <Chip
                    aria-label="no records"
                    icon={<InfoOutlined fontSize="small" />}
                    label={t('Empty')}
                    size="small"
                    sx={{
                      ...chipStyles,
                      color: colors.alerts.info.color,
                      '& .MuiChip-icon': {
                        color: colors.alerts.info.color
                      },
                      backgroundImage: `linear-gradient(195deg, ${colors.alerts.info.border},${colors.alerts.info.background})`
                    }}
                  />
                )}
=======
>>>>>>> b5aa61ba
              </AccordionSummary>
              <AccordionDetails>
                {allRecordsDeleted && (
                  <BCAlert
                    severity="warning"
                    data-test="alert-box"
                    noFade={true}
                    dismissible={false}
                  >
                    {t('report:allRecordsDeleted')}
                  </BCAlert>
                )}
                {isLoading ? (
                  <CircularProgress />
                ) : error ? (
                  <BCTypography color="error">Error loading data</BCTypography>
                ) : activity.component ? (
                  activity.component(data)
                ) : (
                  <BCTypography>{JSON.stringify(data)}</BCTypography>
                )}
              </AccordionDetails>
            </Accordion>
          )
        )
      })}
      <DocumentUploadDialog
        parentID={complianceReportId}
        parentType="compliance_report"
        open={isFileDialogOpen}
        close={() => {
          setFileDialogOpen(false)
        }}
      />
    </>
  )
}

export default ReportDetails<|MERGE_RESOLUTION|>--- conflicted
+++ resolved
@@ -483,7 +483,6 @@
                     sx={{ ...chipStyles }}
                   />
                 )}
-<<<<<<< HEAD
                 {hasNoData && (
                   <Chip
                     aria-label="no records"
@@ -500,8 +499,6 @@
                     }}
                   />
                 )}
-=======
->>>>>>> b5aa61ba
               </AccordionSummary>
               <AccordionDetails>
                 {allRecordsDeleted && (
