--- conflicted
+++ resolved
@@ -58,11 +58,7 @@
     const enteredValue = e.target.value
     const column = columns.find((col) => col.id === columnId)
     const constraints = getCellConstraints(rowIndex, columnId)
-<<<<<<< HEAD
-    
-=======
-
->>>>>>> 8e8ed77a
+
     let value
     if (column.id === 'totalValue') {
       // For currency inputs (penalty fields), store as string to preserve decimal input
