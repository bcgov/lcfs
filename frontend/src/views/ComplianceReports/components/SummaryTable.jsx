--- conflicted
+++ resolved
@@ -76,23 +76,6 @@
     const constraints = getCellConstraints(rowIndex, columnId)
 
     let value
-<<<<<<< HEAD
-    if (column.id === 'totalValue') {
-      // For currency inputs (penalty fields), store as string to preserve decimal input
-      value = enteredValue.replace(/[^0-9.]/g, '')
-    } else {
-      // integer - parse as float first to handle decimals correctly, then convert to int
-      const cleanedValue = enteredValue.replace(/[^0-9.-]/g, '') // Keep digits, decimal, and minus
-      value = cleanedValue === '' ? 0 : Math.floor(parseFloat(cleanedValue) || 0)
-
-      if (constraints.max !== undefined && value > constraints.max) {
-        value = constraints.max
-      }
-
-      if (constraints.min !== undefined && value < constraints.min) {
-        value = constraints.min
-      }
-=======
     if (
       column.editable &&
       column.editableCells &&
@@ -104,7 +87,6 @@
       // Convert to integer for non-currency fields
       value =
         enteredValue === '' ? 0 : parseInt(enteredValue.replace(/\D/g, ''), 10)
->>>>>>> d05bb27b
     }
 
     // Apply constraints validation
