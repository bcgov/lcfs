import { useState, useEffect } from 'react'
import {
  currencyFormatter,
  formatNumberWithCommas,
  numberFormatter
} from '@/utils/formatters'
import {
  Paper,
  Table,
  TableBody,
  TableCell,
  TableContainer,
  TableHead,
  TableRow,
  Input,
  InputAdornment,
  CircularProgress
} from '@mui/material'

const SummaryTable = ({
  title,
  columns,
  data: initialData,
  onCellEditStopped,
  useParenthesis = false,
  width = '100%',
  savingCellKey = null,
  tableType = '',
  ...props
}) => {
  const [data, setData] = useState(initialData)
  const [editingCell, setEditingCell] = useState(null)
  const [originalValue, setOriginalValue] = useState(null)

  const rowFormatters = {
    number: numberFormatter,
    currency: currencyFormatter
  }

  useEffect(() => {
    setData(initialData)
  }, [initialData])

  const isCellEditable = (rowIndex, columnId) => {
    const column = columns.find((col) => col.id === columnId)
    return (
      column.editable &&
      column.editableCells &&
      column.editableCells.includes(rowIndex)
    )
  }

  const isCellLocked = (rowIndex, row) => {
    // Check if this is Line 7 or 9 and Lines 7&9 are locked
    const lineNumber = parseInt(row.line)
    return props.lines7And9Locked && (lineNumber === 7 || lineNumber === 9)
  }

  const getCellConstraints = (rowIndex, columnId) => {
    const column = columns.find((col) => col.id === columnId)
    if (column.cellConstraints && column.cellConstraints[rowIndex]) {
      return column.cellConstraints[rowIndex]
    }
    return {}
  }

  const isCellSaving = (rowIndex, columnId) => {
    if (!savingCellKey) return false
    const expectedKey = `${tableType}_${rowIndex}_${columnId}`
    return savingCellKey === expectedKey
  }

  const handleCellChange = (e, rowIndex, columnId) => {
    const enteredValue = e.target.value
    const column = columns.find((col) => col.id === columnId)
    const constraints = getCellConstraints(rowIndex, columnId)
    const row = data[rowIndex]

<<<<<<< HEAD
    let value
    if (
      column.editable &&
      column.editableCells &&
      column.editableCells.includes(rowIndex)
    ) {
      // For currency inputs (penalty fields), store as string to preserve decimal input
      value = enteredValue.replace(/[^0-9.]/g, '')
    } else {
      // Convert to integer for non-currency fields
      value =
        enteredValue === '' ? 0 : parseInt(enteredValue.replace(/\D/g, ''), 10)
=======
    // All editable fields are integers
    // If input contains non-numeric chars (like $ or letters), strip decimals immediately
    // If input is purely numeric with decimal, preserve during typing (will be stripped on blur)
    const cleaned = enteredValue.replace(/[^0-9.]/g, '')
    const hasNonNumeric = enteredValue !== cleaned

    let value
    if (hasNonNumeric && cleaned.includes('.')) {
      // Input had non-numeric chars AND decimals - strip decimals immediately
      value = parseInt(cleaned, 10)
      if (isNaN(value)) {
        value = ''
      }
    } else {
      // Input is purely numeric (with optional decimal) - preserve it
      value = cleaned
>>>>>>> 02958e4b
    }

    // Apply constraints validation
    if (value !== '' && constraints.max !== undefined && parseInt(value) > constraints.max) {
      value = constraints.max
    }
    if (value !== '' && constraints.min !== undefined && parseInt(value) < constraints.min) {
      value = constraints.min
    }

    setData((prevData) => {
      const newData = [...prevData]
      newData[rowIndex] = { ...newData[rowIndex], [columnId]: value }

      // Enforce mutual exclusivity between Line 7 and Line 9
      // Only apply for fuel columns (gasoline, diesel, jetFuel)
      const isFuelColumn = ['gasoline', 'diesel', 'jetFuel'].includes(columnId)
      const currentRow = newData[rowIndex]
      const lineNumber = parseInt(currentRow?.line)

      if (isFuelColumn && (lineNumber === 7 || lineNumber === 9)) {
        const numericValue = parseInt(value) || 0

        // If user enters a non-zero value in Line 7, zero out Line 9 in same column
        if (lineNumber === 7 && numericValue !== 0) {
          const line9Index = newData.findIndex(row => parseInt(row?.line) === 9)
          if (line9Index !== -1) {
            newData[line9Index] = { ...newData[line9Index], [columnId]: 0 }
          }
        }

        // If user enters a non-zero value in Line 9, zero out Line 7 in same column
        if (lineNumber === 9 && numericValue !== 0) {
          const line7Index = newData.findIndex(row => parseInt(row?.line) === 7)
          if (line7Index !== -1) {
            newData[line7Index] = { ...newData[line7Index], [columnId]: 0 }
          }
        }
      }

      return newData
    })
    setEditingCell({ rowIndex, columnId })
  }

  const handleCellFocus = (rowIndex, columnId) => {
    // Store original value when editing starts
    const currentRow = data[rowIndex]
    if (currentRow) {
      setOriginalValue(currentRow[columnId])
    }
  }

  const saveCellChanges = (rowIndex, columnId) => {
    if (
      editingCell &&
      editingCell.rowIndex === rowIndex &&
      editingCell.columnId === columnId
    ) {
      const column = columns.find((col) => col.id === columnId)
      const currentRow = data[rowIndex]
      const currentValue = currentRow[columnId]

<<<<<<< HEAD
      // Convert string values to numbers for currency fields when saving
=======
      // Convert string values to numbers when saving
      // All editable fields are integers
>>>>>>> 02958e4b
      if (
        column.editable &&
        column.editableCells &&
        column.editableCells.includes(rowIndex)
      ) {
        setData((prevData) => {
          const newData = [...prevData]
          const numValue =
<<<<<<< HEAD
            currentValue === '' ? 0 : parseFloat(currentValue) || 0
          // Round to 2 decimal places for currency
          newData[rowIndex][columnId] = Math.round(numValue * 100) / 100
=======
            currentValue === '' || currentValue === 0 ? 0 : parseFloat(currentValue) || 0
          // All editable fields are rounded to integers
          newData[rowIndex][columnId] = Math.floor(numValue)
>>>>>>> 02958e4b
          return newData
        })
      }

      // Only call API if value actually changed
      const finalValue =
        column.editable &&
        column.editableCells &&
        column.editableCells.includes(rowIndex)
<<<<<<< HEAD
          ? currentValue === ''
=======
          ? currentValue === '' || currentValue === 0
>>>>>>> 02958e4b
            ? 0
            : parseFloat(currentValue) || 0
          : currentValue

      if (onCellEditStopped && finalValue != originalValue) {
        const cellInfo = { rowIndex, columnId }
        onCellEditStopped(data, cellInfo)
      }

      setEditingCell(null)
      setOriginalValue(null)
    }
  }

  const handleKeyDown = (e, rowIndex, columnId) => {
    if (e.key === 'Enter') {
      e.preventDefault()
      e.target.blur()
    }
  }

  const handleBlur = (rowIndex, columnId) => {
    saveCellChanges(rowIndex, columnId)
  }
  return (
    <TableContainer
      {...props}
      component={Paper}
      sx={{ margin: '20px 0', border: '1px solid #495057', width }}
    >
      <Table
        sx={{ minWidth: 650, borderCollapse: 'separate', borderSpacing: 0 }}
        aria-label={`${title} table`}
      >
        <TableHead>
          <TableRow>
            {columns.map((column, index) => (
              <TableCell
                key={column.id}
                align="center"
                sx={{
                  fontWeight: 'bold',
                  backgroundColor: '#f0f0f0',
                  borderBottom: '2px solid #495057',
                  borderRight:
                    index < columns.length - 1 ? '1px solid #495057' : 'none',
                  maxWidth: column.maxWidth || 'none',
                  width: column.width || 'auto',
                  whiteSpace: 'nowrap',
                  overflow: 'hidden',
                  textOverflow: 'ellipsis'
                }}
              >
                {column.label}
              </TableCell>
            ))}
          </TableRow>
        </TableHead>
        <TableBody>
          {data?.map((row, rowIndex) => (
            <TableRow
              key={`${row.line ?? 'row'}-${rowIndex}`}
              sx={{
                '&:last-child td, &:last-child th': { borderBottom: 0 },
                backgroundColor: '#fcfcfc'
              }}
            >
              {columns.map((column, colIndex) => (
                <TableCell
                  key={column.id}
                  align={column.align || 'left'}
                  sx={{
                    borderBottom:
                      rowIndex === data.length - 1
                        ? 'none'
                        : '1px solid #495057',
                    borderRight:
                      colIndex < columns.length - 1
                        ? '1px solid #495057'
                        : 'none',
                    maxWidth: column.maxWidth || 'none',
                    width: column.width || 'auto',
                    padding: isCellEditable(rowIndex, column.id)
                      ? 0
                      : undefined,
                    backgroundColor:
                      isCellLocked(rowIndex, row) &&
                      column.id !== 'line' &&
                      column.id !== 'description'
                        ? '#f5f5f5'
                        : undefined,
                    opacity:
                      isCellLocked(rowIndex, row) &&
                      column.id !== 'line' &&
                      column.id !== 'description'
                        ? 0.7
                        : 1
                  }}
                >
                  {isCellEditable(rowIndex, column.id) ? (
                    <div
                      style={{
                        position: 'relative',
                        width: '100%',
                        height: '100%'
                      }}
                    >
                      <Input
                        value={
                          column.editable &&
                          column.editableCells &&
                          column.editableCells.includes(rowIndex)
                            ? row[column.id]
                            : formatNumberWithCommas({
                                value: row[column.id]
                              })
                        }
                        onChange={(e) =>
                          handleCellChange(e, rowIndex, column.id)
                        }
                        onFocus={() => handleCellFocus(rowIndex, column.id)}
                        onBlur={() => handleBlur(rowIndex, column.id)}
                        onKeyDown={(e) => handleKeyDown(e, rowIndex, column.id)}
                        type="text"
                        inputProps={{
                          inputMode:
                            column.editable &&
                            column.editableCells &&
                            column.editableCells.includes(rowIndex)
                              ? 'decimal'
                              : 'numeric',
                          pattern:
                            column.editable &&
                            column.editableCells &&
                            column.editableCells.includes(rowIndex)
                              ? '[0-9]*\\.?[0-9]*'
                              : '[0-9]*',
                          ...getCellConstraints(rowIndex, column.id),
                          ...props.inputProps
                        }}
                        startAdornment={
                          column.editable &&
                          column.editableCells &&
                          column.editableCells.includes(rowIndex) &&
                          row.format === 'currency' ? (
                            <InputAdornment position="start">$</InputAdornment>
                          ) : null
                        }
                        endAdornment={null}
                        sx={{
                          width: '100%',
                          height: '100%',
                          padding: '6px',
                          paddingLeft: isCellSaving(rowIndex, column.id)
                            ? column.editable &&
                              column.editableCells &&
                              column.editableCells.includes(rowIndex) &&
                              row.format === 'currency'
                              ? '60px'
                              : '40px'
                            : column.editable &&
                                column.editableCells &&
                                column.editableCells.includes(rowIndex) &&
                                row.format === 'currency'
                              ? '30px'
                              : '6px', // Extra padding when loading
                          borderRadius: '8px',
                          fontSize: '1rem',
                          border: '1px solid #495057',
                          backgroundColor: '#fff',
                          '& .MuiInputBase-input': {
                            textAlign: column.align || 'left'
                          }
                        }}
                        disableUnderline
                      />
                      {isCellSaving(rowIndex, column.id) && (
                        <div
                          style={{
                            position: 'absolute',
                            left:
                              column.editable &&
                              column.editableCells &&
                              column.editableCells.includes(rowIndex) &&
                              row.format === 'currency'
                                ? '35px'
                                : '12px', // Adjust for $ sign
                            top: '50%',
                            transform: 'translateY(-50%)',
                            zIndex: 10,
                            display: 'flex',
                            alignItems: 'center',
                            justifyContent: 'center',
                            pointerEvents: 'none'
                          }}
                        >
                          <CircularProgress
                            size={18}
                            color="primary"
                            sx={{
                              display: 'flex',
                              alignItems: 'center',
                              justifyContent: 'center'
                            }}
                          />
                        </div>
                      )}
                    </div>
                  ) : (
                    <span
                      style={{
                        fontWeight:
                          column.bold ||
                          (column.id === 'description' && !row.line) ||
                          row.bold
                            ? 'bold'
                            : 'normal',
                        whiteSpace: 'nowrap',
                        overflow: 'hidden',
                        textOverflow: 'ellipsis',
                        display: 'block'
                      }}
                    >
                      {(() => {
                        // For Lines 6 and 8 (retention/deferral lines), display "0" for non-editable cells
                        // Line 6 is at index 5, Line 8 is at index 7
                        const isRetentionOrDeferralLine =
                          rowIndex === 5 || rowIndex === 7
                        const isFuelColumn =
                          column.id === 'gasoline' ||
                          column.id === 'diesel' ||
                          column.id === 'jetFuel'

                        if (
                          isRetentionOrDeferralLine &&
                          isFuelColumn &&
                          !isCellEditable(rowIndex, column.id)
                        ) {
                          return row.format && colIndex !== 0
                            ? rowFormatters[row.format](0, useParenthesis, 0)
                            : '0'
                        }

                        return row.format && colIndex !== 0
                          ? rowFormatters[row.format](
                              row[column.id],
                              useParenthesis,
                              0
                            )
                          : row[column.id]
                      })()}
                    </span>
                  )}
                </TableCell>
              ))}
            </TableRow>
          ))}
        </TableBody>
      </Table>
    </TableContainer>
  )
}

export default SummaryTable<|MERGE_RESOLUTION|>--- conflicted
+++ resolved
@@ -76,20 +76,6 @@
     const constraints = getCellConstraints(rowIndex, columnId)
     const row = data[rowIndex]
 
-<<<<<<< HEAD
-    let value
-    if (
-      column.editable &&
-      column.editableCells &&
-      column.editableCells.includes(rowIndex)
-    ) {
-      // For currency inputs (penalty fields), store as string to preserve decimal input
-      value = enteredValue.replace(/[^0-9.]/g, '')
-    } else {
-      // Convert to integer for non-currency fields
-      value =
-        enteredValue === '' ? 0 : parseInt(enteredValue.replace(/\D/g, ''), 10)
-=======
     // All editable fields are integers
     // If input contains non-numeric chars (like $ or letters), strip decimals immediately
     // If input is purely numeric with decimal, preserve during typing (will be stripped on blur)
@@ -106,7 +92,6 @@
     } else {
       // Input is purely numeric (with optional decimal) - preserve it
       value = cleaned
->>>>>>> 02958e4b
     }
 
     // Apply constraints validation
@@ -170,12 +155,8 @@
       const currentRow = data[rowIndex]
       const currentValue = currentRow[columnId]
 
-<<<<<<< HEAD
-      // Convert string values to numbers for currency fields when saving
-=======
       // Convert string values to numbers when saving
       // All editable fields are integers
->>>>>>> 02958e4b
       if (
         column.editable &&
         column.editableCells &&
@@ -184,15 +165,9 @@
         setData((prevData) => {
           const newData = [...prevData]
           const numValue =
-<<<<<<< HEAD
-            currentValue === '' ? 0 : parseFloat(currentValue) || 0
-          // Round to 2 decimal places for currency
-          newData[rowIndex][columnId] = Math.round(numValue * 100) / 100
-=======
             currentValue === '' || currentValue === 0 ? 0 : parseFloat(currentValue) || 0
           // All editable fields are rounded to integers
           newData[rowIndex][columnId] = Math.floor(numValue)
->>>>>>> 02958e4b
           return newData
         })
       }
@@ -202,11 +177,7 @@
         column.editable &&
         column.editableCells &&
         column.editableCells.includes(rowIndex)
-<<<<<<< HEAD
-          ? currentValue === ''
-=======
           ? currentValue === '' || currentValue === 0
->>>>>>> 02958e4b
             ? 0
             : parseFloat(currentValue) || 0
           : currentValue
