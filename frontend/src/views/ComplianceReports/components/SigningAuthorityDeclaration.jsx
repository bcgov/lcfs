--- conflicted
+++ resolved
@@ -30,7 +30,13 @@
       <BCTypography color="primary" variant="h6">
         {t('report:signingAuthorityDeclaration')}
       </BCTypography>
-<<<<<<< HEAD
+      {disabled && (
+        <Box sx={{ mt: '8px' }}>
+          <BCAlert data-test="alert-box" severity="warning" noFade={true}>
+            {t('report:cannotSubmit')}
+          </BCAlert>
+        </Box>
+      )}
       <Tooltip
         title={disabled ? t('report:noSigningAuthorityTooltip') : ''}
         placement="top-start"
@@ -38,9 +44,9 @@
         <FormControlLabel
           control={
             <Checkbox
+              disabled={disabled}
               checked={checked}
               onChange={handleChange}
-              disabled={disabled}
               id="signing-authority-declaration"
               data-test="signing-authority-checkbox"
               color="primary"
@@ -53,32 +59,6 @@
           }}
         />
       </Tooltip>
-=======
-      {disabled && (
-        <Box sx={{ mt: '8px' }}>
-          <BCAlert data-test="alert-box" severity="warning" noFade={true}>
-            {t('report:cannotSubmit')}
-          </BCAlert>
-        </Box>
-      )}
-      <FormControlLabel
-        control={
-          <Checkbox
-            disabled={disabled}
-            checked={checked}
-            onChange={handleChange}
-            id="signing-authority-declaration"
-            data-test="signing-authority-checkbox"
-            color="primary"
-          />
-        }
-        label={t('report:declarationText')}
-        style={{
-          marginTop: 20,
-          alignItems: 'flex-start'
-        }}
-      />
->>>>>>> 0d8edd0d
     </Paper>
   )
 }
