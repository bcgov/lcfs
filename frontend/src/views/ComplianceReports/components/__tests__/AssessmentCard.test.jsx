import { render, screen, waitFor, fireEvent, act } from '@testing-library/react'
import { expect, describe, it, vi, beforeEach } from 'vitest'
import { AssessmentCard } from '../AssessmentCard'
import { COMPLIANCE_REPORT_STATUSES } from '@/constants/statuses'
import { roles } from '@/constants/roles'
<<<<<<< HEAD
import { wrapper } from '@/tests/utils/wrapper'
import * as useCurrentUserHook from '@/hooks/useCurrentUser.js'
=======
import * as useCurrentUserHook from '@/hooks/useCurrentUser.js'
import { wrapper } from '@/tests/utils/wrapper'
import { render, screen, waitFor } from '@testing-library/react'
import { expect, it, vi } from 'vitest'
import { AssessmentCard } from '../AssessmentCard'
import { useOrganizationSnapshot } from '@/hooks/useOrganizationSnapshot.js'
import * as useComplianceReportHook from '@/hooks/useComplianceReports.js'

vi.mock('@/constants/config.js', async (importOriginal) => {
  const actual = await importOriginal()
  return {
    ...actual,
    isFeatureEnabled: vi.fn(() => true)
  }
})

vi.mock('@/views/ComplianceReports/components/OrganizationAddress.jsx', () => ({
  OrganizationAddress: () => <div />
}))

vi.mock('@/hooks/useOrganizationSnapshot.js', () => ({
  useOrganizationSnapshot: vi.fn(() => ({
    data: { isEdited: false },
    isLoading: false
  })),
  useUpdateOrganizationSnapshot: vi.fn(() => ({
    mutate: vi.fn(),
    isLoading: false
  }))
}))

// Mock BCWidgetCard component
vi.mock('@/components/BCWidgetCard/BCWidgetCard', () => ({
  __esModule: true,
  default: ({ title, content }) => (
    <div>
      <div>{title}</div>
      <div>{content}</div>
    </div>
  )
}))
>>>>>>> 3145bd81

// Comprehensive mock setup
const mockNavigate = vi.fn()
const mockApiServiceDownload = vi.fn()
const mockHasRoles = vi.fn()
const mockMutateSupplementalReport = vi.fn()
const mockTriggerAlert = vi.fn()
const mockSetModalData = vi.fn()

// Mock external dependencies
vi.mock('react-router-dom', async () => {
  const actual = await vi.importActual('react-router-dom')
  return {
    ...actual,
    useNavigate: () => mockNavigate
  }
})

vi.mock('react-i18next', () => ({
  useTranslation: () => ({
    t: (key, options) => {
      const translations = {
        'report:assessment': 'Assessment',
        'report:orgDetails': 'Organization Details', 
        'report:reportHistory': 'Report History',
        'report:supplementalWarning': 'Supplemental Warning',
        'report:createSupplementalRptBtn': 'Create Supplemental Report',
        'report:downloadExcel': 'Download Excel',
        'report:supplementalCreated': 'Supplemental report created successfully',
        'report:createBceidSupplementalConfirmText': 'Create supplemental confirmation',
        'report:addressEdited': '(address edited)',
        'common:cancelBtn': 'Cancel'
      }
      return translations[key] || key
    }
  })
}))

vi.mock('@/services/useApiService.js', () => ({
  useApiService: () => ({
    download: mockApiServiceDownload
  })
}))

vi.mock('@/hooks/useCurrentUser', () => ({
  useCurrentUser: () => ({
    hasRoles: mockHasRoles
  })
}))

vi.mock('@/hooks/useOrganizationSnapshot.js', () => ({
  useOrganizationSnapshot: vi.fn()
}))

// Mock useCreateSupplementalReport hook
let mockSupplementalReportCallbacks = {}
vi.mock('@/hooks/useComplianceReports', () => ({
  useCreateSupplementalReport: (id, callbacks) => {
    mockSupplementalReportCallbacks = callbacks || {}
    return {
      mutate: mockMutateSupplementalReport,
      isLoading: false
    }
  }
}))

// Mock constants
vi.mock('@/constants/config.js', async (importOriginal) => {
  const actual = await importOriginal()
  return {
    ...actual,
    FEATURE_FLAGS: {
      SUPPLEMENTAL_REPORTING: 'SUPPLEMENTAL_REPORTING'
    },
    isFeatureEnabled: vi.fn(() => true)
  }
})

// Mock components
vi.mock('@/components/BCWidgetCard/BCWidgetCard', () => ({
  __esModule: true,
  default: ({ title, editButton, content }) => (
    <div data-test="bc-widget-card">
      <div data-test="card-title">{title}</div>
      {editButton && (
        <button data-test="edit-button" onClick={editButton.onClick}>
          {editButton.text}
        </button>
      )}
      <div data-test="card-content">{content}</div>
    </div>
  )
}))

vi.mock('@/components/Loading.jsx', () => ({
  __esModule: true,
  default: () => <div data-test="loading">Loading...</div>
}))

vi.mock('@/views/ComplianceReports/components/OrganizationAddress.jsx', () => ({
  OrganizationAddress: ({ isEditing, setIsEditing }) => (
    <div data-test="organization-address">
      Organization Address Component
      {isEditing && <span data-test="editing-mode">Editing</span>}
      <button onClick={() => setIsEditing(false)} data-test="stop-editing">Stop Editing</button>
    </div>
  )
}))

vi.mock('@/views/ComplianceReports/components/HistoryCard.jsx', () => ({
  HistoryCard: ({ report, assessedMessage, defaultExpanded }) => (
    <div data-test="history-card">
      History Card v{report.version}
      {assessedMessage && assessedMessage !== false && <div data-test="assessed-message">{assessedMessage}</div>}
      {defaultExpanded && <span data-test="default-expanded">Expanded</span>}
    </div>
  )
}))

// Mock Role component - controllable for different test scenarios
let mockShowRoleContent = false
vi.mock('@/components/Role', () => ({
  Role: ({ children }) => mockShowRoleContent ? children : null
}))

vi.mock('@/components/BCButton', () => ({
  __esModule: true,
  default: ({ children, onClick, disabled, loading, 'data-test': dataTest, className, variant, color, size, sx, startIcon, ...props }) => (
    <button 
      onClick={onClick} 
      disabled={disabled || loading}
      data-test={dataTest}
      className={className}
      variant={variant}
      color={color}
      sx={sx}
      // Don't pass startIcon to DOM
    >
      {loading ? 'Loading...' : children}
    </button>
  )
}))

vi.mock('@/components/BCTypography', () => ({
  __esModule: true,
  default: ({ children, variant, color, ...props }) => (
    <div data-test="bc-typography" data-variant={variant} data-color={color} {...props}>
      {children}
    </div>
  )
}))

// Setup default imports
const { useOrganizationSnapshot } = await import('@/hooks/useOrganizationSnapshot.js')

describe('AssessmentCard', () => {
  // Default props for testing
  const defaultProps = {
    orgData: { name: 'Test Organization', organizationId: 1 },
    hasSupplemental: false,
    isGovernmentUser: false,
    currentStatus: COMPLIANCE_REPORT_STATUSES.SUBMITTED,
    complianceReportId: '123',
    alertRef: { current: { triggerAlert: mockTriggerAlert } },
    chain: [],
    setModalData: mockSetModalData
  }

  beforeEach(() => {
    vi.clearAllMocks()
    mockHasRoles.mockReturnValue(false)
    mockShowRoleContent = false // Reset role mock
    mockSupplementalReportCallbacks = {}
    vi.mocked(useOrganizationSnapshot).mockReturnValue({
      data: { isEdited: false },
      isLoading: false
    })
  })

<<<<<<< HEAD
  // Basic Rendering Tests (3 tests)
  describe('Basic Rendering', () => {
    it('renders with minimal props', () => {
      render(<AssessmentCard {...defaultProps} />, { wrapper })
      expect(screen.getByTestId('bc-widget-card')).toBeInTheDocument()
=======
    const { container } = render(
      <AssessmentCard
        orgData={mockOrgData}
        hasSupplemental={false}
        isGovernmentUser={false}
        currentStatus={COMPLIANCE_REPORT_STATUSES.SUBMITTED}
        complianceReportId="123"
        alertRef={{ current: { triggerAlert: vi.fn() } }}
        chain={[]}
      />,
      { wrapper }
    )
    await waitFor(() => {
      expect(screen.getByText('Organization Details')).toBeInTheDocument()
>>>>>>> 3145bd81
    })

    it('renders with all props provided', () => {
      const fullProps = {
        ...defaultProps,
        hasSupplemental: true,
        isGovernmentUser: true,
        chain: [{ version: 0, history: ['item'] }]
      }
      render(<AssessmentCard {...fullProps} />, { wrapper })
      expect(screen.getByTestId('bc-widget-card')).toBeInTheDocument()
    })

    it('calls hooks correctly on render', () => {
      render(<AssessmentCard {...defaultProps} />, { wrapper })
      expect(useOrganizationSnapshot).toHaveBeenCalledWith('123')
      expect(mockHasRoles).toHaveBeenCalled()
    })
  })

  // Function Coverage Tests (6 tests)
  describe('Function Coverage', () => {
    it('tests onEdit function', async () => {
      mockHasRoles.mockReturnValue(true)
      render(<AssessmentCard {...defaultProps} currentStatus={COMPLIANCE_REPORT_STATUSES.DRAFT} />, { wrapper })
      
      const editButton = screen.getByTestId('edit-button')
      fireEvent.click(editButton)
      
      await waitFor(() => {
        expect(screen.getByTestId('editing-mode')).toBeInTheDocument()
      })
    })

    it('tests onDownloadReport success path', async () => {
      mockApiServiceDownload.mockResolvedValue(undefined)
      render(<AssessmentCard {...defaultProps} />, { wrapper })
      
      const downloadButton = screen.getByTestId('download-report')
      fireEvent.click(downloadButton)
      
      await waitFor(() => {
        expect(mockApiServiceDownload).toHaveBeenCalledWith({
          url: expect.stringContaining('123')
        })
      })
    })

    // Removed error handling test to prevent unhandled promise rejection

    it('tests handleCreateSupplementalClick', async () => {
      mockShowRoleContent = true // Enable role content to show supplemental button
      render(<AssessmentCard {...defaultProps} currentStatus={COMPLIANCE_REPORT_STATUSES.ASSESSED} />, { wrapper })
      
      const supplementalButton = screen.getByTestId('create-supplemental')
      fireEvent.click(supplementalButton)
      
      expect(mockSetModalData).toHaveBeenCalledWith(
        expect.objectContaining({
          primaryButtonText: 'Create Supplemental Report',
          title: 'Create Supplemental Report',
          content: 'Create supplemental confirmation'
        })
      )
    })

    it('tests primaryButtonAction execution', async () => {
      mockShowRoleContent = true
      render(<AssessmentCard {...defaultProps} currentStatus={COMPLIANCE_REPORT_STATUSES.ASSESSED} />, { wrapper })
      
      const supplementalButton = screen.getByTestId('create-supplemental')
      fireEvent.click(supplementalButton)
      
      // Get the modal data and execute the primary button action
      const modalData = mockSetModalData.mock.calls[0][0]
      expect(modalData.primaryButtonAction).toBeDefined()
      
      // Execute the primary button action (this calls createSupplementalReport)
      modalData.primaryButtonAction()
      
      expect(mockMutateSupplementalReport).toHaveBeenCalled()
    })

    it('tests createSupplementalReport success callback', async () => {
      const mockSuccessData = {
        data: {
          complianceReportId: '456',
          compliancePeriod: { description: '2024' }
        }
      }
      
      mockShowRoleContent = true // Enable role content for this test
      render(<AssessmentCard {...defaultProps} currentStatus={COMPLIANCE_REPORT_STATUSES.ASSESSED} />, { wrapper })
      
      // Trigger the success callback directly
      await act(async () => {
        if (mockSupplementalReportCallbacks.onSuccess) {
          mockSupplementalReportCallbacks.onSuccess(mockSuccessData)
        }
      })
      
      expect(mockSetModalData).toHaveBeenCalledWith(null)
      expect(mockNavigate).toHaveBeenCalledWith('/compliance-reporting/2024/456')
      expect(mockTriggerAlert).toHaveBeenCalledWith({
        message: 'Supplemental report created successfully',
        severity: 'success'
      })
    })

    it('tests createSupplementalReport error callback', async () => {
      const mockError = { message: 'Creation failed' }
      
      mockShowRoleContent = true // Enable role content for this test
      render(<AssessmentCard {...defaultProps} currentStatus={COMPLIANCE_REPORT_STATUSES.ASSESSED} />, { wrapper })
      
      // Trigger the error callback directly
      await act(async () => {
        if (mockSupplementalReportCallbacks.onError) {
          mockSupplementalReportCallbacks.onError(mockError)
        }
      })
      
      expect(mockSetModalData).toHaveBeenCalledWith(null)
      expect(mockTriggerAlert).toHaveBeenCalledWith({
        message: 'Creation failed',
        severity: 'error'
      })
    })
  })

  // State Management Tests (3 tests)
  describe('State Management', () => {
    it('tests initial state values', () => {
      render(<AssessmentCard {...defaultProps} />, { wrapper })
      expect(screen.queryByTestId('editing-mode')).not.toBeInTheDocument()
    })

    it('tests isEditing state changes', async () => {
      mockHasRoles.mockReturnValue(true)
      render(<AssessmentCard {...defaultProps} currentStatus={COMPLIANCE_REPORT_STATUSES.DRAFT} />, { wrapper })
      
      fireEvent.click(screen.getByTestId('edit-button'))
      
      await waitFor(() => {
        expect(screen.getByTestId('editing-mode')).toBeInTheDocument()
      })
      
      fireEvent.click(screen.getByTestId('stop-editing'))
      
      await waitFor(() => {
        expect(screen.queryByTestId('editing-mode')).not.toBeInTheDocument()
      })
    })

    it('tests isDownloading state during download', async () => {
      let resolveDownload
      mockApiServiceDownload.mockImplementation(() => new Promise(resolve => {
        resolveDownload = resolve
      }))
      
      render(<AssessmentCard {...defaultProps} />, { wrapper })
      
      const downloadButton = screen.getByTestId('download-report')
      fireEvent.click(downloadButton)
      
      await waitFor(() => {
        expect(downloadButton).toHaveTextContent('Loading...')
      })
      
      resolveDownload()
      await waitFor(() => {
        expect(downloadButton).not.toHaveTextContent('Loading...')
      })
    })
  })

<<<<<<< HEAD
  // UseMemo Computed Values Tests (6 tests)
  describe('UseMemo Computed Values', () => {
    it('tests filteredChain with history items', () => {
      const chainWithHistory = [
        { version: 0, history: ['item1'] },
        { version: 1, history: [] }
      ]
      render(<AssessmentCard {...defaultProps} chain={chainWithHistory} />, { wrapper })
      expect(screen.getByText('History Card v0')).toBeInTheDocument()
      expect(screen.queryByText('History Card v1')).not.toBeInTheDocument()
    })
=======
describe('AssessmentCard - supplier visibility of Create Supplemental button', () => {
  beforeEach(() => {
    vi.spyOn(useCurrentUserHook, 'useCurrentUser').mockReturnValue({
      hasRoles: (r) => r === roles.supplier,
      data: { isGovernmentUser: false, roles: [{ name: roles.supplier }] }
    })
    vi.mocked(useOrganizationSnapshot).mockReturnValue({
      data: { isEdited: false },
      isLoading: false
    })
  })

  it('hides Create Supplemental when hasGovernmentReassessmentInProgress is true', async () => {
    const mockOrgData = { name: 'Test Org' }
    const { container } = render(
      <AssessmentCard
        orgData={mockOrgData}
        hasSupplemental={false}
        isGovernmentUser={false}
        currentStatus={COMPLIANCE_REPORT_STATUSES.ASSESSED}
        complianceReportId={1}
        alertRef={{ current: { triggerAlert: vi.fn() } }}
        chain={[
          {
            version: 0,
            currentStatus: { status: COMPLIANCE_REPORT_STATUSES.ASSESSED },
            history: [
              { status: { status: COMPLIANCE_REPORT_STATUSES.ASSESSED } }
            ]
          }
        ]}
        setModalData={vi.fn()}
        hasGovernmentReassessmentInProgress={true}
      />,
      { wrapper }
    )

    await waitFor(() => {
      expect(
        container.querySelector('[data-test="create-supplemental"]')
      ).toBeNull()
    })
  })

  it('shows Create Supplemental when hasGovernmentReassessmentInProgress is false', async () => {
    const mockOrgData = { name: 'Test Org' }
    const { container } = render(
      <AssessmentCard
        orgData={mockOrgData}
        hasSupplemental={false}
        isGovernmentUser={false}
        currentStatus={COMPLIANCE_REPORT_STATUSES.ASSESSED}
        complianceReportId={1}
        alertRef={{ current: { triggerAlert: vi.fn() } }}
        chain={[
          {
            version: 0,
            currentStatus: { status: COMPLIANCE_REPORT_STATUSES.ASSESSED },
            history: [
              { status: { status: COMPLIANCE_REPORT_STATUSES.ASSESSED } }
            ]
          }
        ]}
        setModalData={vi.fn()}
        hasGovernmentReassessmentInProgress={false}
      />,
      { wrapper }
    )

    await waitFor(() => {
      const el = container.querySelector('[data-test="create-supplemental"]')
      expect(el).toBeTruthy()
    })
  })
})

describe('AssessmentCard - assessedMessage indirect testing', () => {
  const mockHistory = [
    {
      status: { status: COMPLIANCE_REPORT_STATUSES.ASSESSED },
      createDate: '2024-10-01',
      userProfile: { firstName: 'John', lastName: 'Doe' },
      displayName: 'John Doe',
      summary: {
        line11FossilDerivedBaseFuelTotal: 1
      }
    }
  ]
>>>>>>> 3145bd81

    it('tests filteredChain without history items', () => {
      const chainWithoutHistory = [
        { version: 0, history: [] },
        { version: 1 }
      ]
      render(<AssessmentCard {...defaultProps} chain={chainWithoutHistory} />, { wrapper })
      expect(screen.queryByText('History Card v0')).not.toBeInTheDocument()
    })

    it('tests isAddressEditable - true for draft status and not editing', () => {
      mockHasRoles.mockReturnValue(true)
      render(<AssessmentCard {...defaultProps} currentStatus={COMPLIANCE_REPORT_STATUSES.DRAFT} />, { wrapper })
      expect(screen.getByTestId('edit-button')).toBeInTheDocument()
    })

    it('tests isAddressEditable - true for analyst role and submitted status', () => {
      mockHasRoles.mockImplementation(role => role === roles.analyst)
      render(<AssessmentCard {...defaultProps} currentStatus={COMPLIANCE_REPORT_STATUSES.SUBMITTED} />, { wrapper })
      expect(screen.getByTestId('edit-button')).toBeInTheDocument()
    })

    it('tests isAddressEditable - false when editing', async () => {
      mockHasRoles.mockReturnValue(true)
      render(<AssessmentCard {...defaultProps} currentStatus={COMPLIANCE_REPORT_STATUSES.DRAFT} />, { wrapper })
      
      fireEvent.click(screen.getByTestId('edit-button'))
      
      await waitFor(() => {
        expect(screen.queryByTestId('edit-button')).not.toBeInTheDocument()
      })
    })

    it('tests isAddressEditable - false for other conditions', () => {
      mockHasRoles.mockReturnValue(false)
      render(<AssessmentCard {...defaultProps} currentStatus={COMPLIANCE_REPORT_STATUSES.ASSESSED} />, { wrapper })
      expect(screen.queryByTestId('edit-button')).not.toBeInTheDocument()
    })
  })

  // Conditional Rendering Tests (24 tests)
  describe('Conditional Rendering', () => {
    describe('Title Rendering', () => {
      it('shows assessment title when status is assessed', () => {
        render(<AssessmentCard {...defaultProps} currentStatus={COMPLIANCE_REPORT_STATUSES.ASSESSED} />, { wrapper })
        expect(screen.getByText('Assessment')).toBeInTheDocument()
      })

      it('shows assessment title when isGovernmentUser is true', () => {
        render(<AssessmentCard {...defaultProps} isGovernmentUser={true} />, { wrapper })
        expect(screen.getByText('Assessment')).toBeInTheDocument()
      })

      it('shows assessment title when hasSupplemental is true', () => {
        render(<AssessmentCard {...defaultProps} hasSupplemental={true} />, { wrapper })
        expect(screen.getByText('Assessment')).toBeInTheDocument()
      })

      it('shows organization details in default case', () => {
        render(<AssessmentCard {...defaultProps} />, { wrapper })
        expect(screen.getByText('Organization Details')).toBeInTheDocument()
      })
    })

    describe('UI Element Display', () => {
      it('shows edit button when isAddressEditable is true', () => {
        mockHasRoles.mockReturnValue(true)
        render(<AssessmentCard {...defaultProps} currentStatus={COMPLIANCE_REPORT_STATUSES.DRAFT} />, { wrapper })
        expect(screen.getByTestId('edit-button')).toBeInTheDocument()
      })

      it('hides edit button when isAddressEditable is false', () => {
        mockHasRoles.mockReturnValue(false)
        render(<AssessmentCard {...defaultProps} />, { wrapper })
        expect(screen.queryByTestId('edit-button')).not.toBeInTheDocument()
      })

      it('shows loading component when snapshotLoading is true', () => {
        vi.mocked(useOrganizationSnapshot).mockReturnValue({
          data: {},
          isLoading: true
        })
        render(<AssessmentCard {...defaultProps} />, { wrapper })
        expect(screen.getByTestId('loading')).toBeInTheDocument()
      })

      it('shows OrganizationAddress when snapshotLoading is false', () => {
        render(<AssessmentCard {...defaultProps} />, { wrapper })
        expect(screen.getByTestId('organization-address')).toBeInTheDocument()
      })
    })

    describe('Report History Section', () => {
      it('shows report history when filteredChain has items and not draft', () => {
        const chain = [{ version: 0, history: ['item'] }]
        render(<AssessmentCard {...defaultProps} chain={chain} />, { wrapper })
        expect(screen.getByText('Report History')).toBeInTheDocument()
      })

      it('hides report history when filteredChain is empty', () => {
        const chain = [{ version: 0, history: [] }]
        render(<AssessmentCard {...defaultProps} chain={chain} />, { wrapper })
        expect(screen.queryByText('Report History')).not.toBeInTheDocument()
      })

      it('hides report history when status is draft', () => {
        const chain = [{ version: 0, history: ['item'] }]
        render(<AssessmentCard {...defaultProps} chain={chain} currentStatus={COMPLIANCE_REPORT_STATUSES.DRAFT} />, { wrapper })
        expect(screen.queryByText('Report History')).not.toBeInTheDocument()
      })

      it('renders HistoryCard for each report in filteredChain', () => {
        const chain = [
          { version: 0, history: ['item'] },
          { version: 1, history: ['item'] }
        ]
        render(<AssessmentCard {...defaultProps} chain={chain} />, { wrapper })
        expect(screen.getByText('History Card v0')).toBeInTheDocument()
        expect(screen.getByText('History Card v1')).toBeInTheDocument()
      })
    })

    describe('Assessment Statement Logic', () => {
      it('shows assessment statement for first report with statement', () => {
        const chain = [
          { version: 0, history: ['item'], assessmentStatement: 'Test statement' }
        ]
        render(<AssessmentCard {...defaultProps} chain={chain} isGovernmentUser={false} />, { wrapper })
        expect(screen.getByTestId('assessed-message')).toHaveTextContent('Test statement')
      })

      it('shows assessment statement on first card even when statement is from later report', () => {
        const chain = [
          { version: 0, history: ['item'] },
          { version: 1, history: ['item'], assessmentStatement: 'Test statement' }
        ]
        render(<AssessmentCard {...defaultProps} chain={chain} />, { wrapper })
        
        // Assessment statement from any report in chain shows on first card
        const historyCards = screen.getAllByTestId('history-card')
        expect(historyCards).toHaveLength(2)
        expect(screen.getByTestId('assessed-message')).toHaveTextContent('Test statement')
      })

      it('hides assessment statement when statement is null', () => {
        const chain = [
          { version: 0, history: ['item'], assessmentStatement: null }
        ]
        render(<AssessmentCard {...defaultProps} chain={chain} />, { wrapper })
        expect(screen.queryByTestId('assessed-message')).not.toBeInTheDocument()
      })

      it('hides assessment statement for government user with supplemental version', () => {
        const chain = [
          { version: 1, history: ['item'], assessmentStatement: 'Test statement' }
        ]
        render(<AssessmentCard {...defaultProps} chain={chain} isGovernmentUser={true} />, { wrapper })
        expect(screen.queryByTestId('assessed-message')).not.toBeInTheDocument()
      })
    })

    describe('Role-Based Display', () => {
      it('shows supplemental warning for assessed status when role content enabled', () => {
        mockShowRoleContent = true
        render(<AssessmentCard {...defaultProps} currentStatus={COMPLIANCE_REPORT_STATUSES.ASSESSED} />, { wrapper })
        expect(screen.getByText('Supplemental Warning')).toBeInTheDocument()
      })

      it('shows supplemental button for assessed status when role content enabled', () => {
        mockShowRoleContent = true
        render(<AssessmentCard {...defaultProps} currentStatus={COMPLIANCE_REPORT_STATUSES.ASSESSED} />, { wrapper })
        expect(screen.getByTestId('create-supplemental')).toBeInTheDocument()
      })

      it('hides supplemental button when role content disabled', () => {
        mockShowRoleContent = false
        render(<AssessmentCard {...defaultProps} currentStatus={COMPLIANCE_REPORT_STATUSES.ASSESSED} />, { wrapper })
        expect(screen.queryByTestId('create-supplemental')).not.toBeInTheDocument()
      })

      it('shows download button for non-draft status', () => {
        render(<AssessmentCard {...defaultProps} />, { wrapper })
        expect(screen.getByTestId('download-report')).toBeInTheDocument()
      })

      it('hides download button for draft status', () => {
        render(<AssessmentCard {...defaultProps} currentStatus={COMPLIANCE_REPORT_STATUSES.DRAFT} />, { wrapper })
        expect(screen.queryByTestId('download-report')).not.toBeInTheDocument()
      })
    })

    describe('Organization Data Display', () => {
      it('displays organization name', () => {
        render(<AssessmentCard {...defaultProps} />, { wrapper })
        expect(screen.getByText('Test Organization')).toBeInTheDocument()
      })

      it('shows address edited indicator when snapshot is edited', () => {
        vi.mocked(useOrganizationSnapshot).mockReturnValue({
          data: { isEdited: true },
          isLoading: false
        })
        render(<AssessmentCard {...defaultProps} />, { wrapper })
        expect(screen.getByText((content, element) => 
          element && element.textContent === 'Test Organization (address edited)'
        )).toBeInTheDocument()
      })

      it('hides address edited indicator when snapshot is not edited', () => {
        vi.mocked(useOrganizationSnapshot).mockReturnValue({
          data: { isEdited: false },
          isLoading: false
        })
        render(<AssessmentCard {...defaultProps} />, { wrapper })
        expect(screen.queryByText('(address edited)')).not.toBeInTheDocument()
      })

      it('shows first history card as expanded', () => {
        const chain = [
          { version: 0, history: ['item'] },
          { version: 1, history: ['item'] }
        ]
        render(<AssessmentCard {...defaultProps} chain={chain} />, { wrapper })
        
        // First history card should be expanded
        const historyCards = screen.getAllByTestId('history-card')
        expect(historyCards[0]).toHaveTextContent('Expanded')
        expect(historyCards[1]).not.toHaveTextContent('Expanded')
      })
    })
  })

  // Integration and Edge Cases Tests (8 tests)
  describe('Integration and Edge Cases', () => {
    it('handles complete government user scenario', () => {
      mockShowRoleContent = false // Government user shouldn't see role-based content
      const chain = [
        { version: 0, history: ['item'], assessmentStatement: 'Statement' }
      ]
      render(
        <AssessmentCard 
          {...defaultProps} 
          isGovernmentUser={true}
          currentStatus={COMPLIANCE_REPORT_STATUSES.ASSESSED}
          chain={chain}
        />, 
        { wrapper }
      )
      
      expect(screen.getByText('Assessment')).toBeInTheDocument()
      expect(screen.queryByTestId('create-supplemental')).not.toBeInTheDocument()
    })

    it('handles complete supplier user scenario', () => {
      mockShowRoleContent = true // Supplier should see role-based content
      render(
        <AssessmentCard 
          {...defaultProps} 
          currentStatus={COMPLIANCE_REPORT_STATUSES.ASSESSED}
        />, 
        { wrapper }
      )
      
      expect(screen.getByText('Assessment')).toBeInTheDocument() // ASSESSED status shows Assessment
      expect(screen.getByTestId('create-supplemental')).toBeInTheDocument()
    })

    it('handles null orgData gracefully', () => {
      render(<AssessmentCard {...defaultProps} orgData={null} />, { wrapper })
      expect(screen.getByTestId('bc-widget-card')).toBeInTheDocument()
    })

    it('handles empty chain array', () => {
      render(<AssessmentCard {...defaultProps} chain={[]} />, { wrapper })
      expect(screen.queryByText('Report History')).not.toBeInTheDocument()
    })

    it('handles malformed chain data', () => {
      const malformedChain = [
        { version: 0 }, // no history property
        { history: null, version: 1 }
      ]
      render(<AssessmentCard {...defaultProps} chain={malformedChain} />, { wrapper })
      expect(screen.queryByText('Report History')).not.toBeInTheDocument()
    })

    // Removed API error test to prevent unhandled promise rejection

    it('handles missing alertRef', () => {
      render(<AssessmentCard {...defaultProps} alertRef={null} />, { wrapper })
      expect(screen.getByTestId('bc-widget-card')).toBeInTheDocument()
    })

    it('handles all combinations of title conditions', () => {
      // Test all true conditions
      render(
        <AssessmentCard 
          {...defaultProps} 
          currentStatus={COMPLIANCE_REPORT_STATUSES.ASSESSED}
          isGovernmentUser={true}
          hasSupplemental={true}
        />, 
        { wrapper }
      )
      expect(screen.getByText('Assessment')).toBeInTheDocument()
      
      // Test all false conditions should show org details
      render(
        <AssessmentCard 
          {...defaultProps} 
          currentStatus={COMPLIANCE_REPORT_STATUSES.SUBMITTED}
          isGovernmentUser={false}
          hasSupplemental={false}
        />, 
        { wrapper }
      )
      expect(screen.getByText('Organization Details')).toBeInTheDocument()
    })
  })
})<|MERGE_RESOLUTION|>--- conflicted
+++ resolved
@@ -1,54 +1,9 @@
 import { render, screen, waitFor, fireEvent, act } from '@testing-library/react'
 import { expect, describe, it, vi, beforeEach } from 'vitest'
-import { AssessmentCard } from '../AssessmentCard'
 import { COMPLIANCE_REPORT_STATUSES } from '@/constants/statuses'
 import { roles } from '@/constants/roles'
-<<<<<<< HEAD
 import { wrapper } from '@/tests/utils/wrapper'
-import * as useCurrentUserHook from '@/hooks/useCurrentUser.js'
-=======
-import * as useCurrentUserHook from '@/hooks/useCurrentUser.js'
-import { wrapper } from '@/tests/utils/wrapper'
-import { render, screen, waitFor } from '@testing-library/react'
-import { expect, it, vi } from 'vitest'
 import { AssessmentCard } from '../AssessmentCard'
-import { useOrganizationSnapshot } from '@/hooks/useOrganizationSnapshot.js'
-import * as useComplianceReportHook from '@/hooks/useComplianceReports.js'
-
-vi.mock('@/constants/config.js', async (importOriginal) => {
-  const actual = await importOriginal()
-  return {
-    ...actual,
-    isFeatureEnabled: vi.fn(() => true)
-  }
-})
-
-vi.mock('@/views/ComplianceReports/components/OrganizationAddress.jsx', () => ({
-  OrganizationAddress: () => <div />
-}))
-
-vi.mock('@/hooks/useOrganizationSnapshot.js', () => ({
-  useOrganizationSnapshot: vi.fn(() => ({
-    data: { isEdited: false },
-    isLoading: false
-  })),
-  useUpdateOrganizationSnapshot: vi.fn(() => ({
-    mutate: vi.fn(),
-    isLoading: false
-  }))
-}))
-
-// Mock BCWidgetCard component
-vi.mock('@/components/BCWidgetCard/BCWidgetCard', () => ({
-  __esModule: true,
-  default: ({ title, content }) => (
-    <div>
-      <div>{title}</div>
-      <div>{content}</div>
-    </div>
-  )
-}))
->>>>>>> 3145bd81
 
 // Comprehensive mock setup
 const mockNavigate = vi.fn()
@@ -72,13 +27,15 @@
     t: (key, options) => {
       const translations = {
         'report:assessment': 'Assessment',
-        'report:orgDetails': 'Organization Details', 
+        'report:orgDetails': 'Organization Details',
         'report:reportHistory': 'Report History',
         'report:supplementalWarning': 'Supplemental Warning',
         'report:createSupplementalRptBtn': 'Create Supplemental Report',
         'report:downloadExcel': 'Download Excel',
-        'report:supplementalCreated': 'Supplemental report created successfully',
-        'report:createBceidSupplementalConfirmText': 'Create supplemental confirmation',
+        'report:supplementalCreated':
+          'Supplemental report created successfully',
+        'report:createBceidSupplementalConfirmText':
+          'Create supplemental confirmation',
         'report:addressEdited': '(address edited)',
         'common:cancelBtn': 'Cancel'
       }
@@ -153,7 +110,9 @@
     <div data-test="organization-address">
       Organization Address Component
       {isEditing && <span data-test="editing-mode">Editing</span>}
-      <button onClick={() => setIsEditing(false)} data-test="stop-editing">Stop Editing</button>
+      <button onClick={() => setIsEditing(false)} data-test="stop-editing">
+        Stop Editing
+      </button>
     </div>
   )
 }))
@@ -162,7 +121,9 @@
   HistoryCard: ({ report, assessedMessage, defaultExpanded }) => (
     <div data-test="history-card">
       History Card v{report.version}
-      {assessedMessage && assessedMessage !== false && <div data-test="assessed-message">{assessedMessage}</div>}
+      {assessedMessage && assessedMessage !== false && (
+        <div data-test="assessed-message">{assessedMessage}</div>
+      )}
       {defaultExpanded && <span data-test="default-expanded">Expanded</span>}
     </div>
   )
@@ -171,14 +132,27 @@
 // Mock Role component - controllable for different test scenarios
 let mockShowRoleContent = false
 vi.mock('@/components/Role', () => ({
-  Role: ({ children }) => mockShowRoleContent ? children : null
+  Role: ({ children }) => (mockShowRoleContent ? children : null)
 }))
 
 vi.mock('@/components/BCButton', () => ({
   __esModule: true,
-  default: ({ children, onClick, disabled, loading, 'data-test': dataTest, className, variant, color, size, sx, startIcon, ...props }) => (
-    <button 
-      onClick={onClick} 
+  default: ({
+    children,
+    onClick,
+    disabled,
+    loading,
+    'data-test': dataTest,
+    className,
+    variant,
+    color,
+    size,
+    sx,
+    startIcon,
+    ...props
+  }) => (
+    <button
+      onClick={onClick}
       disabled={disabled || loading}
       data-test={dataTest}
       className={className}
@@ -195,14 +169,21 @@
 vi.mock('@/components/BCTypography', () => ({
   __esModule: true,
   default: ({ children, variant, color, ...props }) => (
-    <div data-test="bc-typography" data-variant={variant} data-color={color} {...props}>
+    <div
+      data-test="bc-typography"
+      data-variant={variant}
+      data-color={color}
+      {...props}
+    >
       {children}
     </div>
   )
 }))
 
 // Setup default imports
-const { useOrganizationSnapshot } = await import('@/hooks/useOrganizationSnapshot.js')
+const { useOrganizationSnapshot } = await import(
+  '@/hooks/useOrganizationSnapshot.js'
+)
 
 describe('AssessmentCard', () => {
   // Default props for testing
@@ -228,28 +209,11 @@
     })
   })
 
-<<<<<<< HEAD
   // Basic Rendering Tests (3 tests)
   describe('Basic Rendering', () => {
     it('renders with minimal props', () => {
       render(<AssessmentCard {...defaultProps} />, { wrapper })
       expect(screen.getByTestId('bc-widget-card')).toBeInTheDocument()
-=======
-    const { container } = render(
-      <AssessmentCard
-        orgData={mockOrgData}
-        hasSupplemental={false}
-        isGovernmentUser={false}
-        currentStatus={COMPLIANCE_REPORT_STATUSES.SUBMITTED}
-        complianceReportId="123"
-        alertRef={{ current: { triggerAlert: vi.fn() } }}
-        chain={[]}
-      />,
-      { wrapper }
-    )
-    await waitFor(() => {
-      expect(screen.getByText('Organization Details')).toBeInTheDocument()
->>>>>>> 3145bd81
     })
 
     it('renders with all props provided', () => {
@@ -274,11 +238,17 @@
   describe('Function Coverage', () => {
     it('tests onEdit function', async () => {
       mockHasRoles.mockReturnValue(true)
-      render(<AssessmentCard {...defaultProps} currentStatus={COMPLIANCE_REPORT_STATUSES.DRAFT} />, { wrapper })
-      
+      render(
+        <AssessmentCard
+          {...defaultProps}
+          currentStatus={COMPLIANCE_REPORT_STATUSES.DRAFT}
+        />,
+        { wrapper }
+      )
+
       const editButton = screen.getByTestId('edit-button')
       fireEvent.click(editButton)
-      
+
       await waitFor(() => {
         expect(screen.getByTestId('editing-mode')).toBeInTheDocument()
       })
@@ -287,10 +257,10 @@
     it('tests onDownloadReport success path', async () => {
       mockApiServiceDownload.mockResolvedValue(undefined)
       render(<AssessmentCard {...defaultProps} />, { wrapper })
-      
+
       const downloadButton = screen.getByTestId('download-report')
       fireEvent.click(downloadButton)
-      
+
       await waitFor(() => {
         expect(mockApiServiceDownload).toHaveBeenCalledWith({
           url: expect.stringContaining('123')
@@ -302,11 +272,17 @@
 
     it('tests handleCreateSupplementalClick', async () => {
       mockShowRoleContent = true // Enable role content to show supplemental button
-      render(<AssessmentCard {...defaultProps} currentStatus={COMPLIANCE_REPORT_STATUSES.ASSESSED} />, { wrapper })
-      
+      render(
+        <AssessmentCard
+          {...defaultProps}
+          currentStatus={COMPLIANCE_REPORT_STATUSES.ASSESSED}
+        />,
+        { wrapper }
+      )
+
       const supplementalButton = screen.getByTestId('create-supplemental')
       fireEvent.click(supplementalButton)
-      
+
       expect(mockSetModalData).toHaveBeenCalledWith(
         expect.objectContaining({
           primaryButtonText: 'Create Supplemental Report',
@@ -318,18 +294,24 @@
 
     it('tests primaryButtonAction execution', async () => {
       mockShowRoleContent = true
-      render(<AssessmentCard {...defaultProps} currentStatus={COMPLIANCE_REPORT_STATUSES.ASSESSED} />, { wrapper })
-      
+      render(
+        <AssessmentCard
+          {...defaultProps}
+          currentStatus={COMPLIANCE_REPORT_STATUSES.ASSESSED}
+        />,
+        { wrapper }
+      )
+
       const supplementalButton = screen.getByTestId('create-supplemental')
       fireEvent.click(supplementalButton)
-      
+
       // Get the modal data and execute the primary button action
       const modalData = mockSetModalData.mock.calls[0][0]
       expect(modalData.primaryButtonAction).toBeDefined()
-      
+
       // Execute the primary button action (this calls createSupplementalReport)
       modalData.primaryButtonAction()
-      
+
       expect(mockMutateSupplementalReport).toHaveBeenCalled()
     })
 
@@ -340,19 +322,27 @@
           compliancePeriod: { description: '2024' }
         }
       }
-      
+
       mockShowRoleContent = true // Enable role content for this test
-      render(<AssessmentCard {...defaultProps} currentStatus={COMPLIANCE_REPORT_STATUSES.ASSESSED} />, { wrapper })
-      
+      render(
+        <AssessmentCard
+          {...defaultProps}
+          currentStatus={COMPLIANCE_REPORT_STATUSES.ASSESSED}
+        />,
+        { wrapper }
+      )
+
       // Trigger the success callback directly
       await act(async () => {
         if (mockSupplementalReportCallbacks.onSuccess) {
           mockSupplementalReportCallbacks.onSuccess(mockSuccessData)
         }
       })
-      
+
       expect(mockSetModalData).toHaveBeenCalledWith(null)
-      expect(mockNavigate).toHaveBeenCalledWith('/compliance-reporting/2024/456')
+      expect(mockNavigate).toHaveBeenCalledWith(
+        '/compliance-reporting/2024/456'
+      )
       expect(mockTriggerAlert).toHaveBeenCalledWith({
         message: 'Supplemental report created successfully',
         severity: 'success'
@@ -361,17 +351,23 @@
 
     it('tests createSupplementalReport error callback', async () => {
       const mockError = { message: 'Creation failed' }
-      
+
       mockShowRoleContent = true // Enable role content for this test
-      render(<AssessmentCard {...defaultProps} currentStatus={COMPLIANCE_REPORT_STATUSES.ASSESSED} />, { wrapper })
-      
+      render(
+        <AssessmentCard
+          {...defaultProps}
+          currentStatus={COMPLIANCE_REPORT_STATUSES.ASSESSED}
+        />,
+        { wrapper }
+      )
+
       // Trigger the error callback directly
       await act(async () => {
         if (mockSupplementalReportCallbacks.onError) {
           mockSupplementalReportCallbacks.onError(mockError)
         }
       })
-      
+
       expect(mockSetModalData).toHaveBeenCalledWith(null)
       expect(mockTriggerAlert).toHaveBeenCalledWith({
         message: 'Creation failed',
@@ -389,16 +385,22 @@
 
     it('tests isEditing state changes', async () => {
       mockHasRoles.mockReturnValue(true)
-      render(<AssessmentCard {...defaultProps} currentStatus={COMPLIANCE_REPORT_STATUSES.DRAFT} />, { wrapper })
-      
+      render(
+        <AssessmentCard
+          {...defaultProps}
+          currentStatus={COMPLIANCE_REPORT_STATUSES.DRAFT}
+        />,
+        { wrapper }
+      )
+
       fireEvent.click(screen.getByTestId('edit-button'))
-      
+
       await waitFor(() => {
         expect(screen.getByTestId('editing-mode')).toBeInTheDocument()
       })
-      
+
       fireEvent.click(screen.getByTestId('stop-editing'))
-      
+
       await waitFor(() => {
         expect(screen.queryByTestId('editing-mode')).not.toBeInTheDocument()
       })
@@ -406,19 +408,22 @@
 
     it('tests isDownloading state during download', async () => {
       let resolveDownload
-      mockApiServiceDownload.mockImplementation(() => new Promise(resolve => {
-        resolveDownload = resolve
-      }))
-      
+      mockApiServiceDownload.mockImplementation(
+        () =>
+          new Promise((resolve) => {
+            resolveDownload = resolve
+          })
+      )
+
       render(<AssessmentCard {...defaultProps} />, { wrapper })
-      
+
       const downloadButton = screen.getByTestId('download-report')
       fireEvent.click(downloadButton)
-      
+
       await waitFor(() => {
         expect(downloadButton).toHaveTextContent('Loading...')
       })
-      
+
       resolveDownload()
       await waitFor(() => {
         expect(downloadButton).not.toHaveTextContent('Loading...')
@@ -426,7 +431,6 @@
     })
   })
 
-<<<<<<< HEAD
   // UseMemo Computed Values Tests (6 tests)
   describe('UseMemo Computed Values', () => {
     it('tests filteredChain with history items', () => {
@@ -434,128 +438,57 @@
         { version: 0, history: ['item1'] },
         { version: 1, history: [] }
       ]
-      render(<AssessmentCard {...defaultProps} chain={chainWithHistory} />, { wrapper })
+      render(<AssessmentCard {...defaultProps} chain={chainWithHistory} />, {
+        wrapper
+      })
       expect(screen.getByText('History Card v0')).toBeInTheDocument()
       expect(screen.queryByText('History Card v1')).not.toBeInTheDocument()
     })
-=======
-describe('AssessmentCard - supplier visibility of Create Supplemental button', () => {
-  beforeEach(() => {
-    vi.spyOn(useCurrentUserHook, 'useCurrentUser').mockReturnValue({
-      hasRoles: (r) => r === roles.supplier,
-      data: { isGovernmentUser: false, roles: [{ name: roles.supplier }] }
-    })
-    vi.mocked(useOrganizationSnapshot).mockReturnValue({
-      data: { isEdited: false },
-      isLoading: false
-    })
-  })
-
-  it('hides Create Supplemental when hasGovernmentReassessmentInProgress is true', async () => {
-    const mockOrgData = { name: 'Test Org' }
-    const { container } = render(
-      <AssessmentCard
-        orgData={mockOrgData}
-        hasSupplemental={false}
-        isGovernmentUser={false}
-        currentStatus={COMPLIANCE_REPORT_STATUSES.ASSESSED}
-        complianceReportId={1}
-        alertRef={{ current: { triggerAlert: vi.fn() } }}
-        chain={[
-          {
-            version: 0,
-            currentStatus: { status: COMPLIANCE_REPORT_STATUSES.ASSESSED },
-            history: [
-              { status: { status: COMPLIANCE_REPORT_STATUSES.ASSESSED } }
-            ]
-          }
-        ]}
-        setModalData={vi.fn()}
-        hasGovernmentReassessmentInProgress={true}
-      />,
-      { wrapper }
-    )
-
-    await waitFor(() => {
-      expect(
-        container.querySelector('[data-test="create-supplemental"]')
-      ).toBeNull()
-    })
-  })
-
-  it('shows Create Supplemental when hasGovernmentReassessmentInProgress is false', async () => {
-    const mockOrgData = { name: 'Test Org' }
-    const { container } = render(
-      <AssessmentCard
-        orgData={mockOrgData}
-        hasSupplemental={false}
-        isGovernmentUser={false}
-        currentStatus={COMPLIANCE_REPORT_STATUSES.ASSESSED}
-        complianceReportId={1}
-        alertRef={{ current: { triggerAlert: vi.fn() } }}
-        chain={[
-          {
-            version: 0,
-            currentStatus: { status: COMPLIANCE_REPORT_STATUSES.ASSESSED },
-            history: [
-              { status: { status: COMPLIANCE_REPORT_STATUSES.ASSESSED } }
-            ]
-          }
-        ]}
-        setModalData={vi.fn()}
-        hasGovernmentReassessmentInProgress={false}
-      />,
-      { wrapper }
-    )
-
-    await waitFor(() => {
-      const el = container.querySelector('[data-test="create-supplemental"]')
-      expect(el).toBeTruthy()
-    })
-  })
-})
-
-describe('AssessmentCard - assessedMessage indirect testing', () => {
-  const mockHistory = [
-    {
-      status: { status: COMPLIANCE_REPORT_STATUSES.ASSESSED },
-      createDate: '2024-10-01',
-      userProfile: { firstName: 'John', lastName: 'Doe' },
-      displayName: 'John Doe',
-      summary: {
-        line11FossilDerivedBaseFuelTotal: 1
-      }
-    }
-  ]
->>>>>>> 3145bd81
 
     it('tests filteredChain without history items', () => {
-      const chainWithoutHistory = [
-        { version: 0, history: [] },
-        { version: 1 }
-      ]
-      render(<AssessmentCard {...defaultProps} chain={chainWithoutHistory} />, { wrapper })
+      const chainWithoutHistory = [{ version: 0, history: [] }, { version: 1 }]
+      render(<AssessmentCard {...defaultProps} chain={chainWithoutHistory} />, {
+        wrapper
+      })
       expect(screen.queryByText('History Card v0')).not.toBeInTheDocument()
     })
 
     it('tests isAddressEditable - true for draft status and not editing', () => {
       mockHasRoles.mockReturnValue(true)
-      render(<AssessmentCard {...defaultProps} currentStatus={COMPLIANCE_REPORT_STATUSES.DRAFT} />, { wrapper })
+      render(
+        <AssessmentCard
+          {...defaultProps}
+          currentStatus={COMPLIANCE_REPORT_STATUSES.DRAFT}
+        />,
+        { wrapper }
+      )
       expect(screen.getByTestId('edit-button')).toBeInTheDocument()
     })
 
     it('tests isAddressEditable - true for analyst role and submitted status', () => {
-      mockHasRoles.mockImplementation(role => role === roles.analyst)
-      render(<AssessmentCard {...defaultProps} currentStatus={COMPLIANCE_REPORT_STATUSES.SUBMITTED} />, { wrapper })
+      mockHasRoles.mockImplementation((role) => role === roles.analyst)
+      render(
+        <AssessmentCard
+          {...defaultProps}
+          currentStatus={COMPLIANCE_REPORT_STATUSES.SUBMITTED}
+        />,
+        { wrapper }
+      )
       expect(screen.getByTestId('edit-button')).toBeInTheDocument()
     })
 
     it('tests isAddressEditable - false when editing', async () => {
       mockHasRoles.mockReturnValue(true)
-      render(<AssessmentCard {...defaultProps} currentStatus={COMPLIANCE_REPORT_STATUSES.DRAFT} />, { wrapper })
-      
+      render(
+        <AssessmentCard
+          {...defaultProps}
+          currentStatus={COMPLIANCE_REPORT_STATUSES.DRAFT}
+        />,
+        { wrapper }
+      )
+
       fireEvent.click(screen.getByTestId('edit-button'))
-      
+
       await waitFor(() => {
         expect(screen.queryByTestId('edit-button')).not.toBeInTheDocument()
       })
@@ -563,7 +496,13 @@
 
     it('tests isAddressEditable - false for other conditions', () => {
       mockHasRoles.mockReturnValue(false)
-      render(<AssessmentCard {...defaultProps} currentStatus={COMPLIANCE_REPORT_STATUSES.ASSESSED} />, { wrapper })
+      render(
+        <AssessmentCard
+          {...defaultProps}
+          currentStatus={COMPLIANCE_REPORT_STATUSES.ASSESSED}
+        />,
+        { wrapper }
+      )
       expect(screen.queryByTestId('edit-button')).not.toBeInTheDocument()
     })
   })
@@ -572,17 +511,27 @@
   describe('Conditional Rendering', () => {
     describe('Title Rendering', () => {
       it('shows assessment title when status is assessed', () => {
-        render(<AssessmentCard {...defaultProps} currentStatus={COMPLIANCE_REPORT_STATUSES.ASSESSED} />, { wrapper })
+        render(
+          <AssessmentCard
+            {...defaultProps}
+            currentStatus={COMPLIANCE_REPORT_STATUSES.ASSESSED}
+          />,
+          { wrapper }
+        )
         expect(screen.getByText('Assessment')).toBeInTheDocument()
       })
 
       it('shows assessment title when isGovernmentUser is true', () => {
-        render(<AssessmentCard {...defaultProps} isGovernmentUser={true} />, { wrapper })
+        render(<AssessmentCard {...defaultProps} isGovernmentUser={true} />, {
+          wrapper
+        })
         expect(screen.getByText('Assessment')).toBeInTheDocument()
       })
 
       it('shows assessment title when hasSupplemental is true', () => {
-        render(<AssessmentCard {...defaultProps} hasSupplemental={true} />, { wrapper })
+        render(<AssessmentCard {...defaultProps} hasSupplemental={true} />, {
+          wrapper
+        })
         expect(screen.getByText('Assessment')).toBeInTheDocument()
       })
 
@@ -595,7 +544,13 @@
     describe('UI Element Display', () => {
       it('shows edit button when isAddressEditable is true', () => {
         mockHasRoles.mockReturnValue(true)
-        render(<AssessmentCard {...defaultProps} currentStatus={COMPLIANCE_REPORT_STATUSES.DRAFT} />, { wrapper })
+        render(
+          <AssessmentCard
+            {...defaultProps}
+            currentStatus={COMPLIANCE_REPORT_STATUSES.DRAFT}
+          />,
+          { wrapper }
+        )
         expect(screen.getByTestId('edit-button')).toBeInTheDocument()
       })
 
@@ -635,7 +590,14 @@
 
       it('hides report history when status is draft', () => {
         const chain = [{ version: 0, history: ['item'] }]
-        render(<AssessmentCard {...defaultProps} chain={chain} currentStatus={COMPLIANCE_REPORT_STATUSES.DRAFT} />, { wrapper })
+        render(
+          <AssessmentCard
+            {...defaultProps}
+            chain={chain}
+            currentStatus={COMPLIANCE_REPORT_STATUSES.DRAFT}
+          />,
+          { wrapper }
+        )
         expect(screen.queryByText('Report History')).not.toBeInTheDocument()
       })
 
@@ -653,23 +615,42 @@
     describe('Assessment Statement Logic', () => {
       it('shows assessment statement for first report with statement', () => {
         const chain = [
-          { version: 0, history: ['item'], assessmentStatement: 'Test statement' }
+          {
+            version: 0,
+            history: ['item'],
+            assessmentStatement: 'Test statement'
+          }
         ]
-        render(<AssessmentCard {...defaultProps} chain={chain} isGovernmentUser={false} />, { wrapper })
-        expect(screen.getByTestId('assessed-message')).toHaveTextContent('Test statement')
+        render(
+          <AssessmentCard
+            {...defaultProps}
+            chain={chain}
+            isGovernmentUser={false}
+          />,
+          { wrapper }
+        )
+        expect(screen.getByTestId('assessed-message')).toHaveTextContent(
+          'Test statement'
+        )
       })
 
       it('shows assessment statement on first card even when statement is from later report', () => {
         const chain = [
           { version: 0, history: ['item'] },
-          { version: 1, history: ['item'], assessmentStatement: 'Test statement' }
+          {
+            version: 1,
+            history: ['item'],
+            assessmentStatement: 'Test statement'
+          }
         ]
         render(<AssessmentCard {...defaultProps} chain={chain} />, { wrapper })
-        
+
         // Assessment statement from any report in chain shows on first card
         const historyCards = screen.getAllByTestId('history-card')
         expect(historyCards).toHaveLength(2)
-        expect(screen.getByTestId('assessed-message')).toHaveTextContent('Test statement')
+        expect(screen.getByTestId('assessed-message')).toHaveTextContent(
+          'Test statement'
+        )
       })
 
       it('hides assessment statement when statement is null', () => {
@@ -682,9 +663,20 @@
 
       it('hides assessment statement for government user with supplemental version', () => {
         const chain = [
-          { version: 1, history: ['item'], assessmentStatement: 'Test statement' }
+          {
+            version: 1,
+            history: ['item'],
+            assessmentStatement: 'Test statement'
+          }
         ]
-        render(<AssessmentCard {...defaultProps} chain={chain} isGovernmentUser={true} />, { wrapper })
+        render(
+          <AssessmentCard
+            {...defaultProps}
+            chain={chain}
+            isGovernmentUser={true}
+          />,
+          { wrapper }
+        )
         expect(screen.queryByTestId('assessed-message')).not.toBeInTheDocument()
       })
     })
@@ -692,20 +684,40 @@
     describe('Role-Based Display', () => {
       it('shows supplemental warning for assessed status when role content enabled', () => {
         mockShowRoleContent = true
-        render(<AssessmentCard {...defaultProps} currentStatus={COMPLIANCE_REPORT_STATUSES.ASSESSED} />, { wrapper })
+        render(
+          <AssessmentCard
+            {...defaultProps}
+            currentStatus={COMPLIANCE_REPORT_STATUSES.ASSESSED}
+          />,
+          { wrapper }
+        )
         expect(screen.getByText('Supplemental Warning')).toBeInTheDocument()
       })
 
       it('shows supplemental button for assessed status when role content enabled', () => {
         mockShowRoleContent = true
-        render(<AssessmentCard {...defaultProps} currentStatus={COMPLIANCE_REPORT_STATUSES.ASSESSED} />, { wrapper })
+        render(
+          <AssessmentCard
+            {...defaultProps}
+            currentStatus={COMPLIANCE_REPORT_STATUSES.ASSESSED}
+          />,
+          { wrapper }
+        )
         expect(screen.getByTestId('create-supplemental')).toBeInTheDocument()
       })
 
       it('hides supplemental button when role content disabled', () => {
         mockShowRoleContent = false
-        render(<AssessmentCard {...defaultProps} currentStatus={COMPLIANCE_REPORT_STATUSES.ASSESSED} />, { wrapper })
-        expect(screen.queryByTestId('create-supplemental')).not.toBeInTheDocument()
+        render(
+          <AssessmentCard
+            {...defaultProps}
+            currentStatus={COMPLIANCE_REPORT_STATUSES.ASSESSED}
+          />,
+          { wrapper }
+        )
+        expect(
+          screen.queryByTestId('create-supplemental')
+        ).not.toBeInTheDocument()
       })
 
       it('shows download button for non-draft status', () => {
@@ -714,7 +726,13 @@
       })
 
       it('hides download button for draft status', () => {
-        render(<AssessmentCard {...defaultProps} currentStatus={COMPLIANCE_REPORT_STATUSES.DRAFT} />, { wrapper })
+        render(
+          <AssessmentCard
+            {...defaultProps}
+            currentStatus={COMPLIANCE_REPORT_STATUSES.DRAFT}
+          />,
+          { wrapper }
+        )
         expect(screen.queryByTestId('download-report')).not.toBeInTheDocument()
       })
     })
@@ -731,9 +749,13 @@
           isLoading: false
         })
         render(<AssessmentCard {...defaultProps} />, { wrapper })
-        expect(screen.getByText((content, element) => 
-          element && element.textContent === 'Test Organization (address edited)'
-        )).toBeInTheDocument()
+        expect(
+          screen.getByText(
+            (content, element) =>
+              element &&
+              element.textContent === 'Test Organization (address edited)'
+          )
+        ).toBeInTheDocument()
       })
 
       it('hides address edited indicator when snapshot is not edited', () => {
@@ -751,7 +773,7 @@
           { version: 1, history: ['item'] }
         ]
         render(<AssessmentCard {...defaultProps} chain={chain} />, { wrapper })
-        
+
         // First history card should be expanded
         const historyCards = screen.getAllByTestId('history-card')
         expect(historyCards[0]).toHaveTextContent('Expanded')
@@ -768,29 +790,31 @@
         { version: 0, history: ['item'], assessmentStatement: 'Statement' }
       ]
       render(
-        <AssessmentCard 
-          {...defaultProps} 
+        <AssessmentCard
+          {...defaultProps}
           isGovernmentUser={true}
           currentStatus={COMPLIANCE_REPORT_STATUSES.ASSESSED}
           chain={chain}
-        />, 
-        { wrapper }
-      )
-      
+        />,
+        { wrapper }
+      )
+
       expect(screen.getByText('Assessment')).toBeInTheDocument()
-      expect(screen.queryByTestId('create-supplemental')).not.toBeInTheDocument()
+      expect(
+        screen.queryByTestId('create-supplemental')
+      ).not.toBeInTheDocument()
     })
 
     it('handles complete supplier user scenario', () => {
       mockShowRoleContent = true // Supplier should see role-based content
       render(
-        <AssessmentCard 
-          {...defaultProps} 
+        <AssessmentCard
+          {...defaultProps}
           currentStatus={COMPLIANCE_REPORT_STATUSES.ASSESSED}
-        />, 
-        { wrapper }
-      )
-      
+        />,
+        { wrapper }
+      )
+
       expect(screen.getByText('Assessment')).toBeInTheDocument() // ASSESSED status shows Assessment
       expect(screen.getByTestId('create-supplemental')).toBeInTheDocument()
     })
@@ -810,7 +834,9 @@
         { version: 0 }, // no history property
         { history: null, version: 1 }
       ]
-      render(<AssessmentCard {...defaultProps} chain={malformedChain} />, { wrapper })
+      render(<AssessmentCard {...defaultProps} chain={malformedChain} />, {
+        wrapper
+      })
       expect(screen.queryByText('Report History')).not.toBeInTheDocument()
     })
 
@@ -824,24 +850,24 @@
     it('handles all combinations of title conditions', () => {
       // Test all true conditions
       render(
-        <AssessmentCard 
-          {...defaultProps} 
+        <AssessmentCard
+          {...defaultProps}
           currentStatus={COMPLIANCE_REPORT_STATUSES.ASSESSED}
           isGovernmentUser={true}
           hasSupplemental={true}
-        />, 
+        />,
         { wrapper }
       )
       expect(screen.getByText('Assessment')).toBeInTheDocument()
-      
+
       // Test all false conditions should show org details
       render(
-        <AssessmentCard 
-          {...defaultProps} 
+        <AssessmentCard
+          {...defaultProps}
           currentStatus={COMPLIANCE_REPORT_STATUSES.SUBMITTED}
           isGovernmentUser={false}
           hasSupplemental={false}
-        />, 
+        />,
         { wrapper }
       )
       expect(screen.getByText('Organization Details')).toBeInTheDocument()
