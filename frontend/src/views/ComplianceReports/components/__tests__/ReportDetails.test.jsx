--- conflicted
+++ resolved
@@ -159,7 +159,6 @@
     fireEvent.click(screen.getByText('report:expandAll'))
 
     await waitFor(() => {
-<<<<<<< HEAD
       // For supplemental reports (version=1) with hasVersions=true, only sections with data are shown:
       // - supportingDocs (always shown)
       // - supplyOfFuel (has 2 items)
@@ -176,13 +175,11 @@
       expect(
         screen.getByText('finalSupplyEquipment:fseTitle')
       ).toBeInTheDocument()
-=======
       // For supplemental reports (version=1) with hasVersions=true, 3 panels should be visible:
       // supportingDocs, fuelsupplies, finalSupplyEquipments
       const panels = screen.getAllByTestId(/panel\d+-summary/)
       console.log(panels)
       expect(panels).toHaveLength(3)
->>>>>>> 54dc543f
     })
   })
 
