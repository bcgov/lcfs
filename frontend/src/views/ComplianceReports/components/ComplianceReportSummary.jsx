--- conflicted
+++ resolved
@@ -1,31 +1,31 @@
-import { useEffect, useState, useCallback } from 'react'
-import { useTranslation } from 'react-i18next'
-import {
-  Accordion,
-  AccordionSummary,
-  AccordionDetails,
-  Typography,
-  Stack
-} from '@mui/material'
-import { FontAwesomeIcon } from '@fortawesome/react-fontawesome'
-import ExpandMoreIcon from '@mui/icons-material/ExpandMore'
-import SigningAuthorityDeclaration from './SigningAuthorityDeclaration'
-import SummaryTable from './SummaryTable'
-import {
-  renewableFuelColumns,
-  lowCarbonColumns,
-  nonComplianceColumns
-} from './_schema'
+import BCButton from '@/components/BCButton'
+import BCTypography from '@/components/BCTypography'
+import Loading from '@/components/Loading'
+import { roles } from '@/constants/roles'
+import { COMPLIANCE_REPORT_STATUSES } from '@/constants/statuses'
 import {
   useGetComplianceReportSummary,
   useUpdateComplianceReportSummary
 } from '@/hooks/useComplianceReports'
-import BCTypography from '@/components/BCTypography'
-import BCButton from '@/components/BCButton'
-import { COMPLIANCE_REPORT_STATUSES } from '@/constants/statuses'
-import Loading from '@/components/Loading'
 import { useCurrentUser } from '@/hooks/useCurrentUser'
-import { roles } from '@/constants/roles'
+import { FontAwesomeIcon } from '@fortawesome/react-fontawesome'
+import ExpandMoreIcon from '@mui/icons-material/ExpandMore'
+import {
+  Accordion,
+  AccordionDetails,
+  AccordionSummary,
+  Stack,
+  Typography
+} from '@mui/material'
+import { useCallback, useEffect, useState } from 'react'
+import { useTranslation } from 'react-i18next'
+import SigningAuthorityDeclaration from './SigningAuthorityDeclaration'
+import SummaryTable from './SummaryTable'
+import {
+  lowCarbonColumns,
+  nonComplianceColumns,
+  renewableFuelColumns
+} from './_schema'
 
 const ComplianceReportSummary = ({
   reportId,
@@ -38,19 +38,14 @@
   alertRef
 }) => {
   const [summaryData, setSummaryData] = useState(null)
-  const [canSign, setCanSign] = useState(false)
+  const [, setCanSign] = useState(false)
   const { t } = useTranslation(['report'])
 
-<<<<<<< HEAD
+  const { hasRoles } = useCurrentUser()
+
   const { data, isLoading, isError, error } = useGetComplianceReportSummary({
     reportId: +reportId
   })
-=======
-  const { hasRoles } = useCurrentUser()
-
-  const { data, isLoading, isError, error } =
-    useGetComplianceReportSummary(reportID)
->>>>>>> 4ca04236
   const { mutate: updateComplianceReportSummary } =
     useUpdateComplianceReportSummary({ reportId: data?.complianceReportId })
   useEffect(() => {
