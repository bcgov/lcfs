--- conflicted
+++ resolved
@@ -26,18 +26,7 @@
 import BCButton from '@/components/BCButton'
 import { COMPLIANCE_REPORT_STATUSES } from '@/constants/statuses'
 
-<<<<<<< HEAD
 const ComplianceReportSummary = ({ reportID, currentStatus, compliancePeriodYear, setIsSigningAuthorityDeclared, buttonClusterConfig, methods, setHasMet, alertRef }) => {
-=======
-const ComplianceReportSummary = ({
-  reportID,
-  currentStatus,
-  compliancePeriodYear,
-  setIsSigningAuthorityDeclared,
-  buttonClusterConfig,
-  methods
-}) => {
->>>>>>> 9e911fc7
   const [summaryData, setSummaryData] = useState(null)
   const { t } = useTranslation(['report'])
 
@@ -86,7 +75,6 @@
       <Typography color="primary" variant="h5" mb={2} component="div">
         {t('report:summaryAndDeclaration')}
       </Typography>
-<<<<<<< HEAD
       <Accordion defaultExpanded>
         <AccordionSummary
           expandIcon={<ExpandMoreIcon sx={{ width: '2rem', height: '2rem' }} />}
@@ -111,6 +99,7 @@
             }
             data={summaryData?.renewableFuelTargetSummary}
             onCellEditStopped={handleCellEdit}
+            useParenthesis={true}
           />
           <SummaryTable
             title={t('report:lowCarbonFuelTargetSummary')}
@@ -160,86 +149,6 @@
           )}
         </AccordionDetails>
       </Accordion>
-=======
-      {(summaryData?.renewableFuelTargetSummary[2]?.gasoline > 0 ||
-        summaryData?.renewableFuelTargetSummary[2]?.diesel > 0 ||
-        summaryData?.renewableFuelTargetSummary[2]?.jetFuel > 0) && (
-        <Accordion defaultExpanded>
-          <AccordionSummary
-            expandIcon={
-              <ExpandMoreIcon sx={{ width: '2rem', height: '2rem' }} />
-            }
-            aria-controls="panel1-content"
-          >
-            <BCTypography color="primary" variant="h6" component="div">
-              {t('report:summary')}
-            </BCTypography>
-          </AccordionSummary>
-          <AccordionDetails>
-            <SummaryTable
-              title={t('report:renewableFuelTargetSummary')}
-              columns={
-                summaryData
-                  ? renewableFuelColumns(
-                      t,
-                      summaryData?.renewableFuelTargetSummary,
-                      currentStatus === 'Draft',
-                      compliancePeriodYear
-                    )
-                  : []
-              }
-              data={summaryData?.renewableFuelTargetSummary}
-              onCellEditStopped={handleCellEdit}
-              useParenthesis={true}
-            />
-            <SummaryTable
-              title={t('report:lowCarbonFuelTargetSummary')}
-              columns={lowCarbonColumns(t)}
-              data={summaryData?.lowCarbonFuelTargetSummary}
-              width={'81%'}
-            />
-            <SummaryTable
-              title={t('report:nonCompliancePenaltySummary')}
-              columns={nonComplianceColumns(t)}
-              data={summaryData?.nonCompliancePenaltySummary}
-              width={'81%'}
-            />
-            {currentStatus === 'Draft' && (
-              <SigningAuthorityDeclaration
-                onChange={setIsSigningAuthorityDeclared}
-              />
-            )}
-            <Stack direction="row" justifyContent="flex-end" mt={2} gap={2}>
-              {buttonClusterConfig[currentStatus]?.map(
-                (config) =>
-                  config && (
-                    <BCButton
-                      key={config.id}
-                      data-test={config.id}
-                      id={config.id}
-                      size="large"
-                      variant={config.variant}
-                      color={config.color}
-                      onClick={methods.handleSubmit(config.handler)}
-                      startIcon={
-                        config.startIcon && (
-                          <FontAwesomeIcon
-                            icon={config.startIcon}
-                            className="small-icon"
-                          />
-                        )
-                      }
-                      disabled={config.disabled}
-                    >
-                      {config.label}
-                    </BCButton>
-                  )
-              )}
-            </Stack>
-          </AccordionDetails>
-        </Accordion>
-      )}
->>>>>>> 9e911fc7
     </>
   )
 }
