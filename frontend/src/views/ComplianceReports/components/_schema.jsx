import {
  BCDateFloatingFilter,
  BCSelectFloatingFilter
} from '@/components/BCDataGrid/components'
import { SUMMARY } from '@/constants/common'
import {
  ReportsStatusRenderer,
  LastCommentRenderer
} from '@/utils/grid/cellRenderers'
import { timezoneFormatter } from '@/utils/formatters'
import {
  useGetComplianceReportStatuses,
  useGetAvailableAnalysts
} from '@/hooks/useComplianceReports'
import { AssignedAnalystCell } from './AssignedAnalystCell'

export const reportsColDefs = (t, isSupplier, onRefresh) => [
  {
    field: 'status',
    headerName: t('report:reportColLabels.status'),
    minWidth: 220,
    valueGetter: ({ data }) => data.reportStatus || '',
    filterParams: {
      textFormatter: (value) => value.replace(/\s+/g, '_').toLowerCase(),
      textCustomComparator: (filter, value, filterText) => {
        // Split the filter text by comma and trim each value
        const filterValues = filterText
          .split(',')
          .map((text) => text.trim().replace(/\s+/g, '_').toLowerCase())

        const cleanValue = value.replace(/[\s]+/g, '_').toLowerCase()

        // Return true if the value matches any of the filter values
        return filterValues.some((filterValue) =>
          cleanValue.includes(filterValue)
        )
      },
      buttons: ['clear']
    },
    cellRenderer: ReportsStatusRenderer,
    cellRendererParams: {
      url: ({ data }) => `${data.compliancePeriod}/${data.complianceReportId}`
    },
    floatingFilterComponent: BCSelectFloatingFilter,
    floatingFilterComponentParams: {
      optionsQuery: useGetComplianceReportStatuses,
      valueKey: 'status',
      labelKey: 'status'
    },
    suppressFloatingFilterButton: true
  },
  {
    field: 'assignedAnalyst',
    headerName: t('report:reportColLabels.assignedAnalyst'),
    minWidth: 180,
    hide: isSupplier,
    valueGetter: ({ data }) => data.assignedAnalyst?.initials || '',
    cellRenderer: AssignedAnalystCell,
    cellRendererParams: {
      onRefresh
    },
    filter: 'agTextColumnFilter',
    filterParams: {
      textFormatter: (value) => value || '',
      textCustomComparator: (filter, value, filterText) => {
        // Handle filtering by initials
        const cleanValue = (value || '').toLowerCase()
        const cleanFilter = filterText.toLowerCase()
        return cleanValue.includes(cleanFilter)
      },
      buttons: ['clear']
    },
    floatingFilterComponent: BCSelectFloatingFilter,
    floatingFilterComponentParams: {
      optionsQuery: useGetAvailableAnalysts,
      valueKey: 'initials',
      labelKey: 'fullName'
    },
    suppressFloatingFilterButton: true,
    suppressHeaderFilterButton: true
  },
  {
    field: 'lastComment',
    headerName: t('report:reportColLabels.lastComment'),
    minWidth: 160,
    hide: isSupplier, // Only show for IDIR users
    cellRenderer: LastCommentRenderer,
    sortable: false,
    filter: false,
    floatingFilter: false,
    suppressHeaderFilterButton: true,
    valueGetter: ({ data }) => data.lastComment || null
  },
  {
    field: 'compliancePeriod',
    headerName: t('report:reportColLabels.compliancePeriod'),
    minWidth: 190,
    valueGetter: ({ data }) => data.compliancePeriod || '',
    filterParams: {
      buttons: ['clear']
    }
  },
  {
    field: 'organization',
    headerName: t('report:reportColLabels.organization'),
    minWidth: 250,
    hide: isSupplier,
    valueGetter: ({ data }) => data.organizationName || ''
  },
  {
    field: 'type',
    headerName: t('report:reportColLabels.type'),
    minWidth: 300,
    valueGetter: ({ data }) => data.reportType,
    floatingFilterComponent: BCSelectFloatingFilter,
    floatingFilterComponentParams: {
      optionsQuery: () => ({
        data: [
          { id: 1, name: 'Early issuance' },
          { id: 2, name: 'Original report' },
          { id: 3, name: 'Supplemental report' },
          {
            id: 4,
            name: 'Government adjustment'
          },
          {
            id: 5,
            name: 'Reassessment'
          }
        ],
        isLoading: false
      }),
      initialFilterType: 'contains',
      valueKey: 'name',
      labelKey: 'name'
    }
  },
  {
    field: 'updateDate',
    cellDataType: 'dateString',
    headerName: t('report:reportColLabels.lastUpdated'),
    minWidth: 225,
    valueGetter: ({ data }) => data.updateDate || '',
    valueFormatter: timezoneFormatter,
    filter: 'agDateColumnFilter',
    filterParams: {
      filterOptions: ['equals', 'lessThan', 'greaterThan', 'inRange'],
      suppressAndOrCondition: true,
      buttons: ['clear'],
      maxValidYear: 2400
    },
    floatingFilterComponent: BCDateFloatingFilter,
    suppressFloatingFilterButton: true
  }
]

export const renewableFuelColumns = (
  t,
  data,
  editable,
  compliancePeriodYear,
  lines7And9Locked = false,
  lines6And8Locked = false
) => {
  /**
   * Editable Lines Logic:
   *
   * Lines 6 & 7:
   * - Only visible if cells G2, D2, and J2 do not show a balance of zero and
   *   there is a surplus above the renewable requirement.
   *
   * Lines 8 & 9:
   * - When I am short of my renewable obligation and in a penalty situation,
   *   then the free text fields in cells G8, D8, and J8 are available
   *   for input and I see the fields only if there is a deficiency.
   *
   * Line 8:
   * - Line 8 is editable when Line 2 < Line 4 (indicating a deficiency).
   * - For Jet Fuel, Line 8 is unavailable until 2028.
   * - From 2028 onward, Jet Fuel follows the same logic as Gasoline and Diesel.
   */

  let gasolineEditableCells = []
  let dieselEditableCells = []
  let jetFuelEditableCells = []

  const safeRound = (value = 0) => Math.round(value || 0)

  const toRoundedOrUndefined = (value) => {
    const numericValue = Number(value)
    if (!Number.isFinite(numericValue)) {
      return undefined
    }
    return Math.round(numericValue)
  }

  const buildLineSevenConstraint = (maxValue, currentValue) => {
    const constraint = { min: 0 }
    const roundedMax = toRoundedOrUndefined(maxValue)
    const roundedCurrent = toRoundedOrUndefined(currentValue) ?? 0

    if (roundedMax !== undefined && roundedMax > 0) {
      constraint.max = Math.max(roundedMax, roundedCurrent)
    }

    return constraint
  }

  const line7Constraints = {
    gasoline: buildLineSevenConstraint(
      data[SUMMARY.LINE_7]?.maxGasoline,
      data[SUMMARY.LINE_7]?.gasoline
    ),
    diesel: buildLineSevenConstraint(
      data[SUMMARY.LINE_7]?.maxDiesel,
      data[SUMMARY.LINE_7]?.diesel
    ),
    jetFuel: buildLineSevenConstraint(
      data[SUMMARY.LINE_7]?.maxJetFuel,
      data[SUMMARY.LINE_7]?.jetFuel
    )
  }

  const line9Constraints = {
    gasoline: buildLineSevenConstraint(
      data[SUMMARY.LINE_9]?.maxGasoline,
      data[SUMMARY.LINE_9]?.gasoline
    ),
    diesel: buildLineSevenConstraint(
      data[SUMMARY.LINE_9]?.maxDiesel,
      data[SUMMARY.LINE_9]?.diesel
    ),
    jetFuel: buildLineSevenConstraint(
      data[SUMMARY.LINE_9]?.maxJetFuel,
      data[SUMMARY.LINE_9]?.jetFuel
    )
  }

  const unlockedLineSevenConstraint = (constraint) =>
    lines7And9Locked ? constraint ?? { min: 0 } : { min: 0 }

  const unlockedLineNineConstraint = (constraint) =>
    lines7And9Locked ? constraint ?? { min: 0 } : { min: 0 }

  // Line 6 (Retention) caps - LCFA s.10(2): Lesser of excess and 5% of Line 4
  const line6Caps = {
    gasoline: safeRound(
      Math.min(
        Math.max(0, (data[SUMMARY.LINE_2]?.gasoline || 0) - (data[SUMMARY.LINE_4]?.gasoline || 0)), // excess
        0.05 * (data[SUMMARY.LINE_4]?.gasoline || 0) // prescribed portion
      )
    ),
    diesel: safeRound(
      Math.min(
        Math.max(0, (data[SUMMARY.LINE_2]?.diesel || 0) - (data[SUMMARY.LINE_4]?.diesel || 0)),
        0.05 * (data[SUMMARY.LINE_4]?.diesel || 0)
      )
    ),
    jetFuel: safeRound(
      Math.min(
        Math.max(0, (data[SUMMARY.LINE_2]?.jetFuel || 0) - (data[SUMMARY.LINE_4]?.jetFuel || 0)),
        0.05 * (data[SUMMARY.LINE_4]?.jetFuel || 0)
      )
    )
  }

  // Line 8 (Deferral) caps - LCFA s.10(3): Lesser of deficiency and 5% of Line 4
  const line8Caps = {
    gasoline: safeRound(
      Math.min(
        Math.max(0, (data[SUMMARY.LINE_4]?.gasoline || 0) - (data[SUMMARY.LINE_2]?.gasoline || 0)), // deficiency
        0.05 * (data[SUMMARY.LINE_4]?.gasoline || 0) // prescribed portion
      )
    ),
    diesel: safeRound(
      Math.min(
        Math.max(0, (data[SUMMARY.LINE_4]?.diesel || 0) - (data[SUMMARY.LINE_2]?.diesel || 0)),
        0.05 * (data[SUMMARY.LINE_4]?.diesel || 0)
      )
    ),
    jetFuel: safeRound(
      Math.min(
        Math.max(0, (data[SUMMARY.LINE_4]?.jetFuel || 0) - (data[SUMMARY.LINE_2]?.jetFuel || 0)),
        0.05 * (data[SUMMARY.LINE_4]?.jetFuel || 0)
      )
    )
  }

  // ========= Gasoline Logic ============
  // Line 6 is editable when there is a surplus (Line 2 > Line 4)
  // Line 8 is editable when there is a deficiency (Line 2 < Line 4)
  // Only one should be editable at a time
  if (data[SUMMARY.LINE_2].gasoline > data[SUMMARY.LINE_4].gasoline) {
    // Surplus: Line 6 editable, Line 8 not editable
    gasolineEditableCells = [SUMMARY.LINE_6]
  } else if (data[SUMMARY.LINE_2].gasoline < data[SUMMARY.LINE_4].gasoline) {
    // Deficiency: Line 8 editable, Line 6 not editable
    gasolineEditableCells = [SUMMARY.LINE_8]
  }

  // ============ Diesel Logic ============
  // Line 6 is editable when there is a surplus (Line 2 > Line 4)
  // Line 8 is editable when there is a deficiency (Line 2 < Line 4)
  // Only one should be editable at a time
  if (data[SUMMARY.LINE_2].diesel > data[SUMMARY.LINE_4].diesel) {
    // Surplus: Line 6 editable, Line 8 not editable
    dieselEditableCells = [SUMMARY.LINE_6]
  } else if (data[SUMMARY.LINE_2].diesel < data[SUMMARY.LINE_4].diesel) {
    // Deficiency: Line 8 editable, Line 6 not editable
    dieselEditableCells = [SUMMARY.LINE_8]
  }

  // ============ Jet Fuel Logic ============
  // Line 6 is editable when there is a surplus (Line 2 > Line 4)
  // Line 8 is editable when there is a deficiency (Line 2 < Line 4)
  // Only one should be editable at a time
  // Line 8 is only available for Jet Fuel from 2028 onward
  if (data[SUMMARY.LINE_2].jetFuel > data[SUMMARY.LINE_4].jetFuel) {
    // Surplus: Line 6 editable, Line 8 not editable
    jetFuelEditableCells = [SUMMARY.LINE_6]
  } else if (
    data[SUMMARY.LINE_2].jetFuel < data[SUMMARY.LINE_4].jetFuel &&
    parseInt(compliancePeriodYear) >= 2028
  ) {
    // Deficiency: Line 8 editable (only from 2028 onward), Line 6 not editable
    jetFuelEditableCells = [SUMMARY.LINE_8]
  }

  if (parseInt(compliancePeriodYear) === 2024) {
    // by default enable in editing mode for compliance period 2024, but respect locks for Lines 7 & 9
    if (!lines7And9Locked) {
      // Line 7 should only be editable if there are NO previous year values
      // Line 7 represents "Volume of eligible renewable fuel previously retained (from Line 6 of previous compliance period)"
      const hasGasolinePreviousRetained = data[SUMMARY.LINE_7]?.gasoline > 0
      const hasDieselPreviousRetained = data[SUMMARY.LINE_7]?.diesel > 0

      if (!hasGasolinePreviousRetained) {
        gasolineEditableCells = [...gasolineEditableCells, SUMMARY.LINE_7]
      }
      if (!hasDieselPreviousRetained) {
        dieselEditableCells = [...dieselEditableCells, SUMMARY.LINE_7]
      }
      // Line 9 can always be editable when not locked
      gasolineEditableCells = [...gasolineEditableCells, SUMMARY.LINE_9]
      dieselEditableCells = [...dieselEditableCells, SUMMARY.LINE_9]
    }
  } else if (parseInt(compliancePeriodYear) >= 2025) {
    // For 2025+ reports, only allow editing Lines 7 & 9 if not locked
    if (!lines7And9Locked) {
      // Line 7 should only be editable if there are NO previous year values
      const hasGasolinePreviousRetained = data[SUMMARY.LINE_7]?.gasoline > 0
      const hasDieselPreviousRetained = data[SUMMARY.LINE_7]?.diesel > 0

      if (!hasGasolinePreviousRetained) {
        gasolineEditableCells = [...gasolineEditableCells, SUMMARY.LINE_7]
      }
      if (!hasDieselPreviousRetained) {
        dieselEditableCells = [...dieselEditableCells, SUMMARY.LINE_7]
      }
      // Line 9 can always be editable when not locked
      gasolineEditableCells = [...gasolineEditableCells, SUMMARY.LINE_9]
      dieselEditableCells = [...dieselEditableCells, SUMMARY.LINE_9]
    }
  }
  if (parseInt(compliancePeriodYear) < 2029) {
    // The Jet Fuel cells for lines 7 and 9 should remain unavailable until 2029 (one year after the first renewable requirements come into effect for 2028).
    jetFuelEditableCells = []
  }

<<<<<<< HEAD
  // Define all potential columns
  const allColumns = [
=======
  if (lines6And8Locked) {
    const stripLocked = (cells) =>
      cells.filter(
        (cell) => cell !== SUMMARY.LINE_6 && cell !== SUMMARY.LINE_8
      )
    gasolineEditableCells = stripLocked(gasolineEditableCells)
    dieselEditableCells = stripLocked(dieselEditableCells)
    jetFuelEditableCells = stripLocked(jetFuelEditableCells)
  }

  return [
>>>>>>> 220d853f
    {
      id: 'line',
      label: t('report:summaryLabels.line'),
      align: 'center',
      width: '100px',
      bold: true
    },
    {
      id: 'description',
      label: t('report:renewableFuelTargetSummary'),
      maxWidth: '300px'
    },
    {
      id: 'gasoline',
      label: t('report:fuelLabels.gasoline'),
      align: 'right',
      width: '150px',
      editable,
      editableCells: gasolineEditableCells,
      cellConstraints: {
        [SUMMARY.LINE_6]: { min: 0, max: line6Caps.gasoline },
        [SUMMARY.LINE_7]: unlockedLineSevenConstraint(line7Constraints.gasoline),
        [SUMMARY.LINE_8]: { min: 0, max: line8Caps.gasoline },
        [SUMMARY.LINE_9]: unlockedLineNineConstraint(line9Constraints.gasoline)
      }
    },
    {
      id: 'diesel',
      label: t('report:fuelLabels.diesel'),
      align: 'right',
      width: '150px',
      editable,
      editableCells: dieselEditableCells,
      cellConstraints: {
        [SUMMARY.LINE_6]: { min: 0, max: line6Caps.diesel },
        [SUMMARY.LINE_7]: unlockedLineSevenConstraint(line7Constraints.diesel),
        [SUMMARY.LINE_8]: { min: 0, max: line8Caps.diesel },
        [SUMMARY.LINE_9]: unlockedLineNineConstraint(line9Constraints.diesel)
      }
    },
    {
      id: 'jetFuel',
      label: t('report:fuelLabels.jetFuel'),
      align: 'right',
      width: '150px',
      editable,
      editableCells: jetFuelEditableCells,
      cellConstraints: {
        [SUMMARY.LINE_6]: { min: 0, max: line6Caps.jetFuel },
        [SUMMARY.LINE_7]: unlockedLineSevenConstraint(line7Constraints.jetFuel),
        [SUMMARY.LINE_8]: { min: 0, max: line8Caps.jetFuel },
        [SUMMARY.LINE_9]: unlockedLineNineConstraint(line9Constraints.jetFuel)
      }
    }
  ]

  // Filter out the jetFuel column if the compliance period year is less than 2024
  const filteredColumns = allColumns.filter((col) => {
    if (col.id === 'jetFuel' && parseInt(compliancePeriodYear) < 2024) {
      return false // Exclude jet fuel column for years before 2024
    }
    return true // Include all other columns
  })

  return filteredColumns
}

export const lowCarbonColumns = (t) => [
  {
    id: 'line',
    label: t('report:summaryLabels.line'),
    align: 'center',
    width: '100px',
    bold: true
  },
  {
    id: 'description',
    label: t('report:lowCarbonFuelTargetSummary'),
    maxWidth: '300px'
  },
  {
    id: 'value',
    label: t('report:summaryLabels.value'),
    align: 'center',
    width: '150px'
  }
]

export const nonComplianceColumns = (t, editable = false) => [
  {
    id: 'description',
    label: t('report:nonCompliancePenaltySummary'),
    maxWidth: '300px'
  },
  {
    id: 'totalValue',
    label: t('report:summaryLabels.totalValue'),
    align: 'center',
    width: '150px',
    editable: editable,
    editableCells: editable ? [0, 1] : []
  }
]

export const earlyIssuanceColumns = (t) => [
  {
    id: 'line',
    label: t('report:summaryLabels.line'),
    maxWidth: '150px',
    align: 'center'
  },
  {
    id: 'description',
    label: t('report:summaryLabels.earlyIssuanceSummary'),
    width: '300px'
  },
  {
    id: 'value',
    label: t('report:summaryLabels.value'),
    maxWidth: '150px',
    align: 'right'
  }
]

export const defaultSortModel = [{ field: 'updateDate', direction: 'desc' }]<|MERGE_RESOLUTION|>--- conflicted
+++ resolved
@@ -367,10 +367,6 @@
     jetFuelEditableCells = []
   }
 
-<<<<<<< HEAD
-  // Define all potential columns
-  const allColumns = [
-=======
   if (lines6And8Locked) {
     const stripLocked = (cells) =>
       cells.filter(
@@ -382,7 +378,6 @@
   }
 
   return [
->>>>>>> 220d853f
     {
       id: 'line',
       label: t('report:summaryLabels.line'),
