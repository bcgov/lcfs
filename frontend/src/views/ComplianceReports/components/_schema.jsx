import {
  BCDateFloatingFilter,
  BCSelectFloatingFilter
} from '@/components/BCDataGrid/components'
import { SUMMARY } from '@/constants/common'
import {
  ReportsStatusRenderer,
  LastCommentRenderer
} from '@/utils/grid/cellRenderers'
import { timezoneFormatter } from '@/utils/formatters'
import { useGetComplianceReportStatuses } from '@/hooks/useComplianceReports'

export const reportsColDefs = (t, isSupplier) => [
  {
    field: 'status',
    headerName: t('report:reportColLabels.status'),
<<<<<<< HEAD
    width: 200,
=======
    width: 220,
>>>>>>> 005d00dc
    valueGetter: ({ data }) => data.reportStatus || '',
    filterParams: {
      textFormatter: (value) => value.replace(/\s+/g, '_').toLowerCase(),
      textCustomComparator: (filter, value, filterText) => {
        // Split the filter text by comma and trim each value
        const filterValues = filterText
          .split(',')
          .map((text) => text.trim().replace(/\s+/g, '_').toLowerCase())

        const cleanValue = value.replace(/[\s]+/g, '_').toLowerCase()

        // Return true if the value matches any of the filter values
        return filterValues.some((filterValue) =>
          cleanValue.includes(filterValue)
        )
      },
      buttons: ['clear']
    },
    cellRenderer: ReportsStatusRenderer,
    cellRendererParams: {
      url: ({ data }) => `${data.compliancePeriod}/${data.complianceReportId}`
    },
    floatingFilterComponent: BCSelectFloatingFilter,
    floatingFilterComponentParams: {
      optionsQuery: useGetComplianceReportStatuses,
      valueKey: 'status',
      labelKey: 'status'
    },
    suppressFloatingFilterButton: true
  },
  {
    field: 'lastComment',
    headerName: t('report:reportColLabels.lastComment'),
    width: 160,
    hide: isSupplier, // Only show for IDIR users
    cellRenderer: LastCommentRenderer,
    sortable: false,
    filter: false,
    floatingFilter: false,
    suppressHeaderFilterButton: true,
    valueGetter: ({ data }) => data.lastComment || null
  },
  {
    field: 'compliancePeriod',
    headerName: t('report:reportColLabels.compliancePeriod'),
    width: 210,
    valueGetter: ({ data }) => data.compliancePeriod || '',
    filterParams: {
      buttons: ['clear']
    }
  },
  {
    field: 'organization',
    headerName: t('report:reportColLabels.organization'),
    flex: 2,
    hide: isSupplier,
    valueGetter: ({ data }) => data.organizationName || ''
  },
  {
    field: 'type',
    headerName: t('report:reportColLabels.type'),
    flex: 2,
    valueGetter: ({ data }) => data.reportType,
    floatingFilterComponent: BCSelectFloatingFilter,
    floatingFilterComponentParams: {
      optionsQuery: () => ({
        data: [
          { id: 1, name: 'Early issuance' },
          { id: 2, name: 'Original report' },
          { id: 3, name: 'Supplemental report' },
          {
            id: 4,
            name: 'Government adjustment'
          },
          {
            id: 5,
            name: 'Reassessment'
          }
        ],
        isLoading: false
      }),
      initialFilterType: 'contains',
      valueKey: 'name',
      labelKey: 'name'
    }
  },
  {
    field: 'updateDate',
    cellDataType: 'dateString',
    headerName: t('report:reportColLabels.lastUpdated'),
    minWidth: '80',
    valueGetter: ({ data }) => data.updateDate || '',
    valueFormatter: timezoneFormatter,
    filter: 'agDateColumnFilter',
    filterParams: {
      filterOptions: ['equals', 'lessThan', 'greaterThan', 'inRange'],
      suppressAndOrCondition: true,
      buttons: ['clear'],
      maxValidYear: 2400
    },
    floatingFilterComponent: BCDateFloatingFilter,
    suppressFloatingFilterButton: true
  }
]

export const renewableFuelColumns = (
  t,
  data,
  editable,
  compliancePeriodYear
) => {
  /**
   * Editable Lines Logic:
   *
   * Lines 6 & 7:
   * - Only visible if cells G2, D2, and J2 do not show a balance of zero and
   *   there is a surplus above the renewable requirement.
   *
   * Lines 8 & 9:
   * - When I am short of my renewable obligation and in a penalty situation,
   *   then the free text fields in cells G8, D8, and J8 are available
   *   for input and I see the fields only if there is a deficiency.
   *
   * Line 8:
   * - Line 8 is editable when Line 2 < Line 4 (indicating a deficiency).
   * - For Jet Fuel, Line 8 is unavailable until 2028.
   * - From 2028 onward, Jet Fuel follows the same logic as Gasoline and Diesel.
   */

  let gasolineEditableCells = []
  let dieselEditableCells = []
  let jetFuelEditableCells = []

  // ========= Gasoline Logic ============
  if (
    data[SUMMARY.LINE_2].gasoline > 0 &&
    data[SUMMARY.LINE_2].gasoline - data[SUMMARY.LINE_4].gasoline > 0
  )
    gasolineEditableCells = [SUMMARY.LINE_6]
  else if (
    data[SUMMARY.LINE_1].gasoline > 0 &&
    data[SUMMARY.LINE_2].gasoline - data[SUMMARY.LINE_4].gasoline > 0
  )
    gasolineEditableCells = [SUMMARY.LINE_8]

  // Line 8
  if (data[SUMMARY.LINE_2].gasoline < data[SUMMARY.LINE_4].gasoline) {
    // If Line 2 is less than Line 4, ensure Line 8 is available
    if (!gasolineEditableCells.includes(SUMMARY.LINE_8)) {
      gasolineEditableCells.push(SUMMARY.LINE_8)
    }
  } else {
    // If Line 2 meets or exceeds Line 4, remove Line 8 if it's there
    gasolineEditableCells = gasolineEditableCells.filter(
      (line) => line !== SUMMARY.LINE_8
    )
  }

  // ============ Diesel Logic ============
  if (
    data[SUMMARY.LINE_2].diesel > 0 &&
    data[SUMMARY.LINE_2].diesel - data[SUMMARY.LINE_4].diesel > 0
  )
    dieselEditableCells = [SUMMARY.LINE_6]
  else if (
    data[SUMMARY.LINE_1].diesel > 0 &&
    data[SUMMARY.LINE_2].diesel - data[SUMMARY.LINE_4].diesel > 0
  )
    dieselEditableCells = [SUMMARY.LINE_8]

  // Line 8
  if (data[SUMMARY.LINE_2].diesel < data[SUMMARY.LINE_4].diesel) {
    // If Line 2 is less than Line 4, ensure Line 8 is available
    if (!dieselEditableCells.includes(SUMMARY.LINE_8)) {
      dieselEditableCells.push(SUMMARY.LINE_8)
    }
  } else {
    // If Line 2 meets or exceeds Line 4, remove Line 8 if it's there
    dieselEditableCells = dieselEditableCells.filter(
      (line) => line !== SUMMARY.LINE_8
    )
  }

  // ============ Jet Fuel Logic ============
  if (
    data[SUMMARY.LINE_2].jetFuel > 0 &&
    data[SUMMARY.LINE_2].jetFuel - data[SUMMARY.LINE_4].jetFuel > 0
  )
    jetFuelEditableCells = [SUMMARY.LINE_6]
  else if (
    data[SUMMARY.LINE_1].jetFuel > 0 &&
    data[SUMMARY.LINE_2].jetFuel - data[SUMMARY.LINE_4].jetFuel > 0
  )
    jetFuelEditableCells = [SUMMARY.LINE_8]

  // Line 8
  if (parseInt(compliancePeriodYear) >= 2028) {
    if (data[SUMMARY.LINE_2].jetFuel < data[SUMMARY.LINE_4].jetFuel) {
      // If Line 2 is less than Line 4, ensure Line 8 is available
      if (!jetFuelEditableCells.includes(SUMMARY.LINE_8)) {
        jetFuelEditableCells.push(SUMMARY.LINE_8)
      }
    } else {
      // If Line 2 meets or exceeds Line 4, remove Line 8 if it's there
      jetFuelEditableCells = jetFuelEditableCells.filter(
        (line) => line !== SUMMARY.LINE_8
      )
    }
  } else {
    // Before 2028, Line 8 is unavailable for Jet Fuel
    jetFuelEditableCells = jetFuelEditableCells.filter(
      (line) => line !== SUMMARY.LINE_8
    )
  }

  if (parseInt(compliancePeriodYear) === 2024) {
    // by default enable in editing mode for compliance period 2024
    gasolineEditableCells = [
      ...gasolineEditableCells,
      SUMMARY.LINE_7,
      SUMMARY.LINE_9
    ]
    dieselEditableCells = [
      ...dieselEditableCells,
      SUMMARY.LINE_7,
      SUMMARY.LINE_9
    ]
  }
  if (parseInt(compliancePeriodYear) < 2029) {
    // The Jet Fuel cells for lines 7 and 9 should remain unavailable until 2029 (one year after the first renewable requirements come into effect for 2028).
    jetFuelEditableCells = []
  }

  return [
    {
      id: 'line',
      label: t('report:summaryLabels.line'),
      align: 'center',
      width: '100px',
      bold: true
    },
    {
      id: 'description',
      label: t('report:renewableFuelTargetSummary'),
      maxWidth: '300px'
    },
    {
      id: 'gasoline',
      label: t('report:fuelLabels.gasoline'),
      align: 'right',
      width: '150px',
      editable,
      editableCells: gasolineEditableCells,
      cellConstraints: {
        5: { min: 0, max: Math.round(0.05 * data[SUMMARY.LINE_4].gasoline) },
        7: { min: 0, max: Math.round(0.05 * data[SUMMARY.LINE_4].gasoline) }
      }
    },
    {
      id: 'diesel',
      label: t('report:fuelLabels.diesel'),
      align: 'right',
      width: '150px',
      editable,
      editableCells: dieselEditableCells,
      cellConstraints: {
        5: { min: 0, max: Math.round(0.05 * data[SUMMARY.LINE_4].diesel) },
        7: { min: 0, max: Math.round(0.05 * data[SUMMARY.LINE_4].diesel) }
      }
    },
    {
      id: 'jetFuel',
      label: t('report:fuelLabels.jetFuel'),
      align: 'right',
      width: '150px',
      editable,
      editableCells: jetFuelEditableCells,
      cellConstraints: {
        5: { min: 0, max: Math.round(0.05 * data[SUMMARY.LINE_4].jetFuel) },
        7: { min: 0, max: Math.round(0.05 * data[SUMMARY.LINE_4].jetFuel) }
      }
    }
  ]
}

export const lowCarbonColumns = (t) => [
  {
    id: 'line',
    label: t('report:summaryLabels.line'),
    align: 'center',
    width: '100px',
    bold: true
  },
  {
    id: 'description',
    label: t('report:lowCarbonFuelTargetSummary'),
    maxWidth: '300px'
  },
  {
    id: 'value',
    label: t('report:summaryLabels.value'),
    align: 'center',
    width: '150px'
  }
]

export const nonComplianceColumns = (t) => [
  {
    id: 'description',
    label: t('report:nonCompliancePenaltySummary'),
    maxWidth: '300px'
  },
  {
    id: 'totalValue',
    label: t('report:summaryLabels.totalValue'),
    align: 'center',
    width: '150px'
  }
]

export const earlyIssuanceColumns = (t) => [
  {
    id: 'line',
    label: t('report:summaryLabels.line'),
    maxWidth: '150px',
    align: 'center'
  },
  {
    id: 'description',
    label: t('report:summaryLabels.earlyIssuanceSummary'),
    width: '300px'
  },
  {
    id: 'value',
    label: t('report:summaryLabels.value'),
    maxWidth: '150px',
    align: 'right'
  }
]

export const defaultSortModel = [
  { field: 'compliancePeriod', direction: 'desc' }
]<|MERGE_RESOLUTION|>--- conflicted
+++ resolved
@@ -14,11 +14,7 @@
   {
     field: 'status',
     headerName: t('report:reportColLabels.status'),
-<<<<<<< HEAD
-    width: 200,
-=======
     width: 220,
->>>>>>> 005d00dc
     valueGetter: ({ data }) => data.reportStatus || '',
     filterParams: {
       textFormatter: (value) => value.replace(/\s+/g, '_').toLowerCase(),
