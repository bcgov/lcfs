/* eslint-disable chai-friendly/no-unused-expressions */
import { BCColumnSetFilter } from '@/components/BCDataGrid/components'
import { SUMMARY } from '@/constants/common'
import { ReportsStatusRenderer } from '@/utils/cellRenderers'
import { timezoneFormatter } from '@/utils/formatters'

export const reportsColDefs = (t, bceidRole) => [
  {
    field: 'compliancePeriod',
    headerName: t('report:reportColLabels.compliancePeriod'),
    width: 210,
    valueGetter: ({ data }) => data.compliancePeriod?.description || ''
  },
  {
    field: 'organization',
    headerName: t('report:reportColLabels.organization'),
    flex: 2,
    hide: bceidRole,
    valueGetter: ({ data }) => data.organization?.name || ''
  },
  {
    field: 'type',
    headerName: t('report:reportColLabels.type'),
    flex: 2,
    valueGetter: ({ data }) => data.type?.description || ''
  },
  {
    field: 'status',
    headerName: t('report:reportColLabels.status'),
    maxWidth: 300,
    valueGetter: ({ data }) => data.currentStatus?.status || '',
    cellRenderer: ReportsStatusRenderer,
    floatingFilterComponent: BCColumnSetFilter,
    suppressFloatingFilterButton: true,
    floatingFilterComponentParams: {
      // TODO: change this to api Query later
      apiQuery: () => ({
        data: bceidRole
          ? [
              { id: 1, name: 'Draft' },
              { id: 2, name: 'Submitted' },
              { id: 3, name: 'Assessed' },
              { id: 4, name: 'Reassessed' }
            ]
          : [
              { id: 2, name: 'Submitted' },
              { id: 5, name: 'Recommended by analyst' },
              { id: 6, name: 'Recommended by manager' },
              { id: 3, name: 'Assessed' },
              { id: 4, name: 'Reassessed' }
            ],
        isLoading: false
      }),
      key: 'report-status',
      label: t('report:reportColLabels.status'),
      disableCloseOnSelect: false,
      multiple: false
    }
  },
  {
    field: 'updateDate',
    cellDataType: 'dateString',
    headerName: t('report:reportColLabels.lastUpdated'),
    flex: 1,
    valueGetter: ({ data }) => data.updateDate || '',
    valueFormatter: timezoneFormatter
  }
]

export const renewableFuelColumns = (data, editable) => {
  // Line 6 & 7: only visible if cells G2, D2, and J2 do not show a balance of zero and there is a surplus above the renewable requirement.
  // Line 8 & 9: When I am short of my renewable obligation and in a penalty situation,
  //         then the free text fields in cells G8, D8, and J8 are available for input and I see the fields only if there is a deficiency.
  let gasolineEditableCells = []
  if (
    data[SUMMARY.LINE_2].gasoline > 0 &&
    data[SUMMARY.LINE_2].gasoline - data[SUMMARY.LINE_4].gasoline > 0
  )
    gasolineEditableCells = [SUMMARY.LINE_6, SUMMARY.LINE_7]
  else if (
    data[SUMMARY.LINE_1].gasoline > 0 &&
    data[SUMMARY.LINE_2].gasoline - data[SUMMARY.LINE_4].gasoline > 0
  )
    gasolineEditableCells = [SUMMARY.LINE_8, SUMMARY.LINE_9]
  let dieselEditableCells = []
  if (
    data[SUMMARY.LINE_2].diesel > 0 &&
    data[SUMMARY.LINE_2].diesel - data[SUMMARY.LINE_4].diesel > 0
  )
    dieselEditableCells = [SUMMARY.LINE_6, SUMMARY.LINE_7]
  else if (
    data[SUMMARY.LINE_1].diesel > 0 &&
    data[SUMMARY.LINE_2].diesel - data[SUMMARY.LINE_4].diesel > 0
  )
    dieselEditableCells = [SUMMARY.LINE_8, SUMMARY.LINE_9]
  let jetFuelEditableCells = []
  if (
    data[SUMMARY.LINE_2].jetFuel > 0 &&
    data[SUMMARY.LINE_2].jetFuel - data[SUMMARY.LINE_4].jetFuel > 0
  )
    jetFuelEditableCells = [SUMMARY.LINE_6, SUMMARY.LINE_7]
  else if (
    data[SUMMARY.LINE_1].jetFuel > 0 &&
    data[SUMMARY.LINE_2].jetFuel - data[SUMMARY.LINE_4].jetFuel > 0
  )
    jetFuelEditableCells = [SUMMARY.LINE_8, SUMMARY.LINE_9]

  return [
    { id: 'line', label: 'Line', align: 'center', width: '100px', bold: true },
    {
      id: 'description',
      label: 'Renewable fuel target summary',
      maxWidth: '300px'
    },
    {
      id: 'gasoline',
      label: 'Gasoline',
      align: 'right',
      width: '150px',
      editable,
      editableCells: gasolineEditableCells,
      cellConstraints: {
        5: { min: 0, max: 0.05 * data[SUMMARY.LINE_4].gasoline },
        7: { min: 0, max: 0.05 * data[SUMMARY.LINE_4].gasoline }
      }
    },
    {
      id: 'diesel',
      label: 'Diesel',
      align: 'right',
      width: '150px',
      editable,
      editableCells: dieselEditableCells,
      cellConstraints: {
        5: { min: 0, max: 0.05 * data[SUMMARY.LINE_4].diesel },
        7: { min: 0, max: 0.05 * data[SUMMARY.LINE_4].diesel }
      }
    },
    {
      id: 'jetFuel',
      label: 'Jet fuel',
      align: 'right',
      width: '150px',
      editable,
      editableCells: jetFuelEditableCells,
      cellConstraints: {
        5: { min: 0, max: 0.05 * data[SUMMARY.LINE_4].jetFuel },
        7: { min: 0, max: 0.05 * data[SUMMARY.LINE_4].jetFuel }
      }
    }
  ]
}

export const lowCarbonColumns = [
  { id: 'line', label: 'Line', align: 'center', width: '100px', bold: true },
  {
    id: 'description',
    label: 'Low carbon fuel target summary',
    maxWidth: '300px'
  },
  { id: 'value', label: 'Value', align: 'center', width: '150px' }
]

export const nonComplianceColumns = [
<<<<<<< HEAD
  { id: 'description', label: 'Non-compliance penalty payable summary', maxWidth: '300px' },
  { id: 'totalValue', label: 'Total Value', align: 'center', width: '150px' },
]

export const defaultSortModel = [{ field: 'compliancePeriod', direction: 'desc' }]
=======
  {
    id: 'description',
    label: 'Non-compliance penalty payable summary',
    maxWidth: '300px'
  },
  { id: 'totalValue', label: 'Total Value', align: 'center', width: '150px' }
]
>>>>>>> 0c25f2dc
<|MERGE_RESOLUTION|>--- conflicted
+++ resolved
@@ -162,13 +162,6 @@
 ]
 
 export const nonComplianceColumns = [
-<<<<<<< HEAD
-  { id: 'description', label: 'Non-compliance penalty payable summary', maxWidth: '300px' },
-  { id: 'totalValue', label: 'Total Value', align: 'center', width: '150px' },
-]
-
-export const defaultSortModel = [{ field: 'compliancePeriod', direction: 'desc' }]
-=======
   {
     id: 'description',
     label: 'Non-compliance penalty payable summary',
@@ -176,4 +169,5 @@
   },
   { id: 'totalValue', label: 'Total Value', align: 'center', width: '150px' }
 ]
->>>>>>> 0c25f2dc
+
+export const defaultSortModel = [{ field: 'compliancePeriod', direction: 'desc' }]