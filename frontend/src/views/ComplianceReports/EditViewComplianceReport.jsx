--- conflicted
+++ resolved
@@ -395,16 +395,10 @@
   }
 
   const isEarlyIssuance =
-<<<<<<< HEAD
     reportData?.report?.reportingFrequency === REPORT_SCHEDULES.QUARTERLY
-  const showEarlyIssuanceSummary =
-    isEarlyIssuance && !isQuarterEditable(4, compliancePeriod)
-=======
-    reportData.report?.reportingFrequency === REPORT_SCHEDULES.QUARTERLY
   // TODO: Currently showing full summary instead of early issuance summary
   // Original logic: const showEarlyIssuanceSummary = isEarlyIssuance && !isQuarterEditable(4, compliancePeriod)
   const showEarlyIssuanceSummary = false // Always show full summary for now
->>>>>>> 68c4b889
 
   // Clean boolean conditions for assessment sections
   const shouldShowAssessmentStatement =
