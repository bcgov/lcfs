--- conflicted
+++ resolved
@@ -34,24 +34,12 @@
     const idPrefix = transactionType === ADMIN_ADJUSTMENT ? 'adminadjustment-' : 'initiativeagreement-'
     const txnId = response.data[idField]
     const { editRoute, viewRoute } = getTransactionRoutes(transactionType, txnId)
-<<<<<<< HEAD
     
     // Check if returned flag is true
     const isReturned = response.data.returned
   
     // Invalidate relevant queries
     queryClient.invalidateQueries([transactionType, transactionId])
-=======
-  
-    // Check history for 'Recommended' status, to account for Returned action
-    const hasRecommendedHistory = response.data.history?.some(item =>
-      item.initiativeAgreementStatus?.status === 'Recommended' ||
-      item.adminAdjustmentStatus?.status === 'Recommended'
-    );
-  
-    // Invalidate relevant queries
-    queryClient.invalidateQueries([transactionType, transactionId]);
->>>>>>> 549ed503
   
     // Set the message and state for navigating
     const message = t(`${transactionType}:actionMsgs.${transactionId ? 'updatedText' : 'createdText'}`)
@@ -59,7 +47,6 @@
       state: { message, severity: 'success' }
     }
   
-<<<<<<< HEAD
     if (status === TRANSACTION_STATUSES.DRAFT && !isReturned) {
       navigate(editRoute, navigateState)
     } else if (status === TRANSACTION_STATUSES.DRAFT && isReturned) {
@@ -67,25 +54,11 @@
         state: {
           message: t(`${transactionType}:actionMsgs.successText`, {
             status: 'returned'
-=======
-    if (status === TRANSACTION_STATUSES.DRAFT && !hasRecommendedHistory) {
-      navigate(editRoute, navigateState)
-    } else if (status === TRANSACTION_STATUSES.DRAFT && hasRecommendedHistory) {
-      navigate(TRANSACTIONS + `/?hid=${idPrefix}${txnId}`, {
-        state: {
-          message: t(`${transactionType}:actionMsgs.successText`, {
-            status: response.data.currentStatus.status.toLowerCase()
->>>>>>> 549ed503
           }),
           severity: 'success'
         }
       })
-<<<<<<< HEAD
     } else if (status === TRANSACTION_STATUSES.RECOMMENDED || status === TRANSACTION_STATUSES.APPROVED) {
-=======
-    } else if (status === TRANSACTION_STATUSES.RECOMMENDED ||
-      status === TRANSACTION_STATUSES.APPROVED) {
->>>>>>> 549ed503
       navigate(TRANSACTIONS + `/?hid=${idPrefix}${txnId}`, {
         state: {
           message: t(`${transactionType}:actionMsgs.successText`, {
@@ -100,11 +73,7 @@
       setAlertMessage(t(`${transactionType}:actionMsgs.successText`, { status: 'saved' }))
       setAlertSeverity('success')
     }
-<<<<<<< HEAD
-  
-=======
-    
->>>>>>> 549ed503
+
     if (alertRef?.current) {
       alertRef.current.triggerAlert()
     }
