import BCAlert from '@/components/BCAlert'
import BCBox from '@/components/BCBox'
import BCButton from '@/components/BCButton'
import BCTypography from '@/components/BCTypography'
import BCDataGridServer from '@/components/BCDataGrid/BCDataGridServer'
import { DownloadButton } from '@/components/DownloadButton'
import { ROUTES } from '@/constants/routes'
import { useApiService } from '@/services/useApiService'
import { faCirclePlus } from '@fortawesome/free-solid-svg-icons'
import { FontAwesomeIcon } from '@fortawesome/react-fontawesome'
import { Box } from '@mui/material'
import { useState, useRef, useEffect, useCallback } from 'react'
import { useNavigate, useLocation } from 'react-router-dom'
import { useTranslation } from 'react-i18next'
import { Role } from '@/components/Role'
import { transactionsColDefs } from './_schema'

export const Transactions = () => {
  const { t } = useTranslation(['common', 'transaction'])
  const navigate = useNavigate()
  const location = useLocation()
  const apiService = useApiService()
  const gridRef = useRef()

  const [isDownloadingTransactions, setIsDownloadingTransactions] =
    useState(false)
  const [alertMessage, setAlertMessage] = useState('')
  const [alertSeverity, setAlertSeverity] = useState('info')

  const [gridKey, setGridKey] = useState(`transactions-grid`)
  const handleGridKey = useCallback(() => {
    setGridKey(`transactions-grid`)
  }, [])
  const gridOptions = {
    overlayNoRowsTemplate: t('txn:noTxnsFound')
  }
  const getRowId = useCallback((params) => {
    return params.data.transaction_id + params.data.transaction_type
  }, [])

  const defaultSortModel = [{ field: 'create_date', direction: 'asc' }]
  // eslint-disable-next-line react-hooks/exhaustive-deps
  const handleRowClicked = useCallback((params) => {
    const transactionType = params.data.transaction_type
<<<<<<< HEAD
    console.log(transactionType)
    if (transactionType === 'Transfer') {
=======
    if(transactionType === 'Transfer') {
>>>>>>> 69739ad8
      navigate(
        ROUTES.TRANSFERS_VIEW.replace(':transferId', params.data.transaction_id)
      )
    } else if (
      transactionType === 'Administrative Adjustment' ||
      transactionType === 'Initiative Agreement'
    ) {
      navigate(
        ROUTES.TRANSACTIONS_VIEW.replace(
          ':transactionId',
          params.data.transaction_id
        )
      )
    }
  })

  const handleDownloadTransactions = async () => {
    setIsDownloadingTransactions(true)
    setAlertMessage('')
    try {
      await apiService.download('/transactions/export')
      isDownloadingTransactions(false)
    } catch (error) {
      console.error('Error downloading transactions information:', error)
      isDownloadingTransactions(false)
      setAlertMessage('Failed to download transactions information.')
      setAlertSeverity('error')
    }
  }

  useEffect(() => {
    if (location.state?.message) {
      setAlertMessage(location.state.message)
      setAlertSeverity(location.state.severity || 'info')
    }
  }, [location.state])

  return (
    <>
      <div>
        {alertMessage && (
          <BCAlert data-test="alert-box" severity={alertSeverity}>
            {alertMessage}
          </BCAlert>
        )}
      </div>
      <BCTypography variant="h5" mb={2} color="primary">
        {t('txn:title')}
      </BCTypography>
      <Box display={'flex'} gap={2} mb={2}>
        <Role roles={['Supplier', 'Transfer']}>
          <BCButton
            variant="contained"
            size="small"
            color="primary"
            startIcon={
              <FontAwesomeIcon
                icon={faCirclePlus}
                className="small-icon"
                size="2x"
              />
            }
            onClick={() => navigate(ROUTES.TRANSFERS_ADD)}
          >
            <BCTypography variant="subtitle2">{t('txn:newTxnBtn')}</BCTypography>
          </BCButton>
        </Role>
        <DownloadButton
          onDownload={handleDownloadTransactions}
          isDownloading={isDownloadingTransactions}
          label="Download as .xls"
          downloadLabel="Downloading Transaction Information..."
          dataTest="download-transactions-button"
        />
      </Box>
      <BCBox component="div" sx={{ height: '100%', width: '100%' }}>
        <BCDataGridServer
          gridRef={gridRef}
          apiEndpoint={'transactions/'}
          apiData={'transactions'}
          columnDefs={transactionsColDefs(t)}
          gridKey={gridKey}
          getRowId={getRowId}
          defaultSortModel={defaultSortModel}
          gridOptions={gridOptions}
          handleGridKey={handleGridKey}
          handleRowClicked={handleRowClicked}
          enableCopyButton={false}
        />
      </BCBox>
    </>
  )
}<|MERGE_RESOLUTION|>--- conflicted
+++ resolved
@@ -42,12 +42,7 @@
   // eslint-disable-next-line react-hooks/exhaustive-deps
   const handleRowClicked = useCallback((params) => {
     const transactionType = params.data.transaction_type
-<<<<<<< HEAD
-    console.log(transactionType)
     if (transactionType === 'Transfer') {
-=======
-    if(transactionType === 'Transfer') {
->>>>>>> 69739ad8
       navigate(
         ROUTES.TRANSFERS_VIEW.replace(':transferId', params.data.transaction_id)
       )
