import BCAlert from '@/components/BCAlert'
import BCBox from '@/components/BCBox'
import BCButton from '@/components/BCButton'
import BCTypography from '@/components/BCTypography'
import BCDataGridServer from '@/components/BCDataGrid/BCDataGridServer'
import { DownloadButton } from '@/components/DownloadButton'
import { ROUTES, apiRoutes } from '@/constants/routes'
import { useApiService } from '@/services/useApiService'
import { faCirclePlus } from '@fortawesome/free-solid-svg-icons'
import { FontAwesomeIcon } from '@fortawesome/react-fontawesome'
import { Box, Grid } from '@mui/material'
import { useState, useRef, useEffect, useCallback, useMemo } from 'react'
import { useNavigate, useLocation, useSearchParams } from 'react-router-dom'
import { useTranslation } from 'react-i18next'
import { Role } from '@/components/Role'
import { transactionsColDefs } from './_schema'
import { useCurrentUser } from '@/hooks/useCurrentUser'
import { roles, govRoles } from '@/constants/roles'
import { ORGANIZATION_STATUSES, TRANSFER_STATUSES } from '@/constants/statuses'
import OrganizationList from './components/OrganizationList'

export const Transactions = () => {
  const { t } = useTranslation(['common', 'transaction'])
  const navigate = useNavigate()
  const location = useLocation()
  const apiService = useApiService()
  const gridRef = useRef()
  const { data: currentUser, hasRoles } = useCurrentUser()

  const [searchParams] = useSearchParams()
  const highlightedId = searchParams.get('hid')

  const [isDownloadingTransactions, setIsDownloadingTransactions] =
    useState(false)
  const [alertMessage, setAlertMessage] = useState('')
  const [alertSeverity, setAlertSeverity] = useState('info')

  const [gridKey, setGridKey] = useState(`transactions-grid`)
  const handleGridKey = useCallback(() => {
    setGridKey(`transactions-grid`)
  }, [])
  const gridOptions = {
    overlayNoRowsTemplate: t('txn:noTxnsFound')
  }
  const getRowId = useCallback((params) => {
    return params.data.transactionType.toLowerCase() + '-' + params.data.transactionId
  }, [])

  const defaultSortModel = [{ field: 'createDate', direction: 'desc' }]
  const [selectedOrgId, setSelectedOrgId] = useState(null)

  // eslint-disable-next-line react-hooks/exhaustive-deps
  const handleRowClicked = useCallback(
    (params) => {
      const { transactionId, transactionType, fromOrganization, status } =
        params.data
      const userOrgName = currentUser?.organization?.name

      // Define routes mapping for transaction types
      const routesMapping = {
        Transfer: {
          view: ROUTES.TRANSFERS_VIEW,
          edit: ROUTES.TRANSFERS_EDIT
        },
        'Administrative Adjustment': {
          view: ROUTES.TRANSACTIONS_VIEW // TODO Replace once we develop this feature
        },
        'Initiative Agreement': {
          view: ROUTES.TRANSACTIONS_VIEW // TODO Replace once we develop this feature
        }
      }

      // Determine if it's an edit scenario
      const isEditScenario =
        userOrgName === fromOrganization && status === TRANSFER_STATUSES.DRAFT
      const routeType = isEditScenario ? 'edit' : 'view'

      // Select the appropriate route based on the transaction type and scenario
      const routeTemplate = routesMapping[transactionType]?.[routeType]

      if (routeTemplate) {
        navigate(
          // replace any matching query params by chaining these replace methods
          routeTemplate
            .replace(':transactionId', transactionId)
            .replace(':transferId', transactionId)
        )
      } else {
        console.error('No route defined for this transaction type and scenario')
      }
    },
    [currentUser, navigate]
  )

  // Determine the appropriate API endpoint
  const getApiEndpoint = useCallback(() => {
    if (hasRoles(roles.supplier)) {
      return apiRoutes.orgTransactions.replace(':orgID', currentUser?.organization?.organizationId);
    } else if (selectedOrgId) {
      return apiRoutes.filteredTransactionsByOrg.replace(':orgID', selectedOrgId);
    }
    return apiRoutes.transactions;
  }, [selectedOrgId, currentUser, hasRoles]);

  const handleDownloadTransactions = async () => {
    setIsDownloadingTransactions(true)
    setAlertMessage('')
    try {
      const endpoint = getApiEndpoint();
      await apiService.download(`${endpoint}/export`);
      isDownloadingTransactions(false)
    } catch (error) {
      console.error('Error downloading transactions information:', error)
      isDownloadingTransactions(false)
      setAlertMessage('Failed to download transactions information.')
      setAlertSeverity('error')
    }
  }

<<<<<<< HEAD
  const apiEndpoint = useMemo(() => getApiEndpoint(), [getApiEndpoint]);
=======
  const apiEndpoint = useMemo(() => {
    if (hasRoles(roles.supplier)) {
      return apiRoutes.orgTransactions.replace(
        ':orgID',
        currentUser?.organization?.organizationId
      )
    }
    if (selectedOrgId) {
      return `${apiRoutes.transactions}?organization_id=${selectedOrgId}`
    }
    return apiRoutes.transactions
  }, [currentUser, hasRoles, selectedOrgId])
>>>>>>> f258662e

  useEffect(() => {
    if (location.state?.message) {
      setAlertMessage(location.state.message)
      setAlertSeverity(location.state.severity || 'info')
    }
  }, [location.state])

  return (
    <>
      <div>
        {alertMessage && (
          <BCAlert data-test="alert-box" severity={alertSeverity}>
            {alertMessage}
          </BCAlert>
        )}
      </div>
      <Grid container spacing={2}>
        <Grid item xs={12} lg={5}>
          <BCTypography variant="h5" mb={2} color="primary">
            {t('txn:title')}
          </BCTypography>
          <Box display={'flex'} gap={2} mb={2}>
          {currentUser.organization?.orgStatus?.status ===
            ORGANIZATION_STATUSES.REGISTERED && (
            <Role roles={[roles.transfers]}>
              <BCButton
                id="new-transfer-button"
                variant="contained"
                size="small"
                color="primary"
                startIcon={
                  <FontAwesomeIcon
                    icon={faCirclePlus}
                    className="small-icon"
                    size="2x"
                  />
                }
                onClick={() => navigate(ROUTES.TRANSFERS_ADD)}
              >
                <BCTypography variant="subtitle2">
                  {t('txn:newTransferBtn')}
                </BCTypography>
              </BCButton>
            </Role>
          )}
          <Role roles={[roles.analyst]}>
            <BCButton
              id="new-transaction-button"
              variant="contained"
              size="small"
              color="primary"
              startIcon={
                <FontAwesomeIcon
                  icon={faCirclePlus}
                  className="small-icon"
                  size="2x"
                />
              }
              onClick={() => navigate(ROUTES.TRANSACTIONS_ADD)}
            >
              <BCTypography variant="subtitle2">
                {t('txn:newTransactionBtn')}
              </BCTypography>
            </BCButton>
          </Role>
          <DownloadButton
            onDownload={handleDownloadTransactions}
            isDownloading={isDownloadingTransactions}
            label={t('txn:downloadAsExcel')}
            downloadLabel={t('txn:downloadingTxnInfo')}
            dataTest="download-transactions-button"
          />
        </Box>
        </Grid>
        <Grid item xs={12} lg={7} sx={{ 
            display: 'flex', 
            flexDirection: 'column',
            justifyContent: { xs: 'flex-start', lg: 'flex-end' },
            alignItems: { lg: 'flex-end' }
        }}>
          <Role roles={govRoles}>
            <OrganizationList onOrgChange={setSelectedOrgId} />
          </Role>
        </Grid>
      </Grid>
      <BCBox component="div" sx={{ height: '100%', width: '100%' }}>
        <BCDataGridServer
          key={selectedOrgId || 'all'}
          gridRef={gridRef}
          apiEndpoint={apiEndpoint}
          apiData={'transactions'}
          columnDefs={transactionsColDefs(t)}
          gridKey={gridKey}
          getRowId={getRowId}
          defaultSortModel={defaultSortModel}
          gridOptions={gridOptions}
          handleGridKey={handleGridKey}
          handleRowClicked={handleRowClicked}
          enableCopyButton={false}
          highlightedRowId={highlightedId}
        />
      </BCBox>
    </>
  )
}<|MERGE_RESOLUTION|>--- conflicted
+++ resolved
@@ -117,22 +117,7 @@
     }
   }
 
-<<<<<<< HEAD
   const apiEndpoint = useMemo(() => getApiEndpoint(), [getApiEndpoint]);
-=======
-  const apiEndpoint = useMemo(() => {
-    if (hasRoles(roles.supplier)) {
-      return apiRoutes.orgTransactions.replace(
-        ':orgID',
-        currentUser?.organization?.organizationId
-      )
-    }
-    if (selectedOrgId) {
-      return `${apiRoutes.transactions}?organization_id=${selectedOrgId}`
-    }
-    return apiRoutes.transactions
-  }, [currentUser, hasRoles, selectedOrgId])
->>>>>>> f258662e
 
   useEffect(() => {
     if (location.state?.message) {
