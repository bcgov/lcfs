--- conflicted
+++ resolved
@@ -5,20 +5,12 @@
 import { useInitiativeAgreement } from '@/hooks/useInitiativeAgreement'
 import { OrgTransactionDetails } from '@/views/Transactions/components'
 import Loading from '@/components/Loading'
-<<<<<<< HEAD
 import { FloatingAlert } from '@/components/BCAlert'
 import BCTypography from '@/components/BCTypography'
-
-// Constants for transaction types
-export const ADMIN_ADJUSTMENT = 'administrativeAdjustment'
-export const INITIATIVE_AGREEMENT = 'initiativeAgreement'
-=======
-import BCAlert from '@/components/BCAlert'
 import {
   ADMIN_ADJUSTMENT,
   INITIATIVE_AGREEMENT
 } from '@/views/Transactions/constants'
->>>>>>> 58e79ad6
 
 export const ViewOrgTransaction = () => {
   const { t } = useTranslation([
