import { useEffect, useState } from 'react'
import PropTypes from 'prop-types'
import { Box, Stack, Typography, Autocomplete, TextField } from '@mui/material'
import { useTranslation } from 'react-i18next'
import { useOrganizationNames } from '@/hooks/useOrganization'
import { numberFormatter } from '@/utils/formatters'

const OrganizationList = ({ onOrgChange }) => {
  const { t } = useTranslation(['transaction'])
  const { data, isLoading } = useOrganizationNames()
  const [optionsList, setOptionsList] = useState([])
  const [org, setOrg] = useState(null)
  
  useEffect(() => {
    if (!isLoading) {
      const formattedData = data.map(org => ({
        ...org,
<<<<<<< HEAD
        label: `${org.name} ${t('txn:complianceUnitsBalance')}: ${numberFormatter({ value: org.totalBalance })} (${numberFormatter({ value: org.reservedBalance })} ${t('txn:inReserve')})`
=======
        label: `${org.name} - ${t('txn:complianceBalance')} ${numberFormatter({ value: org.totalBalance })} (${numberFormatter({ value: org.reservedBalance })} ${t('txn:inReserve')})`
>>>>>>> 498b6604
      }));

      setOptionsList([
        { organizationId: null, name: t('txn:allOrganizations'), totalBalance: 0, reservedBalance: 0, label: t('txn:allOrganizations') },
        ...formattedData
      ]);
    }
  }, [data, isLoading, t])

  const onInputBoxChanged = (event, input) => {    
    if (!input || input.name === t('txn:allOrganizations')) {
      setOrg(null)
      onOrgChange(null)
    } else {
      setOrg(input.label)
      onOrgChange(input.organizationId)
    }
  };

  return (
    <Box component="div" mb={2}>
      <Typography variant="body2" color="primary">
        {org}
      </Typography>
      <Stack
        component="div"
        direction={{ md: 'coloumn', lg: 'row' }}
        spacing={1}
        mt={1}
        useFlexGap
        flexWrap="wrap"
      >
        <Typography variant="body2" color="primary" mt={1}>
          {t('txn:showTransactionsInvolve')}:&nbsp;
        </Typography>
        <Autocomplete
          disablePortal
          id="organizations"
          loading={isLoading}
          options={optionsList}
          getOptionLabel={(option) => option.name}
          getOptionKey={(option) => option.organizationId}
          onChange={onInputBoxChanged}
          sx={({ functions: { pxToRem }, palette: { primary, light } }) => ({
            width: 300,
            '& .MuiOutlinedInput-root': { padding: pxToRem(0) }
          })}
          renderInput={(params) => (
            <TextField
              {...params}
              placeholder={t('txn:selectOrganizationName')}
              aria-label={t('txn:selectOrganizationName')}
              value={org}
              inputProps={{
                ...params.inputProps,
                style: { fontSize: 16, padding: '8px' }
              }}
            />
          )}
        />
      </Stack>
    </Box>
  )
}

OrganizationList.propTypes = {
  onOrganizationChange: PropTypes.func.isRequired
}

export default OrganizationList<|MERGE_RESOLUTION|>--- conflicted
+++ resolved
@@ -15,11 +15,7 @@
     if (!isLoading) {
       const formattedData = data.map(org => ({
         ...org,
-<<<<<<< HEAD
         label: `${org.name} ${t('txn:complianceUnitsBalance')}: ${numberFormatter({ value: org.totalBalance })} (${numberFormatter({ value: org.reservedBalance })} ${t('txn:inReserve')})`
-=======
-        label: `${org.name} - ${t('txn:complianceBalance')} ${numberFormatter({ value: org.totalBalance })} (${numberFormatter({ value: org.reservedBalance })} ${t('txn:inReserve')})`
->>>>>>> 498b6604
       }));
 
       setOptionsList([
