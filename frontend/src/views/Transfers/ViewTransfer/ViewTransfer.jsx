--- conflicted
+++ resolved
@@ -501,12 +501,10 @@
               <SigningAuthority />
             </FormProvider>
           )}
-<<<<<<< HEAD
           {/* Internal Comments */}
           <Role roles={[roles.government]}>
             <InternalComments entityType="transfer" entityId={transferId} />
           </Role>
-=======
           {[statuses.submitted, statuses.recommended].includes(currentStatus) &&
             hasAnyRole(roles.analyst, roles.director) && (
               <Recommendation
@@ -515,7 +513,6 @@
                 currentStatus={currentStatus}
               />
             )}
->>>>>>> ad38f834
           {/* Buttons */}
           <BCBox p={2} display="flex" justifyContent="flex-end">
             <Stack spacing={4} direction="row" justifyContent="center">
