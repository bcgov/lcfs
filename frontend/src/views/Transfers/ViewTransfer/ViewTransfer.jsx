import { useNavigate, useParams } from 'react-router-dom'
import { useMemo } from 'react'
import {
  Typography,
  Stepper,
  Step,
  StepLabel,
  Stack,
  List,
  ListItem
} from '@mui/material'
import { useTransaction } from '@/hooks/useTransactions'
import BCBox from '@/components/BCBox'
import BCButton from '@/components/BCButton'
import { decimalFormatter } from '@/utils/formatters'
import { BTN_RESCIND_TRANSFER, BTN_APP_CANCEL } from '@/constants/langEnUs'
import { useCurrentUser } from '@/hooks/useCurrentUser'

// Icons
import SyncAltIcon from '@mui/icons-material/SyncAlt'
import { FontAwesomeIcon } from '@fortawesome/react-fontawesome'
import {
  faCircle,
  faArrowLeft,
  faTrash
} from '@fortawesome/free-solid-svg-icons'
// Sub components
import { OrganizationBadge } from '../../Transactions/components/OrganizationBadge'
import { demoData } from '../../Transactions/components/demo'
import { AttachmentList } from '../../Transactions/components/AttachmentList'
import { Comments } from '../../Transactions/components/Comments'
import { useTranslation } from 'react-i18next'
import Loading from '@/components/Loading'
<<<<<<< HEAD
// Hooks
import { useTranslation } from 'react-i18next'
import { useCurrentUser } from '@/hooks/useCurrentUser'

export const ViewTransfer = () => {
  const { t } = useTranslation()
  const { data: currentUser } = useCurrentUser()
=======
import { useTransfer } from '@/hooks/useTransfer'

export const ViewTransfer = () => {
  const { t } = useTranslation(['common', 'transfer'])
>>>>>>> 69739ad8
  const iconSizeStyle = {
    fontSize: (theme) => `${theme.spacing(12)} !important`
  }
  const navigate = useNavigate()
<<<<<<< HEAD
  const { transactionID } = useParams()
  const { data: transaction, isLoading } = useTransaction(transactionID)
  const isGovernmentUser =
    currentUser?.roles?.some(({ name }) => name === t('gov')) ?? false
=======
  const { transferId } = useParams()
  const { data: currentUser } = useCurrentUser()
  const { data: transfer, isLoading } = useTransfer(transferId)
  const { 
    current_status: { status: transferStatus } = {}, 
    to_organization: { name: toOrganization } = {}, 
    from_organization: { name: fromOrganization } = {}, 
    quantity, 
    comments,
    price_per_unit: pricePerUnit 
  } = transfer || {}
  const totalValue = quantity * pricePerUnit
  const isGovernmentUser = currentUser?.is_government_user
>>>>>>> 69739ad8

  const steps = useMemo(() => {
    if (isGovernmentUser && transferStatus !== 'Refused') {
      return ['Draft', 'Sent', 'Submitted', 'Recommended', 'Recorded']
    }
    switch (transferStatus) {
      case 'Rescind':
        return ['Draft', 'Rescind', 'Submitted', 'Recorded']
      case 'Declined':
        return ['Draft', 'Sent', 'Declined', 'Recorded']
      case 'Refused': {
        if (isGovernmentUser) {
          return ['Draft', 'Sent', 'Submitted', 'Recommended', 'Refused']
        }
        return ['Draft', 'Sent', 'Submitted', 'Refused']
      }
      default:
        return ['Draft', 'Sent', 'Submitted', 'Recorded']
    }
  }, [isGovernmentUser, transferStatus])

  if (isLoading) return <Loading />
  return (
    <BCBox>
      {/* Header section */}
      <Typography variant="h5" color="primary">
        {t('transfer:transferID')} {transferId}
      </Typography>
      <Typography variant="body4">
        {t('transfer:effectiveText')}
      </Typography>
      <br />
      <Typography variant="body4">
        {t('transfer:considerationText')}
      </Typography>
      <BCBox
        p={2}
        sx={{ width: '50%', alignContent: 'center', margin: 'auto' }}
      >
        <Stepper activeStep={steps.indexOf(transferStatus)} alternativeLabel>
          {steps.map((label, index) => {
            const labelProps = {}
            if (
              label === 'Rescind' ||
              label === 'Declined' ||
              label === 'Refused'
            ) {
              labelProps.error = true
            }
            return (
              <Step key={label}>
                <StepLabel {...labelProps}>{label}</StepLabel>
              </Step>
            )
          })}
        </Stepper>
      </BCBox>
      {/* Flow Representation of transaction */}
      <Stack spacing={4} direction="row" justifyContent="center">
        <OrganizationBadge
<<<<<<< HEAD
          organizationName={demoData.FromOrganization}
          totalBalance={10000}
          reservedBalance={100}
          registeredStatus={true}
=======
          content={fromOrganization}
>>>>>>> 69739ad8
          isGovernmentUser={isGovernmentUser}
          TransferStatus={demoData.status}
        />
        <Stack spacing={1} direction="column" justifyContent="center" pl={2}>
          <Typography variant="caption1" textAlign="center">
            {quantity} {t('transfer:complianceUnits')}
          </Typography>
          <BCBox
            display="flex"
            alignContent="center"
            flexDirection="column"
            pl={2}
          >
            <SyncAltIcon
              color="primary"
              sx={{
                ...iconSizeStyle,
                marginTop: '-20px',
                marginBottom: '-25px'
              }}
            />
          </BCBox>
          <Typography variant="caption1" textAlign="center">
            $
            {decimalFormatter({
              value: totalValue
            })}
          </Typography>
        </Stack>
        <OrganizationBadge
<<<<<<< HEAD
          organizationName={demoData.FromOrganization}
          totalBalance={10000}
          reservedBalance={100}
          registeredStatus={true}
=======
          content={toOrganization}
>>>>>>> 69739ad8
          isGovernmentUser={isGovernmentUser}
          TransferStatus={demoData.status}
        />
      </Stack>
      <BCBox
        variant="outlined"
        p={2}
        mt={2}
        sx={{
          backgroundColor: 'transparent.main'
        }}
      >
        <Typography variant="body4">
          <b>{fromOrganization}</b>{t('transfer:transfers')}
          <b>{quantity}</b>{t('transfer:complianceUnitsTo')}{' '}
          <b>{toOrganization}</b>{t('transfer:for')}
          <b>${decimalFormatter({ value: pricePerUnit })}</b>
          {t('transfer:complianceUnitsPerTvo')}
          <b>
            $
            {decimalFormatter({
              value: totalValue
            })}
          </b>{' '}
          CAD.
        </Typography>
      </BCBox>
      {/* Comments */}
      <Comments comments={demoData.comments} />
      -- demo data --
      {/* List of attachments */}
      <AttachmentList attachments={demoData.attachments} /> 
      {/* Transaction History notes */}
      -- demo data --
      <BCBox mt={2}>
        <Typography variant="h6" color="primary">
          {t('transfer:txnHistory')}
        </Typography>
        <List>
          {demoData.transactionHistory.map((transaction) => (
            <ListItem key={transaction.id} disablePadding>
              <BCBox mr={1} mb={1}>
                <FontAwesomeIcon icon={faCircle} fontSize={6} />
              </BCBox>
              <Typography variant="body4">{transaction.notes}</Typography>
            </ListItem>
          ))}
        </List>
      </BCBox>
      -- demo data --
      {/* Buttons */}
      <BCBox p={2} display="flex" justifyContent="flex-end">
        <Stack spacing={4} direction="row" justifyContent="center">
          <BCButton
            variant="outlined"
            color="primary"
            style={{
              gap: 8
            }}
            onClick={() => navigate(-1)}
          >
            <FontAwesomeIcon icon={faArrowLeft} fontSize={8} />
            <Typography variant="body4" sx={{ textTransform: 'capitalize' }}>
              {t('backBtn')}
            </Typography>
          </BCButton>
          <BCButton
            variant="outlined"
            color="error"
            sx={({ palette: { error } }) => ({
              gap: 2,
              '&:hover': {
                backgroundColor: error.main,
                boxShadow: 'none'
              },
              '&:active': {
                boxShadow: 'none',
                backgroundColor: error.main
              }
            })}
            p={4}
            onClick={() => console.log('clicked')}
          >
            <FontAwesomeIcon icon={faTrash} fontSize={8} />
            <Typography variant="body4" sx={{ textTransform: 'capitalize' }}>
              {t('transfer:rescindTransferBtn')}
            </Typography>
          </BCButton>
        </Stack>
      </BCBox>
    </BCBox>
  )
}

// Defining PropTypes for the component
ViewTransfer.propTypes = {}<|MERGE_RESOLUTION|>--- conflicted
+++ resolved
@@ -31,30 +31,14 @@
 import { Comments } from '../../Transactions/components/Comments'
 import { useTranslation } from 'react-i18next'
 import Loading from '@/components/Loading'
-<<<<<<< HEAD
-// Hooks
-import { useTranslation } from 'react-i18next'
-import { useCurrentUser } from '@/hooks/useCurrentUser'
-
-export const ViewTransfer = () => {
-  const { t } = useTranslation()
-  const { data: currentUser } = useCurrentUser()
-=======
 import { useTransfer } from '@/hooks/useTransfer'
 
 export const ViewTransfer = () => {
   const { t } = useTranslation(['common', 'transfer'])
->>>>>>> 69739ad8
   const iconSizeStyle = {
     fontSize: (theme) => `${theme.spacing(12)} !important`
   }
   const navigate = useNavigate()
-<<<<<<< HEAD
-  const { transactionID } = useParams()
-  const { data: transaction, isLoading } = useTransaction(transactionID)
-  const isGovernmentUser =
-    currentUser?.roles?.some(({ name }) => name === t('gov')) ?? false
-=======
   const { transferId } = useParams()
   const { data: currentUser } = useCurrentUser()
   const { data: transfer, isLoading } = useTransfer(transferId)
@@ -68,7 +52,6 @@
   } = transfer || {}
   const totalValue = quantity * pricePerUnit
   const isGovernmentUser = currentUser?.is_government_user
->>>>>>> 69739ad8
 
   const steps = useMemo(() => {
     if (isGovernmentUser && transferStatus !== 'Refused') {
@@ -129,14 +112,10 @@
       {/* Flow Representation of transaction */}
       <Stack spacing={4} direction="row" justifyContent="center">
         <OrganizationBadge
-<<<<<<< HEAD
           organizationName={demoData.FromOrganization}
           totalBalance={10000}
           reservedBalance={100}
           registeredStatus={true}
-=======
-          content={fromOrganization}
->>>>>>> 69739ad8
           isGovernmentUser={isGovernmentUser}
           TransferStatus={demoData.status}
         />
@@ -167,14 +146,10 @@
           </Typography>
         </Stack>
         <OrganizationBadge
-<<<<<<< HEAD
           organizationName={demoData.FromOrganization}
           totalBalance={10000}
           reservedBalance={100}
           registeredStatus={true}
-=======
-          content={toOrganization}
->>>>>>> 69739ad8
           isGovernmentUser={isGovernmentUser}
           TransferStatus={demoData.status}
         />
