--- conflicted
+++ resolved
@@ -1,9 +1,5 @@
 import PropTypes from 'prop-types'
-<<<<<<< HEAD
 import { TransferDetailsCard, Comments, CommentList } from '.'
-=======
-import { TransferDetailsCard, AddPlainComment } from '.'
->>>>>>> 203eacfd
 import BCBox from '@/components/BCBox'
 import { Typography } from '@mui/material'
 import { decimalFormatter } from '@/utils/formatters'
@@ -14,18 +10,7 @@
 import { roles } from '@/constants/roles'
 
 export const TransferView = ({
-<<<<<<< HEAD
   editorMode,
-=======
-  transferId,
-  fromOrgId,
-  fromOrganization,
-  toOrgId,
-  toOrganization,
-  quantity,
-  pricePerUnit,
-  transferStatus,
->>>>>>> 203eacfd
   isGovernmentUser,
   transferData
 }) => {
@@ -77,18 +62,8 @@
         </Typography>
       </BCBox>
       {/* Comments */}
-<<<<<<< HEAD
       <CommentList comments={transferData?.comments} />
       <Comments editorMode={editorMode} isGovernmentUser={isGovernmentUser} />
-=======
-      <AddPlainComment
-        toOrgId={toOrgId}
-        isGovernmentUser={isGovernmentUser}
-        handleCommentChange={handleCommentChange}
-        comment={comment}
-        transferStatus={transferStatus}
-      />
->>>>>>> 203eacfd
 
       {/* Internal Comments */}
       <Role roles={[roles.government]}>
