--- conflicted
+++ resolved
@@ -3,11 +3,7 @@
 import { useTranslation } from 'react-i18next'
 
 function TransferHistory({ transferHistory }) {
-<<<<<<< HEAD
   const { t } = useTranslation(['common', 'transfer']);
-=======
-  const { t } = useTranslation(['transfer'])
->>>>>>> 203eacfd
 
   const getTransferStatusLabel = (status) => {
     return t(`transfer:transferHistory.${status}`, 'Status not found')
@@ -36,20 +32,8 @@
               <span> on </span>
               {formatDate(item.createDate)}
               <span> by </span>
-<<<<<<< HEAD
               <strong> {item.userProfile.firstName} {item.userProfile.lastName}</strong> <span> of </span>
               <strong> {item.userProfile.organization ? item.userProfile.organization.name : t('govOrg')} </strong>
-=======
-              <strong> 
-                {' '}
-                {item.userProfile.firstName} {item.userProfile.lastName}
-              </strong>{' '}
-              {item.userProfile.organization &&
-                <>
-                  <span> of </span><strong> {item.userProfile.organization?.name} </strong>
-                </>
-              }
->>>>>>> 203eacfd
             </Typography>
           </ListItem>
         ))}
