--- conflicted
+++ resolved
@@ -50,11 +50,8 @@
 import { buttonClusterConfigFn } from './buttonConfigs'
 import SigningAuthority from './components/SigningAuthority'
 import { AddEditTransferSchema } from './_schema'
-<<<<<<< HEAD
 import { useQueryClient } from '@tanstack/react-query'
-=======
 import { Recommendation } from './components/Recommendation'
->>>>>>> ccadba25
 
 export const AddEditViewTransfer = () => {
   const queryClient = useQueryClient()
@@ -86,14 +83,10 @@
       quantity: null,
       pricePerUnit: null,
       signingAuthorityDeclaration: false,
-<<<<<<< HEAD
       fromOrgComment: '',
       toOrgComment: '',
       govComment: ''
-=======
-      comments: '',
       recommendation: null
->>>>>>> ccadba25
     }
   })
 
@@ -211,14 +204,7 @@
       setAlertSeverity('error')
     }
   })
-<<<<<<< HEAD
-=======
-
-  const handleCommentChange = (e) => {
-    setComment(e.target.value)
-  }
-
->>>>>>> ccadba25
+
   const currentStatus = transferData?.currentStatus.status
 
   const {
