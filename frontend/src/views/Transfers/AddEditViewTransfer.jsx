--- conflicted
+++ resolved
@@ -67,12 +67,8 @@
   const { transferId } = useParams()
   const [alertMessage, setAlertMessage] = useState('')
   const [alertSeverity, setAlertSeverity] = useState('info')
-<<<<<<< HEAD
   const [steps, setSteps] = useState(['Draft', 'Sent', 'Submitted', 'Recorded'])
-=======
   const [refreshBalanceTrigger, setRefreshBalanceTrigger] = useState(false)
-
->>>>>>> 203eacfd
   // Fetch current user details
   const { data: currentUser, hasRoles, hasAnyRole } = useCurrentUser()
   const { data: toOrgData } = useRegExtOrgs()
