// IDIR Cards
<<<<<<< HEAD
export { AdminLinksCard } from './idir/AdminLinksCard'
export { TransactionsCard } from './idir/TransactionsCard'

// BCeID Cards
export { OrgDetailsCard } from './bceid/OrgDetailsCard'
export { OrgBalanceCard } from './bceid/OrgBalanceCard'
export { FeedbackCard } from './bceid/FeedbackCard'
export { WebsiteCard } from './bceid/WebsiteCard'
export { OrgTransactionsCard } from './bceid/OrgTransactionsCard'
=======
export { default as AdminLinksCard } from './idir/AdminLinksCard'
export { default as DirectorReviewCard } from './idir/DirectorReviewCard'

// BCeID Cards
export { default as OrgDetailsCard } from './bceid/OrgDetailsCard'
export { default as OrgBalanceCard } from './bceid/OrgBalanceCard'
export { default as FeedbackCard } from './bceid/FeedbackCard'
export { default as WebsiteCard } from './bceid/WebsiteCard'
>>>>>>> 2938320b
<|MERGE_RESOLUTION|>--- conflicted
+++ resolved
@@ -1,21 +1,11 @@
-// IDIR Cards
-<<<<<<< HEAD
-export { AdminLinksCard } from './idir/AdminLinksCard'
-export { TransactionsCard } from './idir/TransactionsCard'
-
-// BCeID Cards
-export { OrgDetailsCard } from './bceid/OrgDetailsCard'
-export { OrgBalanceCard } from './bceid/OrgBalanceCard'
-export { FeedbackCard } from './bceid/FeedbackCard'
-export { WebsiteCard } from './bceid/WebsiteCard'
-export { OrgTransactionsCard } from './bceid/OrgTransactionsCard'
-=======
+  // IDIR Cards
 export { default as AdminLinksCard } from './idir/AdminLinksCard'
 export { default as DirectorReviewCard } from './idir/DirectorReviewCard'
+export { TransactionsCard } from './idir/TransactionsCard'
 
 // BCeID Cards
 export { default as OrgDetailsCard } from './bceid/OrgDetailsCard'
 export { default as OrgBalanceCard } from './bceid/OrgBalanceCard'
 export { default as FeedbackCard } from './bceid/FeedbackCard'
 export { default as WebsiteCard } from './bceid/WebsiteCard'
->>>>>>> 2938320b
+export { OrgTransactionsCard } from './bceid/OrgTransactionsCard'