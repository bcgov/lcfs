--- conflicted
+++ resolved
@@ -16,17 +16,12 @@
 export const Dashboard = () => {
   return (
     <Box mt={-4}>
-<<<<<<< HEAD
-      <Grid container spacing={{ xs: 3, lg: 0 }} justifyContent={{ md: 'center' }} data-test='dashboard-container'>
-
-=======
       <Grid 
         container 
         spacing={{ xs: 3, lg: 0 }} 
         justifyContent={{ md: 'center' }}
         data-test="dashboard-container"
       >
->>>>>>> 9f1eec7e
         {/* Left Section */}
         <Grid
           item 
