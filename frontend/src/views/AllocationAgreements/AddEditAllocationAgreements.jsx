import { useState, useEffect, useMemo, useRef, useCallback } from 'react'
import BCTypography from '@/components/BCTypography'
import Grid2 from '@mui/material/Grid2'
import { useTranslation } from 'react-i18next'
import { useLocation, useNavigate, useParams } from 'react-router-dom'
import BCBox from '@/components/BCBox'
import { BCGridEditor } from '@/components/BCDataGrid/BCGridEditor'
import {
  defaultColDef,
  allocationAgreementColDefs,
  PROVISION_APPROVED_FUEL_CODE
} from './_schema'
import {
  useAllocationAgreementOptions,
  useGetAllocationAgreementsList,
  useSaveAllocationAgreement
} from '@/hooks/useAllocationAgreement'
import { useCurrentUser } from '@/hooks/useCurrentUser'
import { useGetComplianceReport } from '@/hooks/useComplianceReports'
import { changelogRowStyle } from '@/utils/grid/changelogCellStyle'
import { v4 as uuid } from 'uuid'
import { ROUTES, buildPath } from '@/routes/routes'
import { DEFAULT_CI_FUEL } from '@/constants/common'
import { handleScheduleDelete, handleScheduleSave } from '@/utils/schedules'
import { useApiService } from '@/services/useApiService'
import { apiRoutes } from '@/constants/routes/apiRoutes'
import ImportDialog from '@/components/ImportDialog'
import {
  useImportAllocationAgreement,
  useGetAllocationAgreementImportJobStatus
} from '@/hooks/useAllocationAgreement'
import { FEATURE_FLAGS, isFeatureEnabled } from '@/constants/config'
import { Menu, MenuItem } from '@mui/material'
import BCButton from '@/components/BCButton'
import { FontAwesomeIcon } from '@fortawesome/react-fontawesome'
import { faCaretDown } from '@fortawesome/free-solid-svg-icons'

export const AddEditAllocationAgreements = () => {
  const [rowData, setRowData] = useState([])
  const gridRef = useRef(null)
  const [errors, setErrors] = useState({})
  const [warnings, setWarnings] = useState({})
  const [isDownloading, setIsDownloading] = useState(false)
  const [isImportDialogOpen, setIsImportDialogOpen] = useState(false)
  const [isOverwrite, setIsOverwrite] = useState(false)
  const [hideOverwrite, setHideOverwrite] = useState(false)
  const [downloadAnchorEl, setDownloadAnchorEl] = useState(null)
  const [importAnchorEl, setImportAnchorEl] = useState(null)
  const isDownloadOpen = Boolean(downloadAnchorEl)
  const isImportOpen = Boolean(importAnchorEl)
  const apiService = useApiService()
  const [columnDefs, setColumnDefs] = useState([])
  const alertRef = useRef()
  const location = useLocation()
  const { t } = useTranslation(['common', 'allocationAgreement', 'reports'])
  const guides = useMemo(
    () =>
      t('allocationAgreement:allocationAgreementGuides', {
        returnObjects: true
      }),
    []
  )
  const params = useParams()
  const { complianceReportId, compliancePeriod } = params
  const navigate = useNavigate()
  const { data: currentUser, isLoading: currentUserLoading } = useCurrentUser()
  const { data: complianceReport, isLoading: complianceReportLoading } =
    useGetComplianceReport(
      currentUser?.organization?.organizationId,
      complianceReportId,
      { enabled: !currentUserLoading }
    )

  const version = complianceReport?.report?.version ?? 0
  const isOriginalReport = version === 0
  const isSupplemental = version !== 0

  const {
    data: optionsData,
    isLoading: optionsLoading,
    isFetched
  } = useAllocationAgreementOptions({ compliancePeriod })
  const { mutateAsync: saveRow } = useSaveAllocationAgreement({
    complianceReportId
  })

<<<<<<< HEAD
  const {
    data,
    isLoading: allocationAgreementsLoading,
    refetch
  } = useGetAllAllocationAgreements(complianceReportId)

  // Decide when to hide or show Overwrite based on isOriginalReport + existing data
  useEffect(() => {
    const hasData = data?.allocationAgreements?.length > 0
    if (!isOriginalReport && hasData) {
      setHideOverwrite(true)
    } else {
      setHideOverwrite(false)
    }
  }, [data, isOriginalReport])
=======
  const { data, isLoading: allocationAgreementsLoading } =
  useGetAllocationAgreementsList({complianceReportId, changelog: isSupplemental})
>>>>>>> f4eebdac

  const gridOptions = useMemo(
    () => ({
      overlayNoRowsTemplate: t(
        'allocationAgreement:noAllocationAgreementsFound'
      ),
      autoSizeStrategy: {
        type: 'fitCellContents',
        defaultMinWidth: 50,
        defaultMaxWidth: 600
      },
      getRowStyle: (params) => changelogRowStyle(params, isSupplemental)
    }),
    [t, isSupplemental]
  )

  useEffect(() => {
    if (location.state?.message) {
      alertRef.current?.triggerAlert({
        message: location.state.message,
        severity: location.state.severity || 'info'
      })
    }
  }, [location.state?.message, location.state?.severity])

  const validate = (
    params,
    validationFn,
    errorMessage,
    alertRef,
    field = null
  ) => {
    const value = field ? params.node?.data[field] : params

    if (field && params.colDef.field !== field) {
      return true
    }

    if (!validationFn(value)) {
      alertRef.current?.triggerAlert({
        message: errorMessage,
        severity: 'error'
      })
      return false
    }
    return true // Proceed with the update
  }

  const onGridReady = useCallback(
    async (params) => {
      if (
        Array.isArray(data.allocationAgreements) &&
        data.allocationAgreements.length > 0
      ) {
        const updatedRowData = data.allocationAgreements.map((item) => ({
          ...item,
          complianceReportId,
          compliancePeriod,
          isNewSupplementalEntry:
            isSupplemental && item.complianceReportId === +complianceReportId,
          id: item.id || uuid() // Ensure every item has a unique ID
        }))
        setRowData([...updatedRowData, { id: uuid() }])
      } else {
        setRowData([{ id: uuid(), complianceReportId, compliancePeriod }])
      }

      params.api.sizeColumnsToFit()

      setTimeout(() => {
        const lastRowIndex = params.api.getLastDisplayedRowIndex()
        params.api.setFocusedCell(lastRowIndex, 'allocationTransactionType')
        params.api.startEditingCell({
          rowIndex: lastRowIndex,
          colKey: 'allocationTransactionType'
        })
      }, 100)
    },
    [data, complianceReportId, compliancePeriod, isSupplemental]
  )

  useEffect(() => {
    const updatedColumnDefs = allocationAgreementColDefs(
      optionsData,
      currentUser,
      errors,
      warnings,
      isSupplemental
    )
    setColumnDefs(updatedColumnDefs)
  }, [optionsData, currentUser, errors, warnings, isSupplemental])

  useEffect(() => {
    if (!allocationAgreementsLoading && data?.allocationAgreements?.length > 0) {
      const updatedRowData = data.allocationAgreements.map((item) => ({
        ...item,
        complianceReportId,
        compliancePeriod,
        isNewSupplementalEntry: isSupplemental &&
          item.complianceReportId === +complianceReportId,
        id: uuid()
      }));

      setRowData(updatedRowData);
    } else {
      setRowData([{ id: uuid(), complianceReportId, compliancePeriod }]);
    }
  }, [data, allocationAgreementsLoading, isSupplemental, complianceReportId, compliancePeriod]);

  const onCellValueChanged = useCallback(
    async (params) => {
      setWarnings({}) // Reset warnings

      if (params.colDef.field === 'provisionOfTheAct') {
        params.node.setDataValue('fuelCode', '') // Reset fuelCode if provisionOfTheAct changes
      }

      if (
        ['fuelType', 'fuelCode', 'provisionOfTheAct'].includes(
          params.colDef.field
        )
      ) {
        let ciOfFuel = 0

        const selectedFuelType = optionsData?.fuelTypes?.find(
          (obj) => params.data.fuelType === obj.fuelType
        )

        if (params.colDef.field === 'fuelType') {
          if (selectedFuelType) {
            // Reset and set dependent fields for fuelType
            const fuelCategoryOptions = selectedFuelType.fuelCategories.map(
              (item) => item.fuelCategory
            )

            // Set to null if multiple options, otherwise use the first item
            const categoryValue =
              fuelCategoryOptions.length === 1 ? fuelCategoryOptions[0] : null

            params.node.setDataValue('fuelCategory', categoryValue)

            // Reset provisionOfTheAct and provisionOfTheActId fields
            if (selectedFuelType.provisions.length === 1) {
              params.node.setDataValue(
                'provisionOfTheAct',
                selectedFuelType.provisions[0].name
              )
              params.node.setDataValue(
                'provisionOfTheActId',
                selectedFuelType.provisions[0].provisionOfTheActId
              )
            } else {
              params.node.setDataValue('provisionOfTheAct', null)
              params.node.setDataValue('provisionOfTheActId', null)
            }
          } else {
            // Reset all related fields if no valid fuelType is selected
            params.node.setDataValue('fuelCategory', null)
            params.node.setDataValue('provisionOfTheAct', null)
            params.node.setDataValue('provisionOfTheActId', null)
          }
        }

        if (params.data.provisionOfTheAct === PROVISION_APPROVED_FUEL_CODE) {
          // Logic for approved fuel code provision
          const fuelCode = selectedFuelType?.fuelCodes?.find(
            (item) => item.fuelCode === params.data.fuelCode
          )
          ciOfFuel = fuelCode?.fuelCodeCarbonIntensity || 0
        } else {
          // Default carbon intensity for fuel type
          ciOfFuel = selectedFuelType?.defaultCarbonIntensity || 0
        }

        // Set the carbon intensity value
        params.node.setDataValue('ciOfFuel', ciOfFuel)
      }

      if (params.colDef.field === 'fuelCategory') {
        const selectedFuelType = optionsData?.fuelTypes?.find(
          (obj) => params.node.data.fuelType === obj.fuelType
        )

        if (selectedFuelType) {
          const validFuelCategory = selectedFuelType.fuelCategories.find(
            (item) => item.fuelCategory === params.data.fuelCategory
          )

          // Reset fuelCategory if the selected one is invalid
          if (!validFuelCategory) {
            params.node.setDataValue('fuelCategory', null)
          }
        }
      }
    },
    [optionsData]
  )

  const onCellEditingStopped = useCallback(
    async (params) => {
      if (params.oldValue === params.newValue) return

      // User cannot select their own organization as the transaction partner
      if (params.colDef.field === 'transactionPartner') {
        const orgName = currentUser.organization?.name
        if (
          params.newValue === orgName ||
          (typeof params.newValue === 'object' &&
            params.newValue.name === orgName)
        ) {
          alertRef.current?.triggerAlert({
            message:
              'You cannot select your own organization as the transaction partner.',
            severity: 'error'
          })
          params.node.setDataValue('transactionPartner', '')
          return
        }
        params.node.setDataValue(
          'transactionPartner',
          typeof params.newValue === 'string'
            ? params.newValue
            : params.newValue?.name
        )
      }

      const isValid = validate(
        params,
        (value) => {
          return value !== null && !isNaN(value) && value > 0
        },
        'Quantity supplied must be greater than 0.',
        alertRef,
        'quantity'
      )

      if (!isValid) {
        return
      }

      params.node.updateData({
        ...params.node.data,
        validationStatus: 'pending'
      })

      alertRef.current?.triggerAlert({
        message: 'Updating row...',
        severity: 'pending'
      })

      let updatedData = Object.entries(params.node.data)
        .filter(([, value]) => value !== null && value !== '')
        .reduce((acc, [key, value]) => {
          acc[key] = value
          return acc
        }, {})

      if (updatedData.fuelType === 'Other') {
        updatedData.ciOfFuel = DEFAULT_CI_FUEL[updatedData.fuelCategory]
      }

      updatedData = await handleScheduleSave({
        alertRef,
        idField: 'allocationAgreementId',
        labelPrefix: 'allocationAgreement:allocationAgreementColLabels',
        params,
        setErrors,
        setWarnings,
        saveRow,
        t,
        updatedData
      })

      updatedData.ciOfFuel = params.node.data.ciOfFuel
      params.node.updateData(updatedData)
    },
    [saveRow, t]
  )

  const onAction = async (action, params) => {
    if (action === 'delete' || action === 'undo') {
      await handleScheduleDelete(
        params,
        'allocationAgreementId',
        saveRow,
      alertRef,
      setRowData,
      {
        complianceReportId,
        compliancePeriod
      }
    );
  }
};

  const handleDownload = async (includeData) => {
    try {
      handleCloseDownloadMenu()
      setIsDownloading(true)
      await apiService.download(
        includeData
          ? apiRoutes.exportAllocationAgreements.replace(
              ':reportID',
              complianceReportId
            )
          : apiRoutes.downloadAllocationAgreementsTemplate.replace(
              ':reportID',
              complianceReportId
            )
      )
    } catch (error) {
      console.error(
        'Error downloading allocation agreement information:',
        error
      )
    } finally {
      setIsDownloading(false)
    }
  }

  const openFileImportDialog = (isOverwrite) => {
    setIsImportDialogOpen(true)
    setIsOverwrite(isOverwrite)
    handleCloseDownloadMenu()
  }

  const handleDownloadClick = (event) => {
    setDownloadAnchorEl(event.currentTarget)
  }
  const handleCloseDownloadMenu = () => {
    setDownloadAnchorEl(null)
  }
  const handleImportClick = (event) => {
    setImportAnchorEl(event.currentTarget)
  }
  const handleCloseImportMenu = () => {
    setImportAnchorEl(null)
  }

  const handleNavigateBack = useCallback(() => {
    navigate(
      buildPath(ROUTES.REPORTS.VIEW, { compliancePeriod, complianceReportId })
    )
  }, [navigate, compliancePeriod, complianceReportId])

  return (
    isFetched &&
    !allocationAgreementsLoading &&
    !currentUserLoading &&
    !complianceReportLoading && (
      <Grid2 className="add-edit-allocation-agreement-container" mx={-1}>
        <div className="header">
          <BCTypography variant="h5" color="primary">
            {t('allocationAgreement:allocationAgreementTitle')}
          </BCTypography>
          <BCBox my={2}>
            {guides.map((v, i) => (
              <BCTypography
                key={i}
                variant="body4"
                color="text"
                my={0.5}
                component="div"
              >
                {v}
              </BCTypography>
            ))}
          </BCBox>
        </div>
        {isFeatureEnabled(FEATURE_FLAGS.ALLOCATION_AGREEMENT_IMPORT_EXPORT) && (
          <BCBox>
            <BCButton
              color="primary"
              variant="outlined"
              aria-controls={isDownloadOpen ? 'download-menu' : undefined}
              aria-haspopup="true"
              aria-expanded={isDownloadOpen ? 'true' : undefined}
              onClick={handleDownloadClick}
              endIcon={<FontAwesomeIcon icon={faCaretDown} />}
              isLoading={isDownloading}
            >
              {t('common:importExport.export.btn')}
            </BCButton>
            <Menu
              id="download-menu"
              anchorEl={downloadAnchorEl}
              anchorOrigin={{
                vertical: 'bottom',
                horizontal: 'right'
              }}
              transformOrigin={{
                vertical: 'top',
                horizontal: 'right'
              }}
              open={isDownloadOpen}
              onClose={handleCloseDownloadMenu}
            >
              <MenuItem
                disabled={isDownloading}
                onClick={() => {
                  handleDownload(true)
                }}
              >
                {t('common:importExport.export.withDataBtn')}
              </MenuItem>
              <MenuItem
                disabled={isDownloading}
                onClick={() => {
                  handleDownload(false)
                }}
              >
                {t('common:importExport.export.withoutDataBtn')}
              </MenuItem>
            </Menu>
            <BCButton
              style={{ marginLeft: '12px' }}
              color="primary"
              variant="outlined"
              aria-controls={isImportOpen ? 'import-menu' : undefined}
              aria-haspopup="true"
              aria-expanded={isImportOpen ? 'true' : undefined}
              onClick={handleImportClick}
              endIcon={<FontAwesomeIcon icon={faCaretDown} />}
            >
              {t('common:importExport.import.btn')}
            </BCButton>
            <Menu
              id="import-menu"
              slotProps={{
                paper: {
                  style: {
                    maxWidth: 240
                  }
                }
              }}
              anchorEl={importAnchorEl}
              anchorOrigin={{
                vertical: 'bottom',
                horizontal: 'right'
              }}
              transformOrigin={{
                vertical: 'top',
                horizontal: 'right'
              }}
              open={isImportOpen}
              onClose={handleCloseImportMenu}
            >
              {!hideOverwrite && (
                <MenuItem
                  onClick={() => {
                    openFileImportDialog(true)
                    handleCloseImportMenu()
                  }}
                >
                  {t('common:importExport.import.dialog.buttons.overwrite')}
                </MenuItem>
              )}
              <MenuItem
                onClick={() => {
                  openFileImportDialog(false)
                  handleCloseImportMenu()
                }}
              >
                {t('common:importExport.import.dialog.buttons.append')}
              </MenuItem>
            </Menu>
          </BCBox>
        )}
        <BCBox my={2} component="div" style={{ height: '100%', width: '100%' }}>
          <BCGridEditor
            gridRef={gridRef}
            alertRef={alertRef}
            columnDefs={columnDefs}
            defaultColDef={defaultColDef}
            onGridReady={onGridReady}
            rowData={rowData}
            gridOptions={gridOptions}
            loading={optionsLoading || allocationAgreementsLoading}
            loadingMessage={'Loading...'}
            onCellValueChanged={onCellValueChanged}
            onCellEditingStopped={onCellEditingStopped}
            onAction={onAction}
            stopEditingWhenCellsLoseFocus
            saveButtonProps={{
              enabled: true,
              text: t('report:saveReturn'),
              onSave: handleNavigateBack,
              confirmText: t('report:incompleteReport'),
              confirmLabel: t('report:returnToReport')
            }}
          />
        </BCBox>
        <ImportDialog
          open={isImportDialogOpen}
          close={() => {
            setIsImportDialogOpen(false)
            refetch()
          }}
          complianceReportId={complianceReportId}
          isOverwrite={isOverwrite}
          importHook={useImportAllocationAgreement}
          getJobStatusHook={useGetAllocationAgreementImportJobStatus}
        />
      </Grid2>
    )
  )
}<|MERGE_RESOLUTION|>--- conflicted
+++ resolved
@@ -84,12 +84,14 @@
     complianceReportId
   })
 
-<<<<<<< HEAD
   const {
     data,
     isLoading: allocationAgreementsLoading,
     refetch
-  } = useGetAllAllocationAgreements(complianceReportId)
+  } = useGetAllocationAgreementsList({
+    complianceReportId,
+    changelog: isSupplemental
+  })
 
   // Decide when to hide or show Overwrite based on isOriginalReport + existing data
   useEffect(() => {
@@ -100,10 +102,6 @@
       setHideOverwrite(false)
     }
   }, [data, isOriginalReport])
-=======
-  const { data, isLoading: allocationAgreementsLoading } =
-  useGetAllocationAgreementsList({complianceReportId, changelog: isSupplemental})
->>>>>>> f4eebdac
 
   const gridOptions = useMemo(
     () => ({
@@ -197,21 +195,30 @@
   }, [optionsData, currentUser, errors, warnings, isSupplemental])
 
   useEffect(() => {
-    if (!allocationAgreementsLoading && data?.allocationAgreements?.length > 0) {
+    if (
+      !allocationAgreementsLoading &&
+      data?.allocationAgreements?.length > 0
+    ) {
       const updatedRowData = data.allocationAgreements.map((item) => ({
         ...item,
         complianceReportId,
         compliancePeriod,
-        isNewSupplementalEntry: isSupplemental &&
-          item.complianceReportId === +complianceReportId,
+        isNewSupplementalEntry:
+          isSupplemental && item.complianceReportId === +complianceReportId,
         id: uuid()
-      }));
-
-      setRowData(updatedRowData);
+      }))
+
+      setRowData(updatedRowData)
     } else {
-      setRowData([{ id: uuid(), complianceReportId, compliancePeriod }]);
+      setRowData([{ id: uuid(), complianceReportId, compliancePeriod }])
     }
-  }, [data, allocationAgreementsLoading, isSupplemental, complianceReportId, compliancePeriod]);
+  }, [
+    data,
+    allocationAgreementsLoading,
+    isSupplemental,
+    complianceReportId,
+    compliancePeriod
+  ])
 
   const onCellValueChanged = useCallback(
     async (params) => {
@@ -389,15 +396,15 @@
         params,
         'allocationAgreementId',
         saveRow,
-      alertRef,
-      setRowData,
-      {
-        complianceReportId,
-        compliancePeriod
-      }
-    );
-  }
-};
+        alertRef,
+        setRowData,
+        {
+          complianceReportId,
+          compliancePeriod
+        }
+      )
+    }
+  }
 
   const handleDownload = async (includeData) => {
     try {
