--- conflicted
+++ resolved
@@ -8,21 +8,14 @@
 import { useCurrentUser } from '@/hooks/useCurrentUser'
 import colors from '@/themes/base/colors'
 import { Box } from '@mui/material'
-import React from 'react'
 import { useTranslation } from 'react-i18next'
 import { useParams } from 'react-router-dom'
 import { changelogColDefs, changelogCommonColDefs } from './_schema'
 
-<<<<<<< HEAD
-export const AllocationAgreementChangelog = ({ canEdit }) => {
-  const { complianceReportId, compliancePeriod } = useParams()
+export const AllocationAgreementChangelog = () => {
+  const { complianceReportId } = useParams()
   const { data: currentUser, isLoading: isCurrentUserLoading } =
     useCurrentUser()
-=======
-export const AllocationAgreementChangelog = () => {
-  const { complianceReportId } = useParams()
-  const { data: currentUser } = useCurrentUser()
->>>>>>> 400fa6d6
   const { t } = useTranslation(['common', 'allocationAgreement', 'report'])
   const { data: currentReportData, isLoading } = useGetComplianceReport(
     currentUser?.organization?.organizationId,
@@ -72,58 +65,6 @@
   }
 
   return (
-<<<<<<< HEAD
-    <div>
-      <BCTypography variant="h6" color="primary" component="div" mb={2}>
-        {!canEdit && currentReportData.report.nickname}
-        {canEdit && t('common:changelogCurrentState')}
-      </BCTypography>
-      <Box mb={4}>
-        <BCDataGridServer
-          className="ag-theme-material"
-          apiEndpoint={apiRoutes.getAllocationAgreements}
-          apiData="allocationAgreements"
-          apiParams={{ complianceReportId }}
-          columnDefs={changelogCommonColDefs}
-          gridOptions={changelogCommonGridOptions}
-          enableCopyButton={false}
-          defaultColDef={changelogDefaultColDefs}
-        />
-      </Box>
-      <BCTypography variant="h6" color="primary" component="div" mb={2}>
-        {latestAssessedReport
-          ? latestAssessedReport.nickname
-          : 'Default Report'}
-      </BCTypography>
-      <Box mb={4}>
-        <BCDataGridServer
-          className={'ag-theme-material'}
-          apiEndpoint={apiEndpoint}
-          apiData="changelog"
-          apiParams={{ complianceReportId }}
-          columnDefs={changelogColDefs}
-          gridOptions={changelogGridOptions}
-          enableCopyButton={false}
-          defaultColDef={changelogDefaultColDefs}
-        />
-      </Box>
-      <BCTypography variant="h6" color="primary" component="div" mb={2}>
-        {compliancePeriod} {t('report:reportAssessed')}
-      </BCTypography>
-      <Box>
-        <BCDataGridServer
-          className="ag-theme-material"
-          apiEndpoint={apiRoutes.getAllocationAgreements}
-          apiData="allocationAgreements"
-          apiParams={{ complianceReportId: latestAssessedReportId }}
-          columnDefs={changelogCommonColDefs}
-          gridOptions={changelogCommonGridOptions}
-          enableCopyButton={false}
-          defaultColDef={changelogDefaultColDefs}
-        />
-      </Box>
-    </div>
-=======
     <Box>
       {changelogData?.map((item, i) => {
         return (
@@ -159,6 +100,5 @@
         )
       })}
     </Box>
->>>>>>> 400fa6d6
   )
 }