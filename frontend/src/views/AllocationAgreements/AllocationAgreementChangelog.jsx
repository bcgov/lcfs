--- conflicted
+++ resolved
@@ -65,41 +65,6 @@
   }
 
   return (
-<<<<<<< HEAD
-    <div>
-      <BCTypography variant="h6" color="primary" component="div" mb={2}>
-        {!canEdit && currentReportData.report.nickname}
-        {canEdit && t('common:changelogCurrentState')}
-      </BCTypography>
-      <Box mb={4}>
-        <BCDataGridServer
-          className={'ag-theme-material'}
-          apiEndpoint={apiEndpoint}
-          apiData="changelog"
-          apiParams={{ complianceReportId }}
-          columnDefs={changelogColDefs}
-          gridOptions={changelogGridOptions}
-          enableCopyButton={false}
-          defaultColDef={changelogDefaultColDefs}
-        />
-      </Box>
-      <BCTypography variant="h6" color="primary" component="div" mb={2}>
-        {compliancePeriod} {t('report:reportAssessed')}
-      </BCTypography>
-      <Box>
-        <BCDataGridServer
-          className="ag-theme-material"
-          apiEndpoint={apiRoutes.getAllocationAgreements}
-          apiData="allocationAgreements"
-          apiParams={{ complianceReportId: latestAssessedReportId }}
-          columnDefs={changelogCommonColDefs}
-          gridOptions={changelogCommonGridOptions}
-          enableCopyButton={false}
-          defaultColDef={changelogDefaultColDefs}
-        />
-      </Box>
-    </div>
-=======
     <Box>
       {changelogData?.map((item, i) => {
         return (
@@ -135,6 +100,5 @@
         )
       })}
     </Box>
->>>>>>> e3f69e38
   )
 }