import { useState, useEffect, useMemo, useRef, useCallback } from 'react'
import { Typography } from '@mui/material'
import Grid2 from '@mui/material/Unstable_Grid2/Grid2'
import { useTranslation } from 'react-i18next'
import { useLocation, useNavigate, useParams } from 'react-router-dom'
import { BCAlert2 } from '@/components/BCAlert'
import BCBox from '@/components/BCBox'
import { BCGridEditor } from '@/components/BCDataGrid/BCGridEditor'
import { defaultColDef, finalSupplyEquipmentColDefs } from './_schema'
import {
  useFinalSupplyEquipmentOptions,
  useGetFinalSupplyEquipments,
  useSaveFinalSupplyEquipment
} from '@/hooks/useFinalSupplyEquipment'
import { v4 as uuid } from 'uuid'
import * as ROUTES from '@/constants/routes/routes.js'
import { isArrayEmpty } from '@/utils/formatters'

export const AddEditFinalSupplyEquipments = () => {
  const [rowData, setRowData] = useState([])
  const gridRef = useRef(null)
  const [gridApi, setGridApi] = useState(null)
  const [errors, setErrors] = useState({})
  const [columnDefs, setColumnDefs] = useState([])
  const alertRef = useRef()
  const location = useLocation()
  const { t } = useTranslation(['common', 'finalSupplyEquipment', 'reports'])
  const params = useParams()
  const { complianceReportId, compliancePeriod } = params
  const navigate = useNavigate()

  const {
    data: optionsData,
    isLoading: optionsLoading,
    isFetched
  } = useFinalSupplyEquipmentOptions()
  const { mutateAsync: saveRow } =
    useSaveFinalSupplyEquipment(complianceReportId)
  const { data, isLoading: equipmentsLoading } =
    useGetFinalSupplyEquipments(complianceReportId)

  const gridOptions = useMemo(
    () => ({
      overlayNoRowsTemplate: t(
        'finalSupplyEquipment:noFinalSupplyEquipmentsFound'
      ),
      autoSizeStrategy: {
        type: 'fitCellContents',
        defaultMinWidth: 50,
        defaultMaxWidth: 600
      }
    }),
    [t]
  )

  useEffect(() => {
    if (location.state?.message) {
      alertRef.current?.triggerAlert({
        message: location.state.message,
        severity: location.state.severity || 'info'
      })
    }
  }, [location.state])

  const onGridReady = useCallback(
    async (params) => {
      setGridApi(params.api)
      if (isArrayEmpty(data)) {
        setRowData([
          {
            id: uuid(),
            complianceReportId,
            supplyFromDate: `${compliancePeriod}-01-01`,
            supplyToDate: `${compliancePeriod}-12-31`
          }
        ])
      } else {
        setRowData(
          data.finalSupplyEquipments.map((item) => ({
            ...item,
            levelOfEquipment: item.levelOfEquipment.name,
            fuelMeasurementType: item.fuelMeasurementType.type,
            intendedUses: item.intendedUseTypes.map((i) => i.type),
            id: uuid()
          }))
        )
      }
      params.api.sizeColumnsToFit()
    },
    [compliancePeriod, complianceReportId, data]
  )

  useEffect(() => {
    if (optionsData?.levelsOfEquipment?.length > 0) {
      const updatedColumnDefs = finalSupplyEquipmentColDefs(
        optionsData,
        compliancePeriod,
        errors
      )
      setColumnDefs(updatedColumnDefs)
    }
  }, [compliancePeriod, errors, optionsData])

<<<<<<< HEAD
=======
  useEffect(() => {
    if (!equipmentsLoading && !isArrayEmpty(data)) {
      const updatedRowData = data.finalSupplyEquipments.map((item) => ({
        ...item,
        levelOfEquipment: item.levelOfEquipment.name,
        fuelMeasurementType: item.fuelMeasurementType.type,
        intendedUses: item.intendedUseTypes.map((i) => i.type),
        id: uuid()
      }))
      setRowData(updatedRowData)
    } else {
      setRowData([
        {
          id: uuid(),
          complianceReportId,
          supplyFromDate: `${compliancePeriod}-01-01`,
          supplyToDate: `${compliancePeriod}-12-31`
        }
      ])
    }
  }, [compliancePeriod, complianceReportId, data, equipmentsLoading])

>>>>>>> 7939f7b7
  const onCellEditingStopped = useCallback(
    async (params) => {
      debugger
      if (params.oldValue === params.newValue) return

      params.node.updateData({
        ...params.node.data,
        validationStatus: 'pending'
      })

      alertRef.current?.triggerAlert({
        message: 'Updating row...',
        severity: 'pending'
      })

      // clean up any null or empty string values
      let updatedData = Object.entries(params.node.data)
        .filter(([, value]) => value !== null && value !== '')
        .reduce((acc, [key, value]) => {
          acc[key] = value
          return acc
        }, {})

      try {
        setErrors({})
        const response = await saveRow(updatedData)
        updatedData = {
          ...updatedData,
          finalSupplyEquipmentId: response.data.finalSupplyEquipmentId,
          validationStatus: 'success',
          modified: false
        }
        alertRef.current?.triggerAlert({
          message: 'Row updated successfully.',
          severity: 'success'
        })
      } catch (error) {
        const newErrors = error.response.data.errors
        let errMsg = ''
        if (newErrors) {
          setErrors({
            [params.node.data.id]: newErrors[0].fields[0]
          })
          const { fields, message } = newErrors[0]
          const fieldLabels = fields.map((field) =>
            t(`finalSupplyEquipment:finalSupplyEquipmentColLabels.${field}`)
          )
          if (fields[0] === 'postalCode') {
            errMsg = t('finalSupplyEquipment:postalCodeError')
          } else {
            errMsg = `Error updating row: ${
              fieldLabels.length === 1 ? fieldLabels[0] : ''
            } ${String(message).toLowerCase()}`
          }
        } else {
          errMsg = error.response.data?.detail
        }

        updatedData = {
          ...updatedData,
          validationStatus: 'error'
        }

        if (error.code === 'ERR_BAD_REQUEST') {
          alertRef.current?.triggerAlert({
            message: errMsg,
            severity: 'error'
          })
        } else {
          alertRef.current?.triggerAlert({
            message: `Error updating row: ${error.message}`,
            severity: 'error'
          })
        }
      }

      params.node.updateData(updatedData)
    },
    [saveRow, t]
  )

  const onAction = async (action, params) => {
    if (action === 'delete') {
      const updatedRow = { ...params.node.data, deleted: true }

      params.api.applyTransaction({ remove: [params.node.data] })
      if (updatedRow.finalSupplyEquipmentId) {
        try {
          await saveRow(updatedRow)
          alertRef.current?.triggerAlert({
            message: 'Row deleted successfully.',
            severity: 'success'
          })
        } catch (error) {
          alertRef.current?.triggerAlert({
            message: `Error deleting row: ${error.message}`,
            severity: 'error'
          })
        }
      }
    }
    if (action === 'duplicate') {
      const newRowID = uuid()
      const rowData = {
        ...params.node.data,
        id: newRowID,
        serialNbr: null,
        latitude: null,
        longitude: null,
        finalSupplyEquipmentId: null,
        finalSupplyEquipment: null,
        validationStatus: 'error',
        modified: true
      }

      params.api.applyTransaction({
        add: [rowData],
        addIndex: params.node?.rowIndex + 1
      })

      setErrors({ [newRowID]: 'finalSupplyEquipment' })

      alertRef.current?.triggerAlert({
        message: 'Error updating row: Fuel supply equipment Fields required',
        severity: 'error'
      })
    }
  }

  const handleNavigateBack = useCallback(() => {
    navigate(
      ROUTES.REPORTS_VIEW.replace(
        ':compliancePeriod',
        compliancePeriod
      ).replace(':complianceReportId', complianceReportId)
    )
  }, [navigate, compliancePeriod, complianceReportId])

  const onAddRows = useCallback((numRows) => {
    return Array(numRows).fill().map(()=>({
      id: uuid(),
      complianceReportId,
      supplyFromDate: `${compliancePeriod}-01-01`,
      supplyToDate: `${compliancePeriod}-12-31`,
      validationStatus: 'error',
      modified: true
    }))
  }, [compliancePeriod, complianceReportId])

  return (
    isFetched &&
    !equipmentsLoading && (
      <Grid2 className="add-edit-final-supply-equipment-container" mx={-1}>
        <BCAlert2 ref={alertRef} data-test="alert-box" />
        <div className="header">
          <Typography variant="h5" color="primary">
            {t('finalSupplyEquipment:addFSErowsTitle')}
          </Typography>
          <Typography
            variant="body4"
            color="primary"
            sx={{ marginY: '2rem' }}
            component="div"
          >
            {t('finalSupplyEquipment:fseSubtitle')}
          </Typography>
        </div>
        <BCBox my={2} component="div" style={{ height: '100%', width: '100%' }}>
          <BCGridEditor
            gridRef={gridRef}
            columnDefs={columnDefs}
            defaultColDef={defaultColDef}
            onGridReady={onGridReady}
            rowData={rowData}
            onAddRows={onAddRows}
            gridOptions={gridOptions}
            loading={optionsLoading || equipmentsLoading}
            onCellEditingStopped={onCellEditingStopped}
            stopEditingWhenCellsLoseFocus
            onAction={onAction}
            showAddRowsButton={true}
            saveButtonProps={{
              enabled: true,
              text: t('report:saveReturn'),
              onSave: handleNavigateBack,
              confirmText: t('report:incompleteReport'),
              confirmLabel: t('report:returnToReport')
            }}
          />
        </BCBox>
      </Grid2>
    )
  )
}<|MERGE_RESOLUTION|>--- conflicted
+++ resolved
@@ -101,31 +101,6 @@
     }
   }, [compliancePeriod, errors, optionsData])
 
-<<<<<<< HEAD
-=======
-  useEffect(() => {
-    if (!equipmentsLoading && !isArrayEmpty(data)) {
-      const updatedRowData = data.finalSupplyEquipments.map((item) => ({
-        ...item,
-        levelOfEquipment: item.levelOfEquipment.name,
-        fuelMeasurementType: item.fuelMeasurementType.type,
-        intendedUses: item.intendedUseTypes.map((i) => i.type),
-        id: uuid()
-      }))
-      setRowData(updatedRowData)
-    } else {
-      setRowData([
-        {
-          id: uuid(),
-          complianceReportId,
-          supplyFromDate: `${compliancePeriod}-01-01`,
-          supplyToDate: `${compliancePeriod}-12-31`
-        }
-      ])
-    }
-  }, [compliancePeriod, complianceReportId, data, equipmentsLoading])
-
->>>>>>> 7939f7b7
   const onCellEditingStopped = useCallback(
     async (params) => {
       debugger
