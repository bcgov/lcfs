--- conflicted
+++ resolved
@@ -18,7 +18,7 @@
 export const AddEditFinalSupplyEquipments = () => {
   const [rowData, setRowData] = useState([])
   const gridRef = useRef(null)
-  const [gridApi, setGridApi] = useState(null)
+  const [, setGridApi] = useState(null)
   const [errors, setErrors] = useState({})
   const [columnDefs, setColumnDefs] = useState([])
   const alertRef = useRef()
@@ -152,8 +152,9 @@
           if (fields[0] === 'postalCode') {
             errMsg = t('finalSupplyEquipment:postalCodeError')
           } else {
-            errMsg = `Error updating row: ${fieldLabels.length === 1 ? fieldLabels[0] : ''
-              } ${String(message).toLowerCase()}`
+            errMsg = `Error updating row: ${
+              fieldLabels.length === 1 ? fieldLabels[0] : ''
+            } ${String(message).toLowerCase()}`
           }
         } else {
           errMsg = error.response.data?.detail
@@ -240,7 +241,6 @@
     )
   }, [navigate, compliancePeriod, complianceReportId])
 
-<<<<<<< HEAD
   const onAddRows = useCallback(
     (numRows) => {
       return Array(numRows)
@@ -256,18 +256,6 @@
     },
     [compliancePeriod, complianceReportId]
   )
-=======
-  const onAddRows = useCallback((numRows) => {
-    return Array(numRows).fill().map(() => ({
-      id: uuid(),
-      complianceReportId,
-      supplyFromDate: `${compliancePeriod}-01-01`,
-      supplyToDate: `${compliancePeriod}-12-31`,
-      validationStatus: 'error',
-      modified: true
-    }))
-  }, [compliancePeriod, complianceReportId])
->>>>>>> 06f65f05
 
   return (
     isFetched &&
