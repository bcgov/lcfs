--- conflicted
+++ resolved
@@ -268,16 +268,16 @@
       },
       cellStyle: (params) =>
         StandardCellWarningAndErrors(params, errors, warnings),
-      cellRenderer: SelectRenderer
-    },
-<<<<<<< HEAD
-    {
-      field: 'intendedUses',
-      headerComponent: RequiredHeader,
-      headerName: i18n.t(
-        'finalSupplyEquipment:finalSupplyEquipmentColLabels.intendedUses'
-      ),
-      valueGetter: (params) => params.data.intendedUseTypes,
+      cellRenderer: SelectRenderer,
+      editable: isEditable
+    },
+    {
+      field: 'intendedUseTypes',
+      headerComponent: RequiredHeader,
+      headerName: i18n.t(
+        'finalSupplyEquipment:finalSupplyEquipmentColLabels.intendedUseTypes'
+      ),
+      valueGetter: (params) => params.data?.intendedUseTypes,
       cellEditor: AutocompleteCellEditor,
       cellEditorParams: {
         options: optionsData?.intendedUseTypes.map((obj) => obj.type) || [],
@@ -293,69 +293,25 @@
       editable: isEditable
     },
     {
-      field: 'intendedUsers',
-      headerComponent: RequiredHeader,
-      headerName: i18n.t(
-        'finalSupplyEquipment:finalSupplyEquipmentColLabels.intendedUsers'
+      field: 'intendedUserTypes',
+      headerComponent: RequiredHeader,
+      headerName: i18n.t(
+        'finalSupplyEquipment:finalSupplyEquipmentColLabels.intendedUserTypes'
       ),
       valueGetter: (params) => params.data?.intendedUserTypes,
       cellEditor: AutocompleteCellEditor,
       cellEditorParams: {
-        options:
-          optionsData?.intendedUserTypes.map((obj) => obj.typeName) || [],
+        options: optionsData?.intendedUserTypes.map((obj) => obj.typeName) || [],
         multiple: true,
         disableCloseOnSelect: true,
         openOnFocus: true
       },
       cellStyle: (params) =>
         StandardCellWarningAndErrors(params, errors, warnings),
-      cellRenderer: (params) =>
-        (params.value && params.value !== '' && (
-          <CommonArrayRenderer disableLink {...params} />
-        )) ||
-        (!params.value && <BCTypography variant="body4">Select</BCTypography>),
+      cellRenderer: MultiSelectRenderer,
       suppressKeyboardEvent,
       minWidth: 315,
       editable: isEditable
-=======
-    cellStyle: (params) =>
-      StandardCellWarningAndErrors(params, errors, warnings),
-    cellRenderer: SelectRenderer
-  },
-  {
-    field: 'intendedUseTypes',
-    headerComponent: RequiredHeader,
-    headerName: i18n.t(
-      'finalSupplyEquipment:finalSupplyEquipmentColLabels.intendedUseTypes'
-    ),
-    valueGetter: (params) =>  params.data?.intendedUseTypes,
-    cellEditor: AutocompleteCellEditor,
-    cellEditorParams: {
-      options: optionsData?.intendedUseTypes.map((obj) => obj.type) || [],
-      multiple: true,
-      disableCloseOnSelect: true,
-      openOnFocus: true
-    },
-    cellStyle: (params) =>
-      StandardCellWarningAndErrors(params, errors, warnings),
-    cellRenderer: MultiSelectRenderer,
-    suppressKeyboardEvent,
-    minWidth: 560
-  },
-  {
-    field: 'intendedUserTypes',
-    headerComponent: RequiredHeader,
-    headerName: i18n.t(
-      'finalSupplyEquipment:finalSupplyEquipmentColLabels.intendedUserTypes'
-    ),
-    valueGetter: (params) => params.data?.intendedUserTypes,
-    cellEditor: AutocompleteCellEditor,
-    cellEditorParams: {
-      options: optionsData?.intendedUserTypes.map((obj) => obj.typeName) || [],
-      multiple: true,
-      disableCloseOnSelect: true,
-      openOnFocus: true
->>>>>>> f2245058
     },
     {
       field: 'streetAddress',
@@ -621,4 +577,4 @@
   floatingFilter: false,
   sortable: false,
   singleClickEdit: true
-}+} 