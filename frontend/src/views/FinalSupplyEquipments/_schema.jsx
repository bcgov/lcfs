--- conflicted
+++ resolved
@@ -2,15 +2,10 @@
 import { Typography } from '@mui/material'
 import {
   AutocompleteEditor,
-<<<<<<< HEAD
-  HeaderComponent,
+  RequiredHeader,
   DateRangeCellEditor,
   TextCellEditor,
   AsyncSuggestionEditor
-=======
-  RequiredHeader,
-  DateRangeCellEditor
->>>>>>> e75ae744
 } from '@/components/BCDataGrid/components'
 import i18n from '@/i18n'
 import { actions, validation } from '@/components/BCDataGrid/columns'
