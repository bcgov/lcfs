--- conflicted
+++ resolved
@@ -38,7 +38,6 @@
 // Utility functions mock - configurable for testing different scenarios
 vi.mock('../components/utils', () => ({
   fixLeafletIcons: vi.fn(),
-<<<<<<< HEAD
   transformApiData: vi.fn((data) => data?.finalSupplyEquipments || []),
   groupLocationsByCoordinates: vi.fn((data) => ({ '0,0': data })),
   findOverlappingPeriods: vi.fn(() => []),
@@ -54,19 +53,6 @@
 
 vi.mock('@/services/locationService', () => ({
   useLocationService: () => mockLocationService
-=======
-  transformApiData: (data) => data.finalSupplyEquipments, // return array
-  groupLocationsByCoordinates: (data) => ({ '0,0': data }),
-  findOverlappingPeriods: () => []
-}))
-
-vi.mock('@/services/locationService', () => ({
-  useLocationService: () => ({
-    batchProcessGeofencing: () => Promise.resolve({}),
-    isLoading: false,
-    error: null
-  })
->>>>>>> 3145bd81
 }))
 
 // We will provide custom responses for the hook inside each test via a helper
@@ -130,18 +116,26 @@
 
 describe('GeoMapping', () => {
   const mockTransformApiData = vi.mocked(utils.transformApiData)
-  const mockGroupLocationsByCoordinates = vi.mocked(utils.groupLocationsByCoordinates)
+  const mockGroupLocationsByCoordinates = vi.mocked(
+    utils.groupLocationsByCoordinates
+  )
   const mockFindOverlappingPeriods = vi.mocked(utils.findOverlappingPeriods)
 
   beforeEach(() => {
     vi.clearAllMocks()
     // Reset mock implementations
-    mockTransformApiData.mockImplementation((data) => data?.finalSupplyEquipments || [])
-    mockGroupLocationsByCoordinates.mockImplementation((data) => ({ '0,0': data }))
+    mockTransformApiData.mockImplementation(
+      (data) => data?.finalSupplyEquipments || []
+    )
+    mockGroupLocationsByCoordinates.mockImplementation((data) => ({
+      '0,0': data
+    }))
     mockFindOverlappingPeriods.mockImplementation(() => [])
-    
+
     // Reset location service mock
-    mockLocationService.batchProcessGeofencing = vi.fn(() => Promise.resolve({}))
+    mockLocationService.batchProcessGeofencing = vi.fn(() =>
+      Promise.resolve({})
+    )
   })
 
   it('shows loading state', () => {
@@ -184,8 +178,8 @@
   describe('Data Processing Effects', () => {
     it('processes API data when supplyEquipmentData loads', async () => {
       mockTransformApiData.mockReturnValue(mockTransformedData)
-      mockGroupLocationsByCoordinates.mockReturnValue({ 
-        '50.1234,-120.5678': [mockTransformedData[0]], 
+      mockGroupLocationsByCoordinates.mockReturnValue({
+        '50.1234,-120.5678': [mockTransformedData[0]],
         '51.2345,-121.6789': [mockTransformedData[1]]
       })
 
@@ -197,14 +191,18 @@
       })
 
       await waitFor(() => {
-        expect(mockTransformApiData).toHaveBeenCalledWith(mockSupplyEquipmentData)
-      })
-      expect(mockGroupLocationsByCoordinates).toHaveBeenCalledWith(mockTransformedData)
+        expect(mockTransformApiData).toHaveBeenCalledWith(
+          mockSupplyEquipmentData
+        )
+      })
+      expect(mockGroupLocationsByCoordinates).toHaveBeenCalledWith(
+        mockTransformedData
+      )
     })
 
     it('handles empty data by setting error state', async () => {
       mockTransformApiData.mockReturnValue([])
-      
+
       renderWithHook({
         isLoading: false,
         isError: false,
@@ -221,10 +219,10 @@
 
     it('triggers geofencing when locations are loaded and status is idle', async () => {
       mockTransformApiData.mockReturnValue(mockTransformedData)
-      mockGroupLocationsByCoordinates.mockReturnValue({ 
-        '50.1234,-120.5678': [mockTransformedData[0]]
-      })
-      mockLocationService.batchProcessGeofencing.mockResolvedValue({ '1': true })
+      mockGroupLocationsByCoordinates.mockReturnValue({
+        '50.1234,-120.5678': [mockTransformedData[0]]
+      })
+      mockLocationService.batchProcessGeofencing.mockResolvedValue({ 1: true })
 
       renderWithHook({
         isLoading: false,
@@ -240,10 +238,12 @@
 
     it('handles geofencing errors', async () => {
       mockTransformApiData.mockReturnValue(mockTransformedData)
-      mockGroupLocationsByCoordinates.mockReturnValue({ 
-        '50.1234,-120.5678': [mockTransformedData[0]]
-      })
-      mockLocationService.batchProcessGeofencing.mockRejectedValue(new Error('Geofencing failed'))
+      mockGroupLocationsByCoordinates.mockReturnValue({
+        '50.1234,-120.5678': [mockTransformedData[0]]
+      })
+      mockLocationService.batchProcessGeofencing.mockRejectedValue(
+        new Error('Geofencing failed')
+      )
 
       renderWithHook({
         isLoading: false,
@@ -260,10 +260,10 @@
 
     it('calculates overlaps when geofencing is completed', async () => {
       mockTransformApiData.mockReturnValue(mockTransformedData)
-      mockGroupLocationsByCoordinates.mockReturnValue({ 
-        '50.1234,-120.5678': [mockTransformedData[0]]
-      })
-      mockLocationService.batchProcessGeofencing.mockResolvedValue({ '1': true })
+      mockGroupLocationsByCoordinates.mockReturnValue({
+        '50.1234,-120.5678': [mockTransformedData[0]]
+      })
+      mockLocationService.batchProcessGeofencing.mockResolvedValue({ 1: true })
       mockFindOverlappingPeriods.mockReturnValue(['overlap1'])
 
       renderWithHook({
@@ -286,7 +286,7 @@
   describe('User Interactions', () => {
     it('refreshes data when refresh button is clicked', async () => {
       const refetchMock = vi.fn()
-      
+
       renderWithHook({
         isLoading: false,
         isError: false,
@@ -294,8 +294,10 @@
         refetch: refetchMock
       })
 
-      const refreshButton = screen.getByRole('button', { name: /refresh map data/i })
-      
+      const refreshButton = screen.getByRole('button', {
+        name: /refresh map data/i
+      })
+
       await act(async () => {
         fireEvent.click(refreshButton)
       })
@@ -308,10 +310,10 @@
     it('tests generatePopupContent functionality through component behavior', async () => {
       // Test that the function exists and works by verifying component renders with popup data
       mockTransformApiData.mockReturnValue(mockTransformedData)
-      mockGroupLocationsByCoordinates.mockReturnValue({ 
-        '50.1234,-120.5678': [mockTransformedData[0]]
-      })
-      mockLocationService.batchProcessGeofencing.mockResolvedValue({ '1': true })
+      mockGroupLocationsByCoordinates.mockReturnValue({
+        '50.1234,-120.5678': [mockTransformedData[0]]
+      })
+      mockLocationService.batchProcessGeofencing.mockResolvedValue({ 1: true })
       mockFindOverlappingPeriods.mockReturnValue([])
 
       renderWithHook({
@@ -333,10 +335,10 @@
     it('tests generatePopupContent with BC location', async () => {
       // This function is internal but we can test through the component's state
       mockTransformApiData.mockReturnValue(mockTransformedData)
-      mockGroupLocationsByCoordinates.mockReturnValue({ 
-        '50.1234,-120.5678': [mockTransformedData[0]]
-      })
-      mockLocationService.batchProcessGeofencing.mockResolvedValue({ '1': true })
+      mockGroupLocationsByCoordinates.mockReturnValue({
+        '50.1234,-120.5678': [mockTransformedData[0]]
+      })
+      mockLocationService.batchProcessGeofencing.mockResolvedValue({ 1: true })
 
       renderWithHook({
         isLoading: false,
@@ -352,10 +354,10 @@
 
     it('tests generatePopupContent with non-BC location', async () => {
       mockTransformApiData.mockReturnValue(mockTransformedData)
-      mockGroupLocationsByCoordinates.mockReturnValue({ 
-        '50.1234,-120.5678': [mockTransformedData[0]]
-      })
-      mockLocationService.batchProcessGeofencing.mockResolvedValue({ '1': false }) // Outside BC
+      mockGroupLocationsByCoordinates.mockReturnValue({
+        '50.1234,-120.5678': [mockTransformedData[0]]
+      })
+      mockLocationService.batchProcessGeofencing.mockResolvedValue({ 1: false }) // Outside BC
 
       renderWithHook({
         isLoading: false,
@@ -371,10 +373,10 @@
 
     it('tests generatePopupContent with overlapping periods', async () => {
       mockTransformApiData.mockReturnValue(mockTransformedData)
-      mockGroupLocationsByCoordinates.mockReturnValue({ 
-        '50.1234,-120.5678': [mockTransformedData[0]]
-      })
-      mockLocationService.batchProcessGeofencing.mockResolvedValue({ '1': true })
+      mockGroupLocationsByCoordinates.mockReturnValue({
+        '50.1234,-120.5678': [mockTransformedData[0]]
+      })
+      mockLocationService.batchProcessGeofencing.mockResolvedValue({ 1: true })
       mockFindOverlappingPeriods.mockReturnValue(['overlap1', 'overlap2']) // Has overlaps
 
       renderWithHook({
@@ -400,7 +402,7 @@
           refetch: vi.fn()
         })
       })
-      
+
       // Wait for all async state updates to complete
       await waitFor(() => {
         // Component creates error internally, which would trigger error state
@@ -416,11 +418,11 @@
         data: null,
         refetch: vi.fn()
       })
-      
+
       expect(screen.getByTestId('no-data-state')).toBeInTheDocument()
     })
 
-    // Note: Removed flaky test that was inconsistent between error-state vs no-data-state 
+    // Note: Removed flaky test that was inconsistent between error-state vs no-data-state
     // to maintain 100% pass rate while keeping high coverage
   })
 })