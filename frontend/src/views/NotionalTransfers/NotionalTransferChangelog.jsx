--- conflicted
+++ resolved
@@ -12,16 +12,10 @@
 import { useParams } from 'react-router-dom'
 import { changelogColDefs, changelogCommonColDefs } from './_schema'
 
-<<<<<<< HEAD
-export const NotionalTransferChangelog = ({ canEdit }) => {
-  const { complianceReportId, compliancePeriod } = useParams()
+export const NotionalTransferChangelog = () => {
+  const { complianceReportId } = useParams()
   const { data: currentUser, isLoading: isCurrentUserLoading } =
     useCurrentUser()
-=======
-export const NotionalTransferChangelog = () => {
-  const { complianceReportId } = useParams()
-  const { data: currentUser } = useCurrentUser()
->>>>>>> 400fa6d6
   const { t } = useTranslation(['common', 'notionalTransfer', 'report'])
   const { data: currentReportData, isLoading } = useGetComplianceReport(
     currentUser?.organization?.organizationId,
