import { actions, validation } from '@/components/BCDataGrid/columns'
import {
  AsyncSuggestionEditor,
  AutocompleteCellEditor,
  NumberEditor,
  RequiredHeader
} from '@/components/BCDataGrid/components'
import BCTypography from '@/components/BCTypography'
import { apiRoutes } from '@/constants/routes'
import i18n from '@/i18n'
import colors from '@/themes/base/colors'
import { formatNumberWithCommas as valueFormatter } from '@/utils/formatters'
import { changelogCellStyle } from '@/utils/grid/changelogCellStyle'
import { StandardCellWarningAndErrors } from '@/utils/grid/errorRenderers'
import { suppressKeyboardEvent } from '@/utils/grid/eventHandlers'
import { SelectRenderer } from '@/utils/grid/cellRenderers.jsx'

const ACTION_STATUS_MAP = {
  UPDATE: 'Edit',
  DELETE: 'Delete',
  CREATE: 'New'
}

export const notionalTransferColDefs = (
  optionsData,
  currentUser,
  errors,
  warnings,
  isSupplemental
) => [
  validation,
  actions((params) => {
    return {
      enableDuplicate: false,
      enableDelete: !params.data.isNewSupplementalEntry,
      enableUndo: isSupplemental && params.data.isNewSupplementalEntry,
      enableStatus:
        isSupplemental &&
        params.data.isNewSupplementalEntry &&
        ACTION_STATUS_MAP[params.data.actionType]
    }
  }),
  {
    field: 'id',
    cellEditor: 'agTextCellEditor',
    cellDataType: 'text',
    hide: true
  },
  {
    field: 'complianceReportId',
    headerName: i18n.t(
      'notionalTransfer:notionalTransferColLabels.complianceReportId'
    ),
    cellEditor: 'agTextCellEditor',
    cellDataType: 'text',
    hide: true
  },
  {
    field: 'notionalTransferId',
    hide: true
  },
  {
    field: 'legalName',
    headerName: i18n.t('notionalTransfer:notionalTransferColLabels.legalName'),
    headerComponent: RequiredHeader,
    cellDataType: 'text',
    cellEditor: AsyncSuggestionEditor,
    cellEditorParams: (params) => ({
      queryKey: 'company-details-search',
      queryFn: async ({ queryKey, client }) => {
        let path = apiRoutes.organizationSearch
        path += 'org_name=' + queryKey[1]
        const response = await client.get(path)
        const filteredData = response.data.filter(
          (org) => org.name !== currentUser.organization.name
        )
        params.node.data.apiDataCache = filteredData
        return filteredData
      },
      title: 'legalName',
      api: params.api
    }),
    cellRenderer: (params) =>
      params.value ||
      (!params.value && (
        <BCTypography variant="body4">Enter or search a name</BCTypography>
      )),
    suppressKeyboardEvent,
    minWidth: 300,
    valueSetter: (params) => {
      const { newValue: selectedName, node, data } = params
      const apiData = node.data.apiDataCache || []
      // Attempt to find the selected company from the cached API data
      const selectedOption = apiData.find(
        (company) => company.name === selectedName
      )
      if (selectedOption) {
        // Only update related fields if a match is found in the API data
        data.legalName = selectedOption.name
        data.addressForService =
          selectedOption.address || data.addressForService
      } else {
        // If no match, only update the legalName field, leave others unchanged
        data.legalName = selectedName
      }
      return true
    },
    cellStyle: (params) => {
      if (isSupplemental && params.data.isNewSupplementalEntry) {
        if (params.data.actionType === 'UPDATE') {
          return { backgroundColor: colors.alerts.warning.background }
        }
      } else {
        return StandardCellWarningAndErrors(params, errors, warnings)
      }
    }
  },
  {
    field: 'addressForService',
    headerName: i18n.t(
      'notionalTransfer:notionalTransferColLabels.addressForService'
    ),
    headerComponent: RequiredHeader,
    cellEditor: 'agTextCellEditor',
    cellDataType: 'text',
    cellStyle: (params) => {
      if (isSupplemental && params.data.isNewSupplementalEntry) {
        if (params.data.actionType === 'UPDATE') {
          return { backgroundColor: colors.alerts.warning.background }
        }
      } else {
        return StandardCellWarningAndErrors(params, errors, warnings)
      }
    }
  },
  {
    field: 'fuelCategory',
    headerName: i18n.t(
      'notionalTransfer:notionalTransferColLabels.fuelCategory'
    ),
    headerComponent: RequiredHeader,
    cellEditor: AutocompleteCellEditor,
    suppressKeyboardEvent,
    cellDataType: 'text',
    cellEditorParams: {
      options: optionsData?.fuelCategories?.map((obj) => obj.category),
      multiple: false,
      disableCloseOnSelect: false,
      freeSolo: false,
      openOnFocus: true
    },
<<<<<<< HEAD
    cellStyle: (params) => {
      if (isSupplemental && params.data.isNewSupplementalEntry) {
        if (params.data.actionType === 'UPDATE') {
          return { backgroundColor: colors.alerts.warning.background }
        }
      } else {
        return StandardCellWarningAndErrors(params, errors, warnings)
      }
    },
    cellRenderer: (params) =>
      params.value ||
      (!params.value && <BCTypography variant="body4">Select</BCTypography>)
=======
    cellStyle: (params) =>
      StandardCellWarningAndErrors(params, errors, warnings),
    cellRenderer: SelectRenderer
>>>>>>> e37887d0
  },
  {
    field: 'receivedOrTransferred',
    headerName: i18n.t(
      'notionalTransfer:notionalTransferColLabels.receivedOrTransferred'
    ),
    headerComponent: RequiredHeader,
    cellEditor: AutocompleteCellEditor,
    suppressKeyboardEvent,
    cellDataType: 'text',
    cellEditorParams: {
      options: optionsData?.receivedOrTransferred || [],
      multiple: false,
      disableCloseOnSelect: false,
      freeSolo: false,
      openOnFocus: true
    },
<<<<<<< HEAD
    cellStyle: (params) => {
      if (isSupplemental && params.data.isNewSupplementalEntry) {
        if (params.data.actionType === 'UPDATE') {
          return { backgroundColor: colors.alerts.warning.background }
        }
      } else {
        return StandardCellWarningAndErrors(params, errors, warnings)
      }
    },
    cellRenderer: (params) =>
      params.value ||
      (!params.value && <BCTypography variant="body4">Select</BCTypography>)
=======
    cellStyle: (params) =>
      StandardCellWarningAndErrors(params, errors, warnings),
    cellRenderer: SelectRenderer
>>>>>>> e37887d0
  },
  {
    field: 'quantity',
    headerName: i18n.t('notionalTransfer:notionalTransferColLabels.quantity'),
    headerComponent: RequiredHeader,
    cellEditor: NumberEditor,
    cellEditorParams: {
      precision: 0,
      min: 0,
      showStepperButtons: false
    },
    valueFormatter: (params) => valueFormatter({ value: params.value }),
    cellStyle: (params) => {
      if (isSupplemental && params.data.isNewSupplementalEntry) {
        if (params.data.actionType === 'UPDATE') {
          return { backgroundColor: colors.alerts.warning.background }
        }
      } else {
        return StandardCellWarningAndErrors(params, errors, warnings)
      }
    }
  }
]

export const notionalTransferSummaryColDefs = [
  {
    headerName: i18n.t('notionalTransfer:notionalTransferColLabels.legalName'),
    field: 'legalName',
    flex: 1,
    minWidth: 200
  },
  {
    headerName: i18n.t(
      'notionalTransfer:notionalTransferColLabels.addressForService'
    ),
    field: 'addressForService',
    flex: 1,
    minWidth: 200
  },
  {
    headerName: i18n.t(
      'notionalTransfer:notionalTransferColLabels.fuelCategory'
    ),
    field: 'fuelCategory'
  },
  {
    headerName: i18n.t(
      'notionalTransfer:notionalTransferColLabels.receivedOrTransferred'
    ),
    field: 'receivedOrTransferred'
  },
  {
    headerName: i18n.t('notionalTransfer:notionalTransferColLabels.quantity'),
    field: 'quantity',
    valueFormatter
  }
]

export const defaultColDef = {
  editable: true,
  resizable: true,
  filter: false,
  floatingFilter: false,
  sortable: false,
  singleClickEdit: true,
  flex: 1
}

export const changelogCommonColDefs = [
  {
    headerName: i18n.t('notionalTransfer:notionalTransferColLabels.legalName'),
    field: 'legalName',

    cellStyle: (params) => changelogCellStyle(params, 'fuelType')
  },
  {
    headerName: i18n.t(
      'notionalTransfer:notionalTransferColLabels.addressForService'
    ),
    field: 'addressForService',

    cellStyle: (params) => changelogCellStyle(params, 'fuelCategory')
  },
  {
    headerName: i18n.t(
      'notionalTransfer:notionalTransferColLabels.fuelCategory'
    ),
    field: 'fuelCategory',
    valueGetter: (params) =>
      params.data.fuelCategory?.category || params.data.fuelCategory,
    cellStyle: (params) => changelogCellStyle(params, 'provisionOfTheAct')
  },
  {
    headerName: i18n.t(
      'notionalTransfer:notionalTransferColLabels.receivedOrTransferred'
    ),
    field: 'receivedOrTransferred',
    cellStyle: (params) => changelogCellStyle(params, 'fuelCode')
  },
  {
    headerName: i18n.t('notionalTransfer:notionalTransferColLabels.quantity'),
    field: 'quantity',
    valueFormatter,
    cellStyle: (params) => changelogCellStyle(params, 'quantitySupplied')
  }
]

export const changelogColDefs = [
  {
    field: 'groupUuid',
    hide: true,
    sort: 'desc',
    sortIndex: 1
  },
  { field: 'version', hide: true, sort: 'desc', sortIndex: 2 },
  {
    field: 'actionType',
    valueGetter: (params) => {
      if (params.data.actionType === 'UPDATE') {
        if (params.data.updated) {
          return 'Edited old'
        } else {
          return 'Edited new'
        }
      }
      if (params.data.actionType === 'DELETE') {
        return 'Deleted'
      }
      if (params.data.actionType === 'CREATE') {
        return 'Added'
      }
    },
    cellStyle: (params) => {
      if (params.data.actionType === 'UPDATE') {
        return { backgroundColor: colors.alerts.warning.background }
      }
    }
  },
  ...changelogCommonColDefs
]

export const changelogDefaultColDefs = {
  floatingFilter: false,
  filter: false
}

export const changelogCommonGridOptions = {
  overlayNoRowsTemplate: i18n.t('notionalTransfer:noOtherUsesFound'),
  autoSizeStrategy: {
    type: 'fitCellContents',
    defaultMinWidth: 50,
    defaultMaxWidth: 600
  },
  enableCellTextSelection: true, // enables text selection on the grid
  ensureDomOrder: true
}

export const changelogGridOptions = {
  ...changelogCommonGridOptions,
  getRowStyle: (params) => {
    if (params.data.actionType === 'DELETE') {
      return {
        backgroundColor: colors.alerts.error.background
      }
    }
    if (params.data.actionType === 'CREATE') {
      return {
        backgroundColor: colors.alerts.success.background
      }
    }
  }
}<|MERGE_RESOLUTION|>--- conflicted
+++ resolved
@@ -149,24 +149,16 @@
       freeSolo: false,
       openOnFocus: true
     },
-<<<<<<< HEAD
-    cellStyle: (params) => {
-      if (isSupplemental && params.data.isNewSupplementalEntry) {
-        if (params.data.actionType === 'UPDATE') {
-          return { backgroundColor: colors.alerts.warning.background }
-        }
-      } else {
-        return StandardCellWarningAndErrors(params, errors, warnings)
-      }
-    },
-    cellRenderer: (params) =>
-      params.value ||
-      (!params.value && <BCTypography variant="body4">Select</BCTypography>)
-=======
-    cellStyle: (params) =>
-      StandardCellWarningAndErrors(params, errors, warnings),
+    cellStyle: (params) => {
+      if (isSupplemental && params.data.isNewSupplementalEntry) {
+        if (params.data.actionType === 'UPDATE') {
+          return { backgroundColor: colors.alerts.warning.background }
+        }
+      } else {
+        return StandardCellWarningAndErrors(params, errors, warnings)
+      }
+    },
     cellRenderer: SelectRenderer
->>>>>>> e37887d0
   },
   {
     field: 'receivedOrTransferred',
@@ -184,24 +176,16 @@
       freeSolo: false,
       openOnFocus: true
     },
-<<<<<<< HEAD
-    cellStyle: (params) => {
-      if (isSupplemental && params.data.isNewSupplementalEntry) {
-        if (params.data.actionType === 'UPDATE') {
-          return { backgroundColor: colors.alerts.warning.background }
-        }
-      } else {
-        return StandardCellWarningAndErrors(params, errors, warnings)
-      }
-    },
-    cellRenderer: (params) =>
-      params.value ||
-      (!params.value && <BCTypography variant="body4">Select</BCTypography>)
-=======
-    cellStyle: (params) =>
-      StandardCellWarningAndErrors(params, errors, warnings),
+    cellStyle: (params) => {
+      if (isSupplemental && params.data.isNewSupplementalEntry) {
+        if (params.data.actionType === 'UPDATE') {
+          return { backgroundColor: colors.alerts.warning.background }
+        }
+      } else {
+        return StandardCellWarningAndErrors(params, errors, warnings)
+      }
+    },
     cellRenderer: SelectRenderer
->>>>>>> e37887d0
   },
   {
     field: 'quantity',
