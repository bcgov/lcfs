import { actions, validation } from '@/components/BCDataGrid/columns'
import {
  AsyncSuggestionEditor,
  AutocompleteCellEditor,
  NumberEditor,
  RequiredHeader
} from '@/components/BCDataGrid/components'
import BCTypography from '@/components/BCTypography'
import { apiRoutes } from '@/constants/routes'
import { ACTION_STATUS_MAP } from '@/constants/schemaConstants'
import i18n from '@/i18n'
import colors from '@/themes/base/colors'
import { formatNumberWithCommas as valueFormatter } from '@/utils/formatters'
import { SelectRenderer } from '@/utils/grid/cellRenderers.jsx'
import { changelogCellStyle } from '@/utils/grid/changelogCellStyle'
import { StandardCellWarningAndErrors } from '@/utils/grid/errorRenderers'
import { suppressKeyboardEvent } from '@/utils/grid/eventHandlers'
import { isQuarterEditable } from '@/utils/grid/cellEditables.jsx'

export const notionalTransferColDefs = (
  optionsData,
  orgName,
  errors,
  warnings,
<<<<<<< HEAD
  isSupplemental
) => [
  validation,
  actions((params) => {
    return {
      enableDuplicate: false,
      enableDelete: !params.data.isNewSupplementalEntry,
      enableUndo: isSupplemental && params.data.isNewSupplementalEntry,
      enableStatus:
        isSupplemental &&
        params.data.isNewSupplementalEntry &&
        ACTION_STATUS_MAP[params.data.actionType]
    }
  }),
  {
    field: 'id',
    cellEditor: 'agTextCellEditor',
    cellDataType: 'text',
    hide: true
  },
  {
    field: 'complianceReportId',
    headerName: i18n.t(
      'notionalTransfer:notionalTransferColLabels.complianceReportId'
    ),
    cellEditor: 'agTextCellEditor',
    cellDataType: 'text',
    hide: true
  },
  {
    field: 'notionalTransferId',
    hide: true
  },
  {
    field: 'legalName',
    headerName: i18n.t('notionalTransfer:notionalTransferColLabels.legalName'),
    headerComponent: RequiredHeader,
    cellDataType: 'object',
    cellEditor: AsyncSuggestionEditor,
    cellEditorParams: (params) => ({
      queryKey: 'company-details-search',
      queryFn: async ({ queryKey, client }) => {
        let path = apiRoutes.organizationSearch
        path += 'org_name=' + queryKey[1]
        const response = await client.get(path)
        const filteredData = response.data.filter(
          (org) => org.name !== orgName
        )
        params.node.data.apiDataCache = filteredData
        return filteredData
      },
      title: 'legalName',
      api: params.api
    }),
    cellRenderer: (params) =>
      params.value ||
      (!params.value && (
        <BCTypography variant="body4">Enter or search a name</BCTypography>
      )),
    suppressKeyboardEvent,
    minWidth: 300,
    valueSetter: (params) => {
      const { newValue: selectedName, node, data } = params
      if (typeof selectedName === 'object') {
        // If selectedName is an object, set the legalName directly
        data.legalName = selectedName.name
        data.addressForService = selectedName.address
      } else {
        // If no match, only update the legalName field, leave others unchanged
        data.legalName = selectedName
=======
  isSupplemental,
  compliancePeriod,
  isEarlyIssuance = false
) => {
  const baseColumns = [
    validation,
    actions((params) => {
      return {
        enableDuplicate: false,
        enableDelete: !params.data.isNewSupplementalEntry,
        enableUndo: isSupplemental && params.data.isNewSupplementalEntry,
        enableStatus:
          isSupplemental &&
          params.data.isNewSupplementalEntry &&
          ACTION_STATUS_MAP[params.data.actionType]
>>>>>>> a1ffbd4b
      }
    }),
    {
      field: 'id',
      cellEditor: 'agTextCellEditor',
      cellDataType: 'text',
      hide: true
    },
    {
      field: 'complianceReportId',
      headerName: i18n.t(
        'notionalTransfer:notionalTransferColLabels.complianceReportId'
      ),
      cellEditor: 'agTextCellEditor',
      cellDataType: 'text',
      hide: true
    },
    {
      field: 'notionalTransferId',
      hide: true
    },
    {
      field: 'legalName',
      headerName: i18n.t(
        'notionalTransfer:notionalTransferColLabels.legalName'
      ),
      headerComponent: RequiredHeader,
      cellDataType: 'object',
      cellEditor: AsyncSuggestionEditor,
      cellEditorParams: (params) => ({
        queryKey: 'company-details-search',
        queryFn: async ({ queryKey, client }) => {
          let path = apiRoutes.organizationSearch
          path += 'org_name=' + queryKey[1]
          const response = await client.get(path)
          const filteredData = response.data.filter(
            (org) => org.name !== currentUser.organization.name
          )
          params.node.data.apiDataCache = filteredData
          return filteredData
        },
        title: 'legalName',
        api: params.api
      }),
      cellRenderer: (params) =>
        params.value ||
        (!params.value && (
          <BCTypography variant="body4">Enter or search a name</BCTypography>
        )),
      suppressKeyboardEvent,
      minWidth: 300,
      valueSetter: (params) => {
        const { newValue: selectedName, node, data } = params
        if (typeof selectedName === 'object') {
          // If selectedName is an object, set the legalName directly
          data.legalName = selectedName.name
          data.addressForService = selectedName.address
        } else {
          // If no match, only update the legalName field, leave others unchanged
          data.legalName = selectedName
        }
        return true
      },
      cellStyle: (params) =>
        StandardCellWarningAndErrors(params, errors, warnings, isSupplemental)
    },
    {
      field: 'addressForService',
      headerName: i18n.t(
        'notionalTransfer:notionalTransferColLabels.addressForService'
      ),
      headerComponent: RequiredHeader,
      cellEditor: 'agTextCellEditor',
      cellDataType: 'text',
      cellStyle: (params) =>
        StandardCellWarningAndErrors(params, errors, warnings, isSupplemental)
    },
    {
      field: 'fuelCategory',
      headerName: i18n.t(
        'notionalTransfer:notionalTransferColLabels.fuelCategory'
      ),
      headerComponent: RequiredHeader,
      cellEditor: AutocompleteCellEditor,
      suppressKeyboardEvent,
      cellDataType: 'text',
      cellEditorParams: {
        options: optionsData?.fuelCategories?.map((obj) => obj.category),
        multiple: false,
        disableCloseOnSelect: false,
        freeSolo: false,
        openOnFocus: true
      },
      cellStyle: (params) =>
        StandardCellWarningAndErrors(params, errors, warnings, isSupplemental),
      cellRenderer: SelectRenderer
    },
    {
      field: 'receivedOrTransferred',
      headerName: i18n.t(
        'notionalTransfer:notionalTransferColLabels.receivedOrTransferred'
      ),
      headerComponent: RequiredHeader,
      cellEditor: AutocompleteCellEditor,
      suppressKeyboardEvent,
      cellDataType: 'text',
      cellEditorParams: {
        options: optionsData?.receivedOrTransferred || [],
        multiple: false,
        disableCloseOnSelect: false,
        freeSolo: false,
        openOnFocus: true
      },
      cellStyle: (params) =>
        StandardCellWarningAndErrors(params, errors, warnings, isSupplemental),
      cellRenderer: SelectRenderer
    },
    {
      field: 'quantity',
      headerName: i18n.t('notionalTransfer:notionalTransferColLabels.quantity'),
      headerComponent: RequiredHeader,
      cellEditor: NumberEditor,
      cellEditorParams: {
        precision: 0,
        min: 0,
        showStepperButtons: false
      },
      valueFormatter: (params) => valueFormatter({ value: params.value }),
      cellStyle: (params) =>
        StandardCellWarningAndErrors(params, errors, warnings, isSupplemental)
    }
  ]

  // Swap in Quarterly Columns if it's an early issuance report
  if (isEarlyIssuance) {
    return baseColumns.flatMap((item) => {
      if (item.field === 'quantity') {
        return [
          {
            field: 'q1Quantity',
            headerComponent: RequiredHeader,
            headerName: i18n.t(
              'notionalTransfer:notionalTransferColLabels.q1Quantity'
            ),
            valueFormatter: valueFormatter,
            cellEditor: NumberEditor,
            cellEditorParams: {
              precision: 0,
              min: 0,
              showStepperButtons: false
            },
            cellStyle: (params) =>
              StandardCellWarningAndErrors(
                params,
                errors,
                warnings,
                isSupplemental
              ),
            editable: () => {
              return isQuarterEditable(1, compliancePeriod)
            }
          },
          {
            field: 'q2Quantity',
            headerComponent: RequiredHeader,
            headerName: i18n.t(
              'notionalTransfer:notionalTransferColLabels.q2Quantity'
            ),
            valueFormatter: valueFormatter,
            cellEditor: NumberEditor,
            cellEditorParams: {
              precision: 0,
              min: 0,
              showStepperButtons: false
            },
            cellStyle: (params) =>
              StandardCellWarningAndErrors(
                params,
                errors,
                warnings,
                isSupplemental
              ),
            editable: () => {
              return isQuarterEditable(2, compliancePeriod)
            }
          },
          {
            field: 'q3Quantity',
            headerComponent: RequiredHeader,
            headerName: i18n.t(
              'notionalTransfer:notionalTransferColLabels.q3Quantity'
            ),
            valueFormatter: valueFormatter,
            cellEditor: NumberEditor,
            cellEditorParams: {
              precision: 0,
              min: 0,
              showStepperButtons: false
            },
            cellStyle: (params) =>
              StandardCellWarningAndErrors(
                params,
                errors,
                warnings,
                isSupplemental
              ),
            editable: () => {
              return isQuarterEditable(3, compliancePeriod)
            }
          },
          {
            field: 'q4Quantity',
            headerComponent: RequiredHeader,
            headerName: i18n.t(
              'notionalTransfer:notionalTransferColLabels.q4Quantity'
            ),
            valueFormatter: valueFormatter,
            cellEditor: NumberEditor,
            cellEditorParams: {
              precision: 0,
              min: 0,
              showStepperButtons: false
            },
            cellStyle: (params) =>
              StandardCellWarningAndErrors(
                params,
                errors,
                warnings,
                isSupplemental
              ),
            editable: () => {
              return isQuarterEditable(4, compliancePeriod)
            }
          },
          {
            field: 'totalQuantity',
            headerName: i18n.t(
              'notionalTransfer:notionalTransferColLabels.totalQuantity'
            ),
            valueFormatter: valueFormatter,
            cellStyle: (params) =>
              StandardCellWarningAndErrors(
                params,
                errors,
                warnings,
                isSupplemental
              ),
            valueGetter: (params) => {
              const data = params.data
              return (
                (data.q1Quantity || 0) +
                (data.q2Quantity || 0) +
                (data.q3Quantity || 0) +
                (data.q4Quantity || 0)
              )
            },
            editable: false
          }
        ]
      }

      return [item]
    })
  }

  return baseColumns
}

export const notionalTransferSummaryColDefs = (isEarlyIssuance = false) => {
  const baseColumns = [
    {
      headerName: i18n.t(
        'notionalTransfer:notionalTransferColLabels.legalName'
      ),
      field: 'legalName',
      flex: 1,
      minWidth: 200
    },
    {
      headerName: i18n.t(
        'notionalTransfer:notionalTransferColLabels.addressForService'
      ),
      field: 'addressForService',
      flex: 1,
      minWidth: 200
    },
    {
      headerName: i18n.t(
        'notionalTransfer:notionalTransferColLabels.fuelCategory'
      ),
      field: 'fuelCategory'
    },
    {
      headerName: i18n.t(
        'notionalTransfer:notionalTransferColLabels.receivedOrTransferred'
      ),
      field: 'receivedOrTransferred'
    },
    {
      headerName: i18n.t('notionalTransfer:notionalTransferColLabels.quantity'),
      field: 'quantity',
      valueFormatter
    }
  ]

  if (isEarlyIssuance) {
    return baseColumns.flatMap((item) => {
      if (item.field === 'quantity') {
        return [
          {
            field: 'q1Quantity',
            headerName: i18n.t(
              'notionalTransfer:notionalTransferColLabels.q1Quantity'
            ),
            valueFormatter
          },
          {
            field: 'q2Quantity',
            headerName: i18n.t(
              'notionalTransfer:notionalTransferColLabels.q2Quantity'
            ),
            valueFormatter
          },
          {
            field: 'q3Quantity',
            headerName: i18n.t(
              'notionalTransfer:notionalTransferColLabels.q3Quantity'
            ),
            valueFormatter
          },
          {
            field: 'q4Quantity',
            headerName: i18n.t(
              'notionalTransfer:notionalTransferColLabels.q4Quantity'
            ),
            valueFormatter
          },
          {
            field: 'totalQuantity',
            headerName: i18n.t(
              'notionalTransfer:notionalTransferColLabels.totalQuantity'
            ),
            valueFormatter,
            valueGetter: (params) => {
              const data = params.data
              return (
                (data.q1Quantity || 0) +
                (data.q2Quantity || 0) +
                (data.q3Quantity || 0) +
                (data.q4Quantity || 0)
              )
            }
          }
        ]
      }

      return [item]
    })
  }
  return baseColumns
}

export const defaultColDef = {
  editable: true,
  resizable: true,
  filter: false,
  floatingFilter: false,
  sortable: false,
  singleClickEdit: true,
  flex: 1
}

export const changelogCommonColDefs = (highlight = true) => [
  {
    headerName: i18n.t('notionalTransfer:notionalTransferColLabels.legalName'),
    field: 'legalName',
    flex: 1,
    minWidth: 200,
    cellStyle: (params) => highlight && changelogCellStyle(params, 'fuelType')
  },
  {
    headerName: i18n.t(
      'notionalTransfer:notionalTransferColLabels.addressForService'
    ),
    field: 'addressForService',
    flex: 1,
    minWidth: 200,
    cellStyle: (params) =>
      highlight && changelogCellStyle(params, 'addressForService')
  },
  {
    headerName: i18n.t(
      'notionalTransfer:notionalTransferColLabels.fuelCategory'
    ),
    field: 'fuelCategory.category',
    cellStyle: (params) =>
      highlight && changelogCellStyle(params, 'fuelCategory')
  },
  {
    headerName: i18n.t(
      'notionalTransfer:notionalTransferColLabels.receivedOrTransferred'
    ),
    field: 'receivedOrTransferred',
    cellStyle: (params) =>
      highlight && changelogCellStyle(params, 'receivedOrTransferred')
  },
  {
    headerName: i18n.t('notionalTransfer:notionalTransferColLabels.quantity'),
    field: 'quantity',
    valueFormatter,
    cellStyle: (params) =>
      highlight && changelogCellStyle(params, 'quantitySupplied')
  }
]

export const changelogColDefs = (highlight = true) => [
  {
    field: 'groupUuid',
    hide: true,
    sort: 'desc',
    sortIndex: 3
  },
  { field: 'createDate', hide: true, sort: 'asc', sortIndex: 1 },
  { field: 'version', hide: true, sort: 'desc', sortIndex: 2 },
  {
    field: 'actionType',
    valueGetter: (params) => {
      if (params.data.actionType === 'UPDATE') {
        if (params.data.updated) {
          return 'Edited old'
        } else {
          return 'Edited new'
        }
      }
      if (params.data.actionType === 'DELETE') {
        return 'Deleted'
      }
      if (params.data.actionType === 'CREATE') {
        return 'Added'
      }
    },
    cellStyle: (params) => {
      if (highlight && params.data.actionType === 'UPDATE') {
        return { backgroundColor: colors.alerts.warning.background }
      }
    }
  },
  ...changelogCommonColDefs(highlight)
]

export const changelogDefaultColDefs = {
  floatingFilter: false,
  filter: false
}

export const changelogCommonGridOptions = {
  overlayNoRowsTemplate: i18n.t('notionalTransfer:noNotionalTransfersFound'),
  autoSizeStrategy: {
    type: 'fitCellContents',
    defaultMinWidth: 50,
    defaultMaxWidth: 600
  },
  enableCellTextSelection: true, // enables text selection on the grid
  ensureDomOrder: true
}

export const changelogGridOptions = {
  ...changelogCommonGridOptions,
  getRowStyle: (params) => {
    if (params.data.actionType === 'DELETE') {
      return {
        backgroundColor: colors.alerts.error.background
      }
    }
    if (params.data.actionType === 'CREATE') {
      return {
        backgroundColor: colors.alerts.success.background
      }
    }
  }
}<|MERGE_RESOLUTION|>--- conflicted
+++ resolved
@@ -22,78 +22,6 @@
   orgName,
   errors,
   warnings,
-<<<<<<< HEAD
-  isSupplemental
-) => [
-  validation,
-  actions((params) => {
-    return {
-      enableDuplicate: false,
-      enableDelete: !params.data.isNewSupplementalEntry,
-      enableUndo: isSupplemental && params.data.isNewSupplementalEntry,
-      enableStatus:
-        isSupplemental &&
-        params.data.isNewSupplementalEntry &&
-        ACTION_STATUS_MAP[params.data.actionType]
-    }
-  }),
-  {
-    field: 'id',
-    cellEditor: 'agTextCellEditor',
-    cellDataType: 'text',
-    hide: true
-  },
-  {
-    field: 'complianceReportId',
-    headerName: i18n.t(
-      'notionalTransfer:notionalTransferColLabels.complianceReportId'
-    ),
-    cellEditor: 'agTextCellEditor',
-    cellDataType: 'text',
-    hide: true
-  },
-  {
-    field: 'notionalTransferId',
-    hide: true
-  },
-  {
-    field: 'legalName',
-    headerName: i18n.t('notionalTransfer:notionalTransferColLabels.legalName'),
-    headerComponent: RequiredHeader,
-    cellDataType: 'object',
-    cellEditor: AsyncSuggestionEditor,
-    cellEditorParams: (params) => ({
-      queryKey: 'company-details-search',
-      queryFn: async ({ queryKey, client }) => {
-        let path = apiRoutes.organizationSearch
-        path += 'org_name=' + queryKey[1]
-        const response = await client.get(path)
-        const filteredData = response.data.filter(
-          (org) => org.name !== orgName
-        )
-        params.node.data.apiDataCache = filteredData
-        return filteredData
-      },
-      title: 'legalName',
-      api: params.api
-    }),
-    cellRenderer: (params) =>
-      params.value ||
-      (!params.value && (
-        <BCTypography variant="body4">Enter or search a name</BCTypography>
-      )),
-    suppressKeyboardEvent,
-    minWidth: 300,
-    valueSetter: (params) => {
-      const { newValue: selectedName, node, data } = params
-      if (typeof selectedName === 'object') {
-        // If selectedName is an object, set the legalName directly
-        data.legalName = selectedName.name
-        data.addressForService = selectedName.address
-      } else {
-        // If no match, only update the legalName field, leave others unchanged
-        data.legalName = selectedName
-=======
   isSupplemental,
   compliancePeriod,
   isEarlyIssuance = false
@@ -109,7 +37,6 @@
           isSupplemental &&
           params.data.isNewSupplementalEntry &&
           ACTION_STATUS_MAP[params.data.actionType]
->>>>>>> a1ffbd4b
       }
     }),
     {
@@ -146,7 +73,7 @@
           path += 'org_name=' + queryKey[1]
           const response = await client.get(path)
           const filteredData = response.data.filter(
-            (org) => org.name !== currentUser.organization.name
+            (org) => org.name !== orgName
           )
           params.node.data.apiDataCache = filteredData
           return filteredData
