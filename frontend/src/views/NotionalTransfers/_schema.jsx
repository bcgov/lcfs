--- conflicted
+++ resolved
@@ -12,17 +12,13 @@
 import { formatNumberWithCommas as valueFormatter } from '@/utils/formatters'
 import { changelogCellStyle } from '@/utils/grid/changelogCellStyle'
 import { StandardCellWarningAndErrors } from '@/utils/grid/errorRenderers'
-<<<<<<< HEAD
-import colors from '@/themes/base/colors'
+import { suppressKeyboardEvent } from '@/utils/grid/eventHandlers'
 
 const ACTION_STATUS_MAP = {
   UPDATE: 'Edit',
   DELETE: 'Delete',
   CREATE: 'New'
 }
-=======
-import { suppressKeyboardEvent } from '@/utils/grid/eventHandlers'
->>>>>>> b1e0558d
 
 export const notionalTransferColDefs = (
   optionsData,
