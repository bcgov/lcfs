--- conflicted
+++ resolved
@@ -3,16 +3,10 @@
 import { BCGridViewer } from '@/components/BCDataGrid/BCGridViewer'
 import { useGetNotionalTransfers } from '@/hooks/useNotionalTransfer'
 import Grid2 from '@mui/material/Unstable_Grid2/Grid2'
-<<<<<<< HEAD
-import { useEffect, useState } from 'react'
-import { useTranslation } from 'react-i18next'
-import { useLocation, useParams } from 'react-router-dom'
-=======
 import { useEffect, useState, useMemo } from 'react'
 import { useTranslation } from 'react-i18next'
 import { useLocation, useParams } from 'react-router-dom'
 import { formatNumberWithCommas as valueFormatter } from '@/utils/formatters'
->>>>>>> 66665c72
 
 export const NotionalTransferSummary = ({ data }) => {
   const [alertMessage, setAlertMessage] = useState('')
