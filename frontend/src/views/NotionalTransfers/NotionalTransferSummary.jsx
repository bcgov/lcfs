--- conflicted
+++ resolved
@@ -6,9 +6,8 @@
 import { useMemo, useRef, useState } from 'react'
 import { BCGridViewer } from '@/components/BCDataGrid/BCGridViewer.jsx'
 import { defaultInitialPagination } from '@/constants/schedules.js'
-import { useCurrentUser } from '@/hooks/useCurrentUser'
-import { useGetComplianceReport } from '@/hooks/useComplianceReports'
 import { REPORT_SCHEDULES } from '@/constants/common'
+import useComplianceReportStore from '@/stores/useComplianceReportStore'
 
 export const NotionalTransferSummary = ({ data, status }) => {
   const [paginationOptions, setPaginationOptions] = useState(
@@ -16,7 +15,6 @@
   )
   const gridRef = useRef()
 
-<<<<<<< HEAD
   // Client-side pagination logic
   const paginatedData = useMemo(() => {
     if (!data?.notionalTransfers) {
@@ -33,25 +31,6 @@
         isError: false,
         isLoading: false
       }
-=======
-  const location = useLocation()
-  const { data: currentUser, isLoading: currentUserLoading } = useCurrentUser()
-  const { data: complianceReport, isLoading: complianceReportLoading } =
-    useGetComplianceReport(
-      currentUser?.organization?.organizationId,
-      complianceReportId,
-      { enabled: !currentUserLoading }
-    )
-
-  const isEarlyIssuance =
-    complianceReport?.report?.reportingFrequency === REPORT_SCHEDULES.QUARTERLY
-
-  const queryData = useGetNotionalTransfers(
-    { ...paginationOptions, complianceReportId },
-    {
-      cacheTime: 0,
-      staleTime: 0
->>>>>>> a1ffbd4b
     }
 
     let filteredData = [
@@ -116,7 +95,9 @@
   }, [data?.notionalTransfers, paginationOptions])
 
   const getRowId = (params) => params.data.notionalTransferId.toString()
-
+  const { currentReport } = useComplianceReportStore()
+  const isEarlyIssuance =
+    currentReport?.report?.reportingFrequency === REPORT_SCHEDULES.QUARTERLY
   const defaultColDef = useMemo(
     () => ({
       floatingFilter: false,
