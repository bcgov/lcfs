--- conflicted
+++ resolved
@@ -5,7 +5,12 @@
 import { usersColumnDefs } from '@/views/Admin/AdminMenu/components/_schema'
 
 export const organizationsColDefs = (t) => [
-  { colId: 'name', field: 'name', headerName: t('org:orgColLabels.orgName'), width: 400 },
+  {
+    colId: 'name',
+    field: 'name',
+    headerName: t('org:orgColLabels.orgName'),
+    width: 400
+  },
   {
     colId: 'complianceUnits',
     field: 'complianceUnits',
@@ -63,12 +68,8 @@
   return colDefs
 }
 
-<<<<<<< HEAD
 export const usersColDefs = getUserColumnDefs()
 export const defaultSortModel = [{ field: 'first_name', direction: 'asc' }]
-=======
-export const defaultSortModel = [{ field: 'display_name', direction: 'asc' }]
->>>>>>> c6567d88
 export const defaultFilterModel = [
   { filterType: 'text', type: 'equals', field: 'is_active', filter: 'Active' }
 ]