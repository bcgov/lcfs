--- conflicted
+++ resolved
@@ -334,15 +334,7 @@
   })
 
   it('renders the form in add mode', () => {
-<<<<<<< HEAD
-    render(<AddEditOrgForm handleCancelEdit={mockHandleCancelEdit} />)
-=======
-    render(
-      <Wrapper>
-        <AddEditOrgForm />
-      </Wrapper>
-    )
->>>>>>> c09fc34f
+    render(<Wrapper><AddEditOrgForm handleCancelEdit={mockHandleCancelEdit} /></Wrapper>)
 
     // Verify key form elements are rendered
     expect(screen.getByTestId('orgLegalName')).toBeInTheDocument()
@@ -363,15 +355,7 @@
       isFetched: true
     })
 
-<<<<<<< HEAD
-    render(<AddEditOrgForm handleCancelEdit={mockHandleCancelEdit} />)
-=======
-    render(
-      <Wrapper>
-        <AddEditOrgForm />
-      </Wrapper>
-    )
->>>>>>> c09fc34f
+    render(<Wrapper><AddEditOrgForm handleCancelEdit={mockHandleCancelEdit} /></Wrapper>)
 
     await waitFor(() => {
       expect(screen.getByTestId('orgLegalName')).toBeInTheDocument()
@@ -384,15 +368,7 @@
       return ''
     })
 
-<<<<<<< HEAD
-    render(<AddEditOrgForm handleCancelEdit={mockHandleCancelEdit} />)
-=======
-    render(
-      <Wrapper>
-        <AddEditOrgForm />
-      </Wrapper>
-    )
->>>>>>> c09fc34f
+    render(<Wrapper><AddEditOrgForm handleCancelEdit={mockHandleCancelEdit} /></Wrapper>)
 
     const checkbox = screen.getByTestId('sameAsLegalName')
     fireEvent.click(checkbox)
@@ -403,11 +379,10 @@
     )
   })
 
-<<<<<<< HEAD
   it('calls handleCancelEdit when cancel button is clicked', async () => {
     const user = userEvent.setup()
 
-    render(<AddEditOrgForm handleCancelEdit={mockHandleCancelEdit} />)
+    render(<Wrapper><AddEditOrgForm handleCancelEdit={mockHandleCancelEdit} /></Wrapper>)
 
     // Find and click the Cancel button by its text content
     const cancelButton = screen.getByText('cancelBtn')
@@ -420,28 +395,7 @@
   it('handles address autocomplete selection', async () => {
     const user = userEvent.setup()
 
-    render(<AddEditOrgForm handleCancelEdit={mockHandleCancelEdit} />)
-=======
-  it('navigates back to organizations page on cancel', async () => {
-    render(
-      <Wrapper>
-        <AddEditOrgForm />
-      </Wrapper>
-    )
-
-    const backButton = screen.getByText('backBtn')
-    fireEvent.click(backButton)
-
-    expect(mockNavigate).toHaveBeenCalledWith(ROUTES.ORGANIZATIONS.LIST)
-  })
-
-  it('handles address autocomplete selection', async () => {
-    render(
-      <Wrapper>
-        <AddEditOrgForm />
-      </Wrapper>
-    )
->>>>>>> c09fc34f
+    render(<Wrapper><AddEditOrgForm handleCancelEdit={mockHandleCancelEdit} /></Wrapper>)
 
     const addressInput = screen.getAllByTestId('address-autocomplete')[0]
     fireEvent.select(addressInput)
