--- conflicted
+++ resolved
@@ -186,32 +186,6 @@
 
   it('submits form data correctly', async () => {
     useOrganization.mockReturnValue({
-<<<<<<< HEAD
-      data: null,
-      isFetched: true
-    })
-
-    render(
-      <MockFormProvider>
-        <AddEditOrgForm />
-      </MockFormProvider>,
-      { wrapper }
-    )
-
-    // Fill in the required form fields
-    fireEvent.change(screen.getByLabelText(/org:legalNameLabel/i), {
-      target: { value: 'New Test Org Legal' }
-    })
-    fireEvent.change(screen.getByLabelText(/org:operatingNameLabel/i), {
-      target: { value: 'New Test Org Operating' }
-    })
-    fireEvent.change(screen.getByLabelText(/org:emailAddrLabel/i), {
-      target: { value: 'new-test@example.com' }
-    })
-    fireEvent.change(screen.getByLabelText(/org:phoneNbrLabel/i), {
-      target: { value: '555-123-4567' }
-    })
-=======
       data: null, // Start with no data for new organization
       isFetched: true
     })
@@ -263,7 +237,6 @@
     
     // Early Issuance Radio (value="yes" is Yes)
     await user.click(screen.getByTestId('hasEarlyIssuanceYes'))
->>>>>>> 8baab173
 
     // Submit the form
     await user.click(screen.getByTestId('saveOrganization'))
