--- conflicted
+++ resolved
@@ -79,43 +79,6 @@
     render(<AddEditOrgForm />, { wrapper })
 
     expect(screen.getByTestId('addEditOrgContainer')).toBeInTheDocument()
-  })
-<<<<<<< HEAD
-=======
-
-  it('renders unique error messages for specific fields', async () => {
-    useOrganization.mockReturnValue({
-      data: {
-        ...mockedOrg,
-        phone: 'f91j5qhf91',
-        orgAddress: {
-          postalcodeZipcode: '2671224'
-        }
-      },
-      isFetched: true
-    })
-
-    render(
-      <MockFormProvider>
-        <AddEditOrgForm />
-      </MockFormProvider>,
-      { wrapper }
-    )
-
-    // Simulate submitting the form without filling required fields
-    fireEvent.click(screen.getByTestId('saveOrganization'))
-
-    // Check for validation error messages
-    await waitFor(async () => {
-      expect(
-        screen.getByText(
-          /Invalid format. Only numbers, spaces, parentheses, plus signs, and hyphens are allowed./i
-        )
-      ).toBeInTheDocument()
-      expect(
-        screen.getByText(/Please enter a valid Postal \/ ZIP Code./i)
-      ).toBeInTheDocument()
-    })
   })
 
   it('submits form data correctly', async () => {
@@ -199,5 +162,4 @@
       { timeout: 5000 }
     )
   }, 20000) // Increase overall test timeout to 20 seconds
->>>>>>> 8baab173
 })