import React from 'react'
import {
  render,
  screen,
  fireEvent,
  waitFor,
  within
} from '@testing-library/react'
import { AddEditOrgForm } from '../AddEditOrgForm'
import { useForm, FormProvider } from 'react-hook-form'
import { vi, describe, it, expect, beforeEach } from 'vitest'
import { useOrganization } from '@/hooks/useOrganization'
import { useApiService } from '@/services/useApiService'
import { ROUTES } from '@/routes/routes'
import { useNavigate, useParams } from 'react-router-dom'
import { wrapper } from '@/tests/utils/wrapper'
import { yupResolver } from '@hookform/resolvers/yup'
import { schemaValidation } from '@/views/Organizations/AddEditOrg/_schema.js'
import { useMutation } from '@tanstack/react-query'

vi.mock('@/hooks/useOrganization')
vi.mock('react-i18next', () => ({
  useTranslation: () => ({
    t: (key) => key
  })
}))
vi.mock('@/services/useApiService')
vi.mock('react-router-dom')

const MockFormProvider = ({ children }) => {
  const methods = useForm({
    resolver: yupResolver(schemaValidation)
  })
  return <FormProvider {...methods}>{children}</FormProvider>
}

const mockedOrg = {
  name: 'Test Org',
  operatingName: 'Test Operating Org',
  email: 'test@example.com',
  phone: '123-456-7890',
  edrmsRecord: 'EDRMS123',
  recordsAddress: '789 Test St, City, Province, A1B2C3',
  orgAddress: {
    streetAddress: '123 Test St',
    addressOther: '',
    city: 'Test City',
    postalcodeZipcode: 'A1B2C3'
  },
  orgAttorneyAddress: {
    streetAddress: '456 Attorney Rd',
    addressOther: '',
    city: 'Attorney City',
    postalcodeZipcode: 'D4E5F6',
    provinceState: 'BC',
    country: 'Canada'
  },
  orgStatus: { organizationStatusId: 2 }
}

describe('AddEditOrg', () => {
  let mockNavigate
  let apiSpy

  beforeEach(() => {
    vi.clearAllMocks()

    mockNavigate = vi.fn()
    useNavigate.mockReturnValue(mockNavigate)
    useParams.mockReturnValue({ orgID: undefined })

    useOrganization.mockReturnValue({
      data: null,
      isFetched: true
    })

    apiSpy = {
      post: vi.fn().mockResolvedValue({}),
      put: vi.fn().mockResolvedValue({})
    }
    useApiService.mockReturnValue(apiSpy)
  })

  it('renders correctly with provided organization data and maps all address fields correctly', () => {
    useOrganization.mockReturnValue({
      data: mockedOrg,
      isFetched: true
    })
    useParams.mockReturnValue({ orgID: '123' })

    render(
      <MockFormProvider>
        <AddEditOrgForm />
      </MockFormProvider>,
      { wrapper }
    )

    expect(screen.getByLabelText(/org:legalNameLabel/i)).toHaveValue('Test Org')
    expect(screen.getByLabelText(/org:operatingNameLabel/i)).toHaveValue(
      'Test Operating Org'
    )
    expect(screen.getByLabelText(/org:emailAddrLabel/i)).toHaveValue(
      'test@example.com'
    )
    expect(screen.getByLabelText(/org:phoneNbrLabel/i)).toHaveValue(
      '123-456-7890'
    )
    expect(screen.getAllByLabelText(/org:streetAddrLabel/i)[0]).toHaveValue(
      '456 Attorney Rd'
    )
    expect(screen.getAllByLabelText(/org:cityLabel/i)[0]).toHaveValue(
      'Test City'
    )
  })

  it('renders required errors in the form correctly', async () => {
    render(
      <MockFormProvider>
        <AddEditOrgForm />
      </MockFormProvider>,
      { wrapper }
    )

    fireEvent.click(screen.getByTestId('saveOrganization'))

    await waitFor(async () => {
      const errorMessages = await screen.findAllByText(/required/i)
      expect(errorMessages.length).toBeGreaterThan(0)

      expect(
        screen.getByText(/Legal Name of Organization is required./i)
      ).toBeInTheDocument()
      expect(
        screen.getByText(/Operating Name of Organization is required./i)
      ).toBeInTheDocument()
      expect(
        screen.getByText(/Email Address is required./i)
      ).toBeInTheDocument()
      expect(screen.getByText(/Phone Number is required./i)).toBeInTheDocument()
    })
  })

  it('renders unique error messages for specific fields', async () => {
    useOrganization.mockReturnValue({
      data: {
        ...mockedOrg,
        phone: 'f91j5qhf91',
        orgAddress: {
          postalcodeZipcode: '2671224'
        }
      },
      isFetched: true
    })

    render(
      <MockFormProvider>
        <AddEditOrgForm />
      </MockFormProvider>,
      { wrapper }
    )

    fireEvent.click(screen.getByTestId('saveOrganization'))

    await waitFor(async () => {
      expect(
        screen.getByText(
          /Invalid format. Only numbers, spaces, parentheses, plus signs, and hyphens are allowed./i
        )
      ).toBeInTheDocument()
      expect(
        screen.getByText(/Please enter a valid Postal \/ ZIP Code./i)
      ).toBeInTheDocument()
    })
  })

  // TODO: Fix timeout issue
  // it('submits form data correctly for CREATE', async () => {
  //   useParams.mockReturnValue({ orgID: undefined })

  //   render(
  //     <MockFormProvider>
  //       <AddEditOrgForm />
  //     </MockFormProvider>,
  //     { wrapper }
  //   )

<<<<<<< HEAD
  //   fireEvent.change(screen.getByLabelText(/org:legalNameLabel/i), {
  //     target: { value: 'New Create Org' }
  //   })
  //   fireEvent.change(screen.getByLabelText(/org:operatingNameLabel/i), {
  //     target: { value: 'New Create Operating Org' }
  //   })
  //   fireEvent.change(screen.getByLabelText(/org:emailAddrLabel/i), {
  //     target: { value: 'create@example.com' }
  //   })
  //   fireEvent.change(screen.getByLabelText(/org:phoneNbrLabel/i), {
  //     target: { value: '111-222-3333' }
  //   })
=======
    // Fill in the required form fields
    fireEvent.change(screen.getByLabelText(/org:legalNameLabel/i), {
      target: { value: 'New Test Org Legal' }
    })
    fireEvent.change(screen.getByLabelText(/org:operatingNameLabel/i), {
      target: { value: 'New Test Org Operating' }
    })
    fireEvent.change(screen.getByLabelText(/org:emailAddrLabel/i), {
      target: { value: 'new-test@example.com' }
    })
    fireEvent.change(screen.getByLabelText(/org:phoneNbrLabel/i), {
      target: { value: '555-123-4567' }
    })
    // Supplier Type Radio (Assuming value '1' is valid)
    fireEvent.click(screen.getByLabelText(/supplier/i))
    // Registered for Transfers Radio (value="2" is Yes)
    fireEvent.click(screen.getByTestId('orgRegForTransfers2'))
    // Service Address Fields
    fireEvent.change(screen.getAllByLabelText(/org:streetAddrLabel/i)[0], {
      target: { value: '100 Test Service St' }
    })
    fireEvent.change(screen.getAllByLabelText(/org:cityLabel/i)[0], {
      target: { value: 'Testville' }
    })
    fireEvent.change(screen.getAllByLabelText(/org:poLabel/i)[0], {
      target: { value: 'V8V 8V8' }
    })
    // Early Issuance Radio (value="yes" is Yes)
    fireEvent.click(screen.getByTestId('hasEarlyIssuanceYes'))
>>>>>>> 2eaf79d0

  //   const serviceAddressSection = screen.getByTestId('service-address-section')
  //   const headOfficeAddressSection = screen.getByTestId(
  //     'head-office-address-section'
  //   )

<<<<<<< HEAD
  //   fireEvent.change(within(serviceAddressSection).getByRole('combobox'), {
  //     target: { value: '1 Service St' }
  //   })
  //   fireEvent.change(
  //     within(serviceAddressSection).getByLabelText(/org:cityLabel/i),
  //     {
  //       target: { value: 'Service City' }
  //     }
  //   )
  //   fireEvent.change(
  //     within(serviceAddressSection).getByLabelText(/org:poLabel/i),
  //     {
  //       target: { value: 'S1S 1S1' }
  //     }
  //   )

  //   fireEvent.change(
  //     within(headOfficeAddressSection).getByLabelText(/org:streetAddrLabel/i),
  //     {
  //       target: { value: '1 Head Office St' }
  //     }
  //   )
  //   fireEvent.change(
  //     within(headOfficeAddressSection).getByLabelText(/org:cityLabel/i),
  //     {
  //       target: { value: 'Head Office City' }
  //     }
  //   )
  //   fireEvent.change(
  //     within(headOfficeAddressSection).getByLabelText(/org:poZipLabel/i),
  //     {
  //       target: { value: 'H0H 0H0' }
  //     }
  //   )

  //   fireEvent.click(screen.getByTestId('saveOrganization'))

  //   await waitFor(() => {
  //     expect(apiSpy.post).toHaveBeenCalledWith(
  //       '/organizations/create',
  //       expect.any(Object)
  //     )
  //     expect(mockNavigate).toHaveBeenCalledWith(ROUTES.ORGANIZATIONS.LIST, {
  //       state: {
  //         message: 'Organization has been successfully added.',
  //         severity: 'success'
  //       }
  //     })
  //   })
  // })
=======
    // Wait for the navigation side effect
    await waitFor(() => {
      expect(mockNavigate).toHaveBeenCalledWith(ROUTES.ORGANIZATIONS.LIST, {
        state: {
          message: 'Organization has been successfully added.',
          severity: 'success'
        }
      })
    })
  }, 15000)
>>>>>>> 2eaf79d0
})<|MERGE_RESOLUTION|>--- conflicted
+++ resolved
@@ -173,31 +173,16 @@
     })
   })
 
-  // TODO: Fix timeout issue
-  // it('submits form data correctly for CREATE', async () => {
-  //   useParams.mockReturnValue({ orgID: undefined })
-
-  //   render(
-  //     <MockFormProvider>
-  //       <AddEditOrgForm />
-  //     </MockFormProvider>,
-  //     { wrapper }
-  //   )
-
-<<<<<<< HEAD
-  //   fireEvent.change(screen.getByLabelText(/org:legalNameLabel/i), {
-  //     target: { value: 'New Create Org' }
-  //   })
-  //   fireEvent.change(screen.getByLabelText(/org:operatingNameLabel/i), {
-  //     target: { value: 'New Create Operating Org' }
-  //   })
-  //   fireEvent.change(screen.getByLabelText(/org:emailAddrLabel/i), {
-  //     target: { value: 'create@example.com' }
-  //   })
-  //   fireEvent.change(screen.getByLabelText(/org:phoneNbrLabel/i), {
-  //     target: { value: '111-222-3333' }
-  //   })
-=======
+  it('submits form data correctly for CREATE', async () => {
+    useParams.mockReturnValue({ orgID: undefined })
+
+    render(
+      <MockFormProvider>
+        <AddEditOrgForm />
+      </MockFormProvider>,
+      { wrapper }
+    )
+
     // Fill in the required form fields
     fireEvent.change(screen.getByLabelText(/org:legalNameLabel/i), {
       target: { value: 'New Test Org Legal' }
@@ -227,65 +212,7 @@
     })
     // Early Issuance Radio (value="yes" is Yes)
     fireEvent.click(screen.getByTestId('hasEarlyIssuanceYes'))
->>>>>>> 2eaf79d0
-
-  //   const serviceAddressSection = screen.getByTestId('service-address-section')
-  //   const headOfficeAddressSection = screen.getByTestId(
-  //     'head-office-address-section'
-  //   )
-
-<<<<<<< HEAD
-  //   fireEvent.change(within(serviceAddressSection).getByRole('combobox'), {
-  //     target: { value: '1 Service St' }
-  //   })
-  //   fireEvent.change(
-  //     within(serviceAddressSection).getByLabelText(/org:cityLabel/i),
-  //     {
-  //       target: { value: 'Service City' }
-  //     }
-  //   )
-  //   fireEvent.change(
-  //     within(serviceAddressSection).getByLabelText(/org:poLabel/i),
-  //     {
-  //       target: { value: 'S1S 1S1' }
-  //     }
-  //   )
-
-  //   fireEvent.change(
-  //     within(headOfficeAddressSection).getByLabelText(/org:streetAddrLabel/i),
-  //     {
-  //       target: { value: '1 Head Office St' }
-  //     }
-  //   )
-  //   fireEvent.change(
-  //     within(headOfficeAddressSection).getByLabelText(/org:cityLabel/i),
-  //     {
-  //       target: { value: 'Head Office City' }
-  //     }
-  //   )
-  //   fireEvent.change(
-  //     within(headOfficeAddressSection).getByLabelText(/org:poZipLabel/i),
-  //     {
-  //       target: { value: 'H0H 0H0' }
-  //     }
-  //   )
-
-  //   fireEvent.click(screen.getByTestId('saveOrganization'))
-
-  //   await waitFor(() => {
-  //     expect(apiSpy.post).toHaveBeenCalledWith(
-  //       '/organizations/create',
-  //       expect.any(Object)
-  //     )
-  //     expect(mockNavigate).toHaveBeenCalledWith(ROUTES.ORGANIZATIONS.LIST, {
-  //       state: {
-  //         message: 'Organization has been successfully added.',
-  //         severity: 'success'
-  //       }
-  //     })
-  //   })
-  // })
-=======
+
     // Wait for the navigation side effect
     await waitFor(() => {
       expect(mockNavigate).toHaveBeenCalledWith(ROUTES.ORGANIZATIONS.LIST, {
@@ -296,5 +223,4 @@
       })
     })
   }, 15000)
->>>>>>> 2eaf79d0
 })