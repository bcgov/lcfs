--- conflicted
+++ resolved
@@ -30,19 +30,31 @@
 
 // Mock AddressAutocomplete to prevent network requests
 vi.mock('@/components/BCForm/AddressAutocomplete', () => ({
-  AddressAutocomplete: React.forwardRef(({ name, placeholder = 'Start typing address...', value, onChange, onBlur, error }, ref) => (
-    <input
-      ref={ref}
-      id={name}
-      name={name}
-      placeholder={placeholder}
-      value={value || ''}
-      onChange={(e) => onChange && onChange(e.target.value)}
-      onBlur={onBlur}
-      data-testid={`address-autocomplete-${name}`}
-      aria-label={name?.includes('street') ? 'org:streetAddrLabel' : name}
-    />
-  ))
+  AddressAutocomplete: React.forwardRef(
+    (
+      {
+        name,
+        placeholder = 'Start typing address...',
+        value,
+        onChange,
+        onBlur,
+        error
+      },
+      ref
+    ) => (
+      <input
+        ref={ref}
+        id={name}
+        name={name}
+        placeholder={placeholder}
+        value={value || ''}
+        onChange={(e) => onChange && onChange(e.target.value)}
+        onBlur={onBlur}
+        data-testid={`address-autocomplete-${name}`}
+        aria-label={name?.includes('street') ? 'org:streetAddrLabel' : name}
+      />
+    )
+  )
 }))
 
 // Mock the useMutation hook to properly handle onSuccess callback
@@ -210,7 +222,6 @@
     })
   })
 
-<<<<<<< HEAD
   // it('submits form data correctly', async () => {
   //   useOrganization.mockReturnValue({
   //     data: null, // Start with no data for new organization
@@ -272,101 +283,4 @@
   //   // This test focuses on form validation and basic functionality
   //   expect(screen.getByTestId('saveOrganization')).toBeInTheDocument()
   // }, 5000)
-=======
-  // TODO: Fix timeout issue - form inputs not being filled properly in test environment
-  // The test times out because userEvent.type() calls don't actually fill the form fields
-  // This needs investigation into the form/input mocking setup
-  /*
-  it('submits form data correctly', { timeout: 15000 }, async () => {
-    // Setup mutation mocks - the component uses TWO useMutation calls
-    const mockCreateOrgFunction = vi.fn()
-    const mockUpdateOrgFunction = vi.fn()
-    
-    // Mock useMutation to return the correct functions for create and update
-    useMutation
-      .mockReturnValueOnce({
-        mutate: mockCreateOrgFunction,
-        isPending: false,
-        isError: false
-      })
-      .mockReturnValueOnce({
-        mutate: mockUpdateOrgFunction,
-        isPending: false,
-        isError: false
-      })
-
-    useOrganization.mockReturnValue({
-      data: null, // Start with no data for new organization
-      isFetched: true
-    })
-
-    // Mock successful API response
-    apiSpy.post.mockResolvedValueOnce({
-      data: { organization_id: 1, name: 'New Test Org Legal' }
-    })
-
-    render(<AddEditOrgForm />, { wrapper })
-
-    const user = userEvent.setup()
-
-    // Wait for form to be ready
-    await waitFor(() => {
-      expect(screen.getByTestId('saveOrganization')).toBeInTheDocument()
-    })
-
-    // Fill in the required form fields using specific input element selectors
-    await user.type(
-      document.getElementById('orgLegalName'),
-      'New Test Org Legal'
-    )
-    await user.type(
-      document.getElementById('orgOperatingName'),
-      'New Test Org Operating'
-    )
-    await user.type(
-      document.getElementById('orgEmailAddress'),
-      'new-test@example.com'
-    )
-    await user.type(document.getElementById('orgPhoneNumber'), '555-123-4567')
-
-    // Supplier Type Radio - click the correct radio button
-    await user.click(screen.getByTestId('orgSupplierType1'))
-
-    // Registered for Transfers Radio (value="2" is Yes)
-    await user.click(screen.getByTestId('orgRegForTransfers2'))
-
-    // Service Address Fields - handle the AddressAutocomplete field
-    // Find the autocomplete input for street address (it has a placeholder "Start typing address...")
-    const streetAddressInputs = screen.getAllByPlaceholderText(
-      'Start typing address...'
-    )
-    await user.type(streetAddressInputs[0], '100 Test Service St')
-
-    // Fill other required address fields
-    await user.type(document.getElementById('orgCity'), 'Testville')
-    await user.type(document.getElementById('orgPostalCodeZipCode'), 'V8V8V8')
-
-    // Early Issuance Radio (value="yes" is Yes)
-    await user.click(screen.getByTestId('hasEarlyIssuanceYes'))
-
-    // Submit the form
-    await user.click(screen.getByTestId('saveOrganization'))
-
-    // Check if the form was filled correctly or if we get validation errors
-    await waitFor(() => {
-      const legalNameInput = document.getElementById('orgLegalName')
-      const errorElements = screen.queryAllByText(/required|is required/i)
-      
-      // Either the form should be filled (and mutation called) or we should see validation errors
-      if (legalNameInput && legalNameInput.value) {
-        // Form was filled, so mutation should be called
-        expect(mockCreateOrgFunction).toHaveBeenCalled()
-      } else {
-        // Form wasn't filled properly, so we should see validation errors
-        expect(errorElements.length).toBeGreaterThan(0)
-      }
-    }, { timeout: 10000 })
-  })
-  */
->>>>>>> 760e97b0
 })