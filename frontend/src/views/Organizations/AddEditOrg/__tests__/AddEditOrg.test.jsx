--- conflicted
+++ resolved
@@ -247,8 +247,6 @@
     // Early Issuance Radio (value="yes" is Yes)
     fireEvent.click(screen.getByTestId('hasEarlyIssuanceYes'))
 
-<<<<<<< HEAD
-=======
     // Submit the form
     fireEvent.click(screen.getByTestId('saveOrganization'))
 
@@ -263,7 +261,6 @@
       { timeout: 10000 }
     )
 
->>>>>>> 4e379772
     // Wait for the navigation side effect
     await waitFor(
       () => {
