import React from 'react'
<<<<<<< HEAD
import {
  render,
  screen,
  fireEvent,
  waitFor,
  within
} from '@testing-library/react'
=======
import { render, screen, fireEvent, waitFor } from '@testing-library/react'
import userEvent from '@testing-library/user-event'
>>>>>>> 58e37d89
import { AddEditOrgForm } from '../AddEditOrgForm'
import { useForm, FormProvider } from 'react-hook-form'
import { vi, describe, it, expect, beforeEach } from 'vitest'
import { useOrganization } from '@/hooks/useOrganization'
import { useApiService } from '@/services/useApiService'
import { ROUTES } from '@/routes/routes'
import { useNavigate, useParams } from 'react-router-dom'
import { wrapper } from '@/tests/utils/wrapper'
import { yupResolver } from '@hookform/resolvers/yup'
import { schemaValidation } from '@/views/Organizations/AddEditOrg/_schema.js'
import { useMutation } from '@tanstack/react-query'

vi.mock('@/hooks/useOrganization')
vi.mock('react-i18next', () => ({
  useTranslation: () => ({
    t: (key) => key
  })
}))
vi.mock('@/services/useApiService')
vi.mock('react-router-dom')

// Mock the useMutation hook to properly handle onSuccess callback
const mockMutate = vi.fn()
vi.mock('@tanstack/react-query', async () => {
  const actual = await vi.importActual('@tanstack/react-query')
  return {
    ...actual,
    useMutation: vi.fn(() => ({
      mutate: mockMutate,
      isPending: false,
      isError: false
    }))
  }
})

const MockFormProvider = ({ children }) => {
  const methods = useForm({
    resolver: yupResolver(schemaValidation)
  })
  return <FormProvider {...methods}>{children}</FormProvider>
}

const mockedOrg = {
  name: 'Test Org',
  operatingName: 'Test Operating Org',
  email: 'test@example.com',
  phone: '123-456-7890',
  edrmsRecord: 'EDRMS123',
  recordsAddress: '789 Test St, City, Province, A1B2C3',
  orgAddress: {
    streetAddress: '123 Test St',
    addressOther: '',
    city: 'Test City',
    postalcodeZipcode: 'A1B2C3'
  },
  orgAttorneyAddress: {
    streetAddress: '456 Attorney Rd',
    addressOther: '',
    city: 'Attorney City',
    postalcodeZipcode: 'D4E5F6',
    provinceState: 'BC',
    country: 'Canada'
  },
  orgStatus: { organizationStatusId: 2 }
}

describe('AddEditOrg', () => {
  let mockNavigate
  let apiSpy

  beforeEach(() => {
    vi.clearAllMocks()

    mockNavigate = vi.fn()
    useNavigate.mockReturnValue(mockNavigate)
    useParams.mockReturnValue({ orgID: undefined })

    useOrganization.mockReturnValue({
      data: null,
      isFetched: true
    })

    apiSpy = {
      post: vi.fn().mockResolvedValue({}),
      put: vi.fn().mockResolvedValue({})
    }
    useApiService.mockReturnValue(apiSpy)
  })

  it('renders correctly with provided organization data and maps all address fields correctly', () => {
    useOrganization.mockReturnValue({
      data: mockedOrg,
      isFetched: true
    })
    useParams.mockReturnValue({ orgID: '123' })

    render(
      <MockFormProvider>
        <AddEditOrgForm />
      </MockFormProvider>,
      { wrapper }
    )

    expect(screen.getByLabelText(/org:legalNameLabel/i)).toHaveValue('Test Org')
    expect(screen.getByLabelText(/org:operatingNameLabel/i)).toHaveValue(
      'Test Operating Org'
    )
    expect(screen.getByLabelText(/org:emailAddrLabel/i)).toHaveValue(
      'test@example.com'
    )
    expect(screen.getByLabelText(/org:phoneNbrLabel/i)).toHaveValue(
      '123-456-7890'
    )
    expect(screen.getAllByLabelText(/org:streetAddrLabel/i)[0]).toHaveValue(
      '456 Attorney Rd'
    )
    expect(screen.getAllByLabelText(/org:cityLabel/i)[0]).toHaveValue(
      'Test City'
    )
  })

  it('renders required errors in the form correctly', async () => {
    render(
      <MockFormProvider>
        <AddEditOrgForm />
      </MockFormProvider>,
      { wrapper }
    )

    fireEvent.click(screen.getByTestId('saveOrganization'))

    await waitFor(async () => {
      const errorMessages = await screen.findAllByText(/required/i)
      expect(errorMessages.length).toBeGreaterThan(0)

      expect(
        screen.getByText(/Legal Name of Organization is required./i)
      ).toBeInTheDocument()
      expect(
        screen.getByText(/Operating Name of Organization is required./i)
      ).toBeInTheDocument()
      expect(
        screen.getByText(/Email Address is required./i)
      ).toBeInTheDocument()
      expect(screen.getByText(/Phone Number is required./i)).toBeInTheDocument()
    })
  })

  it('renders unique error messages for specific fields', async () => {
    useOrganization.mockReturnValue({
      data: {
        ...mockedOrg,
        phone: 'f91j5qhf91',
        orgAddress: {
          postalcodeZipcode: '2671224'
        }
      },
      isFetched: true
    })

    render(
      <MockFormProvider>
        <AddEditOrgForm />
      </MockFormProvider>,
      { wrapper }
    )

    fireEvent.click(screen.getByTestId('saveOrganization'))

    await waitFor(async () => {
      expect(
        screen.getByText(
          /Invalid format. Only numbers, spaces, parentheses, plus signs, and hyphens are allowed./i
        )
      ).toBeInTheDocument()
      expect(
        screen.getByText(/Please enter a valid Postal \/ ZIP Code./i)
      ).toBeInTheDocument()
    })
  })

<<<<<<< HEAD
  it('submits form data correctly for CREATE', async () => {
    useParams.mockReturnValue({ orgID: undefined })
=======
  it('submits form data correctly', async () => {
    useOrganization.mockReturnValue({
      data: null, // Start with no data for new organization
      isFetched: true
    })
>>>>>>> 58e37d89

    // Mock successful API response
    apiSpy.post.mockResolvedValueOnce({
      data: { organization_id: 1, name: 'New Test Org Legal' }
    })

    // Setup useMutation mock to call onSuccess when mutate is called
    const { useMutation } = await import('@tanstack/react-query')
    useMutation.mockImplementation(({ onSuccess }) => ({
      mutate: vi.fn(async (payload) => {
        // Simulate successful API call
        await apiSpy.post('/organizations/create', payload)
        // Call onSuccess immediately after API call
        if (onSuccess) {
          onSuccess()
        }
      }),
      isPending: false,
      isError: false
    }))

    render(<AddEditOrgForm />, { wrapper })

    const user = userEvent.setup()
    
    // Fill in the required form fields using specific input element selectors
    await user.type(document.getElementById('orgLegalName'), 'New Test Org Legal')
    await user.type(document.getElementById('orgOperatingName'), 'New Test Org Operating')
    await user.type(document.getElementById('orgEmailAddress'), 'new-test@example.com')
    await user.type(document.getElementById('orgPhoneNumber'), '555-123-4567')
    
    // Supplier Type Radio - click the correct radio button
    await user.click(screen.getByTestId('orgSupplierType1'))
    
    // Registered for Transfers Radio (value="2" is Yes)
    await user.click(screen.getByTestId('orgRegForTransfers2'))
    
    // Service Address Fields - handle the AddressAutocomplete field
    // Find the autocomplete input for street address (it has a placeholder "Start typing address...")
    const streetAddressInputs = screen.getAllByPlaceholderText('Start typing address...')
    await user.type(streetAddressInputs[0], '100 Test Service St')
    
    // Fill other required address fields
    await user.type(document.getElementById('orgCity'), 'Testville')
    await user.type(document.getElementById('orgPostalCodeZipCode'), 'V8V8V8')
    
    // Early Issuance Radio (value="yes" is Yes)
    await user.click(screen.getByTestId('hasEarlyIssuanceYes'))

    // Submit the form
    await user.click(screen.getByTestId('saveOrganization'))

    // Wait for the API call to be made
    await waitFor(
      () => {
        expect(apiSpy.post).toHaveBeenCalledWith(
          '/organizations/create',
          expect.any(Object)
        )
      },
      { timeout: 10000 }
    )

    // Wait for the navigation side effect
    await waitFor(
      () => {
        expect(mockNavigate).toHaveBeenCalledWith(ROUTES.ORGANIZATIONS.LIST, {
          state: {
            message: 'Organization has been successfully added.',
            severity: 'success'
          }
        })
      },
      { timeout: 5000 }
    )
  }, 20000) // Increase overall test timeout to 20 seconds
})<|MERGE_RESOLUTION|>--- conflicted
+++ resolved
@@ -1,5 +1,4 @@
 import React from 'react'
-<<<<<<< HEAD
 import {
   render,
   screen,
@@ -7,10 +6,7 @@
   waitFor,
   within
 } from '@testing-library/react'
-=======
-import { render, screen, fireEvent, waitFor } from '@testing-library/react'
 import userEvent from '@testing-library/user-event'
->>>>>>> 58e37d89
 import { AddEditOrgForm } from '../AddEditOrgForm'
 import { useForm, FormProvider } from 'react-hook-form'
 import { vi, describe, it, expect, beforeEach } from 'vitest'
@@ -192,16 +188,11 @@
     })
   })
 
-<<<<<<< HEAD
-  it('submits form data correctly for CREATE', async () => {
-    useParams.mockReturnValue({ orgID: undefined })
-=======
   it('submits form data correctly', async () => {
     useOrganization.mockReturnValue({
       data: null, // Start with no data for new organization
       isFetched: true
     })
->>>>>>> 58e37d89
 
     // Mock successful API response
     apiSpy.post.mockResolvedValueOnce({
@@ -226,28 +217,39 @@
     render(<AddEditOrgForm />, { wrapper })
 
     const user = userEvent.setup()
-    
+
     // Fill in the required form fields using specific input element selectors
-    await user.type(document.getElementById('orgLegalName'), 'New Test Org Legal')
-    await user.type(document.getElementById('orgOperatingName'), 'New Test Org Operating')
-    await user.type(document.getElementById('orgEmailAddress'), 'new-test@example.com')
+    await user.type(
+      document.getElementById('orgLegalName'),
+      'New Test Org Legal'
+    )
+    await user.type(
+      document.getElementById('orgOperatingName'),
+      'New Test Org Operating'
+    )
+    await user.type(
+      document.getElementById('orgEmailAddress'),
+      'new-test@example.com'
+    )
     await user.type(document.getElementById('orgPhoneNumber'), '555-123-4567')
-    
+
     // Supplier Type Radio - click the correct radio button
     await user.click(screen.getByTestId('orgSupplierType1'))
-    
+
     // Registered for Transfers Radio (value="2" is Yes)
     await user.click(screen.getByTestId('orgRegForTransfers2'))
-    
+
     // Service Address Fields - handle the AddressAutocomplete field
     // Find the autocomplete input for street address (it has a placeholder "Start typing address...")
-    const streetAddressInputs = screen.getAllByPlaceholderText('Start typing address...')
+    const streetAddressInputs = screen.getAllByPlaceholderText(
+      'Start typing address...'
+    )
     await user.type(streetAddressInputs[0], '100 Test Service St')
-    
+
     // Fill other required address fields
     await user.type(document.getElementById('orgCity'), 'Testville')
     await user.type(document.getElementById('orgPostalCodeZipCode'), 'V8V8V8')
-    
+
     // Early Issuance Radio (value="yes" is Yes)
     await user.click(screen.getByTestId('hasEarlyIssuanceYes'))
 
