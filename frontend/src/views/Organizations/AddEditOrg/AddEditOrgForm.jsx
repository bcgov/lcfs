--- conflicted
+++ resolved
@@ -190,12 +190,8 @@
       recordsAddress: data.recordsAddress || '',
       hasEarlyIssuance: data.hasEarlyIssuance === 'yes',
       organizationStatusId: parseInt(data.orgRegForTransfers),
-<<<<<<< HEAD
       organizationTypeId: parseInt(data.orgType),
       creditTradingEnabled: data.orgCreditTradingEnabled === 'yes',
-=======
-      organizationTypeId: parseInt(data.orgSupplierType),
->>>>>>> e71b99df
       address: {
         name: data.orgOperatingName,
         streetAddress: data.orgStreetAddress,
