--- conflicted
+++ resolved
@@ -599,33 +599,6 @@
                               sx={{ pt: 1 }}
                               {...field}
                             >
-<<<<<<< HEAD
-                              /
-                            </Controller>
-                            {renderError('hasEarlyIssuance')}
-                          </Grid>
-                        </Grid>
-                      </FormControl>
-                    </Box>
-                    <Box mb={2} sx={{ mt: { sm: 0, md: 9.5, xl: 17.5 } }}>
-                      <InputLabel htmlFor="orgEDRMSRecord" sx={{ pb: 1 }}>
-                        {t('org:edrmsLabel')}:
-                      </InputLabel>
-                      <TextField
-                        required
-                        id="orgEDRMSRecord"
-                        data-test="orgEDRMSRecord"
-                        variant="outlined"
-                        fullWidth
-                        error={!!errors.orgEDRMSRecord}
-                        helperText={errors.orgEDRMSRecord?.message}
-                        {...register('orgEDRMSRecord')}
-                      />
-                    </Box>
-                  </Box>
-                </Grid>
-              </Grid>
-=======
                               <FormControlLabel
                                 value="yes"
                                 control={
@@ -659,72 +632,7 @@
                     </Grid>
                   </FormControl>
                 </Box>
-                <Box mb={2}>
-                  <FormControl fullWidth>
-                    <Grid container>
-                      <Grid item xs={6} mt={0.5}>
-                        <FormLabel id="orgCreditTradingEnabled" sx={{ pb: 1 }}>
-                          <BCTypography variant="body4">
-                            Credit trading market participation:
-                          </BCTypography>
-                        </FormLabel>
-                      </Grid>
-                      <Grid item xs={6}>
-                        <Controller
-                          control={control}
-                          name="orgCreditTradingEnabled"
-                          defaultValue=""
-                          render={({ field }) => (
-                            <RadioGroup
-                              row
-                              id="orgCreditTradingEnabled"
-                              name="orgCreditTradingEnabled"
-                              sx={{ pt: 1 }}
-                              {...field}
-                            >
-                              <FormControlLabel
-                                value="yes"
-                                control={
-                                  <Radio data-test="orgCreditTradingEnabledYes" />
-                                }
-                                label={
-                                  <BCTypography variant="body4">
-                                    {t('yes')}
-                                  </BCTypography>
-                                }
-                              />
-                              <FormControlLabel
-                                value="no"
-                                sx={{ ml: 2 }}
-                                control={
-                                  <Radio data-test="orgCreditTradingEnabledNo" />
-                                }
-                                label={
-                                  <BCTypography variant="body4">
-                                    {t('no')}
-                                  </BCTypography>
-                                }
-                              />
-                            </RadioGroup>
-                          )}
-                        >
-                          /
-                        </Controller>
-                        {renderError('orgCreditTradingEnabled')}
-                      </Grid>
-                    </Grid>
-                  </FormControl>
-                </Box>
-                <Box
-                  mb={2}
-                  sx={{
-                    mt: {
-                      sm: 0,
-                      md: 0,
-                      lg: dismissedBoxes?.organizationInfo ? 11 : 37
-                    }
-                  }}
-                >
+                <Box mb={2} sx={{ mt: { sm: 0, md: 9.5, xl: 17.5 } }}>
                   <InputLabel htmlFor="orgEDRMSRecord" sx={{ pb: 1 }}>
                     {t('org:edrmsLabel')}:
                   </InputLabel>
@@ -740,7 +648,6 @@
                   />
                 </Box>
               </Box>
->>>>>>> 619abe72
             </Box>
           </Grid>
           <Grid item xs={12} md={6} data-test="service-address-section">
