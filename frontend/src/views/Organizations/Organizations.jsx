--- conflicted
+++ resolved
@@ -11,12 +11,8 @@
 // Internal components
 import { organizationsColDefs } from './ViewOrganization/_schema'
 // react components
-<<<<<<< HEAD
 import BCDataGridServer from '@/components/BCDataGrid/BCDataGridServer'
 import { ROUTES, apiRoutes } from '@/constants/routes'
-=======
-import { ROUTES } from '@/constants/routes'
->>>>>>> c6567d88
 import { useCallback, useEffect, useRef, useState } from 'react'
 import { useLocation, useNavigate } from 'react-router-dom'
 import { useTranslation } from 'react-i18next'
