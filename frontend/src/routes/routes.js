/**
 * This file contains all the routes used in the application.
 */

export const ROUTES = {
  DASHBOARD: '/',
  API_DOCS: '/docs',
  CREDIT_CALCULATOR: '/credit-calculator',
  FILE_SUBMISSION: '/file-submissions',

  AUTH: {
    LOGIN: '/login',
    UNAUTHORIZED: '/unauthorized',
    LOG_OUT: '/log-out'
  },

  TRANSACTIONS: {
    LIST: '/transactions',
    LIST_HIGHLIGHTED: '/transactions/?hid=:hid',
    ADD: '/transactions/add',
    EDIT: '/transactions/edit/:transactionId',
    VIEW: '/transactions/:transactionId',
    ADMIN_ADJUSTMENT: {
      VIEW: '/admin-adjustment/:transactionId',
      ORG_VIEW: '/org-admin-adjustment/:transactionId',
      EDIT: '/admin-adjustment/edit/:transactionId'
    },
    INITIATIVE_AGREEMENT: {
      VIEW: '/initiative-agreement/:transactionId',
      ORG_VIEW: '/org-initiative-agreement/:transactionId',
      EDIT: '/initiative-agreement/edit/:transactionId'
    }
  },

  TRANSFERS: {
    LIST: '/transfers',
    ADD: '/transfers/add',
    EDIT: '/transfers/edit/:transferId',
    VIEW: '/transfers/:transferId'
  },

  ORGANIZATION: {
    ORG: '/organization',
    ADD_USER: '/organization/add-user',
    VIEW_USER: '/organization/:userID',
    EDIT_USER: '/organization/:userID/edit-user'
  },

  ORGANIZATIONS: {
    LIST: '/organizations',
    ADD: '/organizations/add-org',
    VIEW: '/organizations/:orgID',
    EDIT: '/organizations/:orgID/edit-org',
    ADD_USER: '/organizations/:orgID/add-user',
    VIEW_USER: '/organizations/:orgID/:userID',
    EDIT_USER: '/organizations/:orgID/:userID/edit-user'
  },

  REPORTS: {
    LIST: '/compliance-reporting',
    VIEW: '/compliance-reporting/:compliancePeriod/:complianceReportId',
    COMPARE: '/compare-reporting',
    CALCULATOR: '/compliance-reporting/credit-calculator',
    CHARGING_SITE: {
<<<<<<< HEAD
      INDEX: '/compliance-reporting/manage-charging-sites',
      VIEW: '/compliance-reporting/manage-charging-sites/:chargingSiteId',
      EDIT: '/compliance-reporting/manage-charging-sites/:chargingSiteId/edit',
      ADD: '/compliance-reporting/manage-charging-sites/add'
    },
    MANAGE_FSE: '/compliance-reporting/manage-fse',
    ADD_FSE: '/compliance-reporting/manage-fse/add',
    EDIT_FSE: '/compliance-reporting/manage-fse/:fseId/edit',
=======
      INDEX: '/compliance-reporting/charging-sites',
      VIEW: '/compliance-reporting/charging-sites/:siteId',
      EDIT: '/compliance-reporting/charging-sites/:siteId/edit',
      ADD: '/compliance-reporting/charging-sites/add'
    },
    MANAGE_FSE: '/compliance-reporting/fse',
    ADD_FSE: '/compliance-reporting/fse/add',
    EDIT_FSE: '/compliance-reporting/fse/:fseId/edit',
>>>>>>> 3ab15d3e
    ADD: {
      SUPPLY_OF_FUEL:
        '/compliance-reporting/:compliancePeriod/:complianceReportId/supply-of-fuel',
      FINAL_SUPPLY_EQUIPMENTS:
        '/compliance-reporting/:compliancePeriod/:complianceReportId/final-supply-equipments',
      ALLOCATION_AGREEMENTS:
        '/compliance-reporting/:compliancePeriod/:complianceReportId/allocation-agreements',
      NOTIONAL_TRANSFERS:
        '/compliance-reporting/:compliancePeriod/:complianceReportId/notional-transfers',
      OTHER_USE_FUELS:
        '/compliance-reporting/:compliancePeriod/:complianceReportId/fuels-other-use',
      FUEL_EXPORTS:
        '/compliance-reporting/:compliancePeriod/:complianceReportId/fuel-exports'
    }
  },

  NOTIFICATIONS: {
    LIST: '/notifications',
    SETTINGS: '/notifications/configure'
  },

  ADMIN: {
    MAIN: '/admin',
    USERS: {
      LIST: '/admin/users',
      ADD: '/admin/users/add-user',
      VIEW: '/admin/users/:userID',
      EDIT: '/admin/users/:userID/edit-user'
    },
    USER_ACTIVITY: '/admin/user-activity',
    USER_LOGIN_HISTORY: '/admin/user-login-history',
    AUDIT_LOG: {
      LIST: '/admin/audit-log',
      VIEW: '/admin/audit-log/:auditLogId'
    }
  },

  FUEL_CODES: {
    LIST: '/fuel-codes',
    ADD: '/fuel-codes/add-fuel-code',
    EDIT: '/fuel-codes/:fuelCodeID',
    EXPORT: '/fuel-codes/export'
  },

<<<<<<< HEAD
=======
  CHARGING_SITES: {
    EQUIPMENT_PROCESSING: '/charging-sites/:siteId/equipment-processing'
  },
>>>>>>> 3ab15d3e

  FORMS: {
    VIEW: '/forms/:formSlug/:linkKey',
    VIEW_AUTHENTICATED: '/forms/:formSlug'
  }
}

/**
 * Generates a path by replacing :key placeholders with param values.
 *
 * @param {string} route - The base route with placeholders.
 * @param {Object} [params={}] - Key-value pairs for replacements.
 * @returns {string} Modified route.
 */
export function buildPath(route, params = {}) {
  return Object.entries(params).reduce((result, [key, value]) => {
    return result.replace(`:${key}`, value)
  }, route)
}

export default ROUTES<|MERGE_RESOLUTION|>--- conflicted
+++ resolved
@@ -62,16 +62,6 @@
     COMPARE: '/compare-reporting',
     CALCULATOR: '/compliance-reporting/credit-calculator',
     CHARGING_SITE: {
-<<<<<<< HEAD
-      INDEX: '/compliance-reporting/manage-charging-sites',
-      VIEW: '/compliance-reporting/manage-charging-sites/:chargingSiteId',
-      EDIT: '/compliance-reporting/manage-charging-sites/:chargingSiteId/edit',
-      ADD: '/compliance-reporting/manage-charging-sites/add'
-    },
-    MANAGE_FSE: '/compliance-reporting/manage-fse',
-    ADD_FSE: '/compliance-reporting/manage-fse/add',
-    EDIT_FSE: '/compliance-reporting/manage-fse/:fseId/edit',
-=======
       INDEX: '/compliance-reporting/charging-sites',
       VIEW: '/compliance-reporting/charging-sites/:siteId',
       EDIT: '/compliance-reporting/charging-sites/:siteId/edit',
@@ -80,7 +70,6 @@
     MANAGE_FSE: '/compliance-reporting/fse',
     ADD_FSE: '/compliance-reporting/fse/add',
     EDIT_FSE: '/compliance-reporting/fse/:fseId/edit',
->>>>>>> 3ab15d3e
     ADD: {
       SUPPLY_OF_FUEL:
         '/compliance-reporting/:compliancePeriod/:complianceReportId/supply-of-fuel',
@@ -125,12 +114,9 @@
     EXPORT: '/fuel-codes/export'
   },
 
-<<<<<<< HEAD
-=======
   CHARGING_SITES: {
     EQUIPMENT_PROCESSING: '/charging-sites/:siteId/equipment-processing'
   },
->>>>>>> 3ab15d3e
 
   FORMS: {
     VIEW: '/forms/:formSlug/:linkKey',
