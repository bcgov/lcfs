import { ComplianceReports, CreditCalculator } from '@/views/ComplianceReports'
import { ComplianceReportViewSelector } from '@/views/ComplianceReports/ComplianceReportViewSelector'
import ROUTES from '../routes'
import { AddEditNotionalTransfers } from '@/views/NotionalTransfers'
import { AddEditAllocationAgreements } from '@/views/AllocationAgreements/AddEditAllocationAgreements'
import { AddEditOtherUses } from '@/views/OtherUses/AddEditOtherUses'
import { AddEditFinalSupplyEquipments } from '@/views/FinalSupplyEquipments/AddEditFinalSupplyEquipments'
import { AddEditFuelSupplies } from '@/views/FuelSupplies/AddEditFuelSupplies'
import { AddEditFuelExports } from '@/views/FuelExports/AddEditFuelExports'
import { ReportsMenu } from '@/views/ComplianceReports/ReportsMenu'
import { AddEditChargingSite } from '@/views/ChargingSite/AddEditChargingSite'
import { ChargingSitesList } from '@/views/ChargingSite/ChargingSitesList'
import { ViewChargingSite } from '@/views/ChargingSite/ViewChargingSite'

export const reportRoutes = [
  {
    path: ROUTES.REPORTS.LIST,
    element: <ReportsMenu />,
    handle: { title: 'Compliance reporting' },
    children: [
      {
        path: 'charging-sites',
        element: <ChargingSitesList />,
        handle: { title: 'Charging sites' },
        children: [
          {
            path: 'add',
            element: <AddEditChargingSite mode="add" />,
            handle: { title: 'Add charging site' }
          },
          {
<<<<<<< HEAD
            path: ':chargingSiteId/edit',
=======
            path: ':siteId/edit',
>>>>>>> 35da6461
            element: <AddEditChargingSite mode="edit" />,
            handle: { title: 'Edit charging site' }
          },
          {
            path: ':chargingSiteId',
            element: <ViewChargingSite />,
            handle: { title: 'View charging site' }
          }
        ]
      },
      {
        path: 'fse',
        element: <>FSE index</>,
        handle: { title: 'FSE index' },
        children: [
          // Add FSE management routes here as needed
        ]
      }
    ]
  },
  {
    path: ROUTES.REPORTS.CALCULATOR,
    element: <CreditCalculator />,
    handle: { title: 'Credit calculator' }
  },
  {
    path: ROUTES.REPORTS.VIEW,
    element: <ComplianceReportViewSelector />,
    handle: { title: '' }
  },
  {
    path: ROUTES.REPORTS.ADD.NOTIONAL_TRANSFERS,
    element: <AddEditNotionalTransfers />,
    handle: {
      title: 'Notional transfer of eligible renewable fuels',
      mode: 'add'
    }
  },
  {
    path: ROUTES.REPORTS.ADD.ALLOCATION_AGREEMENTS,
    element: <AddEditAllocationAgreements />,
    handle: {
      title: 'Allocation agreements',
      mode: 'add'
    }
  },
  {
    path: ROUTES.REPORTS.ADD.OTHER_USE_FUELS,
    element: <AddEditOtherUses />,
    handle: {
      title: 'Fuels for other use',
      mode: 'add'
    }
  },
  {
    path: ROUTES.REPORTS.ADD.FINAL_SUPPLY_EQUIPMENTS,
    element: <AddEditFinalSupplyEquipments />,
    handle: {
      title: 'Final supply equipment',
      mode: 'add'
    }
  },
  {
    path: ROUTES.REPORTS.ADD.SUPPLY_OF_FUEL,
    element: <AddEditFuelSupplies />,
    handle: {
      title: 'Supply of fuel',
      mode: 'add'
    }
  },
  {
    path: ROUTES.REPORTS.ADD.FUEL_EXPORTS,
    element: <AddEditFuelExports />,
    handle: {
      title: 'Export fuels',
      mode: 'add'
    }
  }
]<|MERGE_RESOLUTION|>--- conflicted
+++ resolved
@@ -25,15 +25,12 @@
         children: [
           {
             path: 'add',
+            path: 'add',
             element: <AddEditChargingSite mode="add" />,
             handle: { title: 'Add charging site' }
           },
           {
-<<<<<<< HEAD
             path: ':chargingSiteId/edit',
-=======
-            path: ':siteId/edit',
->>>>>>> 35da6461
             element: <AddEditChargingSite mode="edit" />,
             handle: { title: 'Edit charging site' }
           },
