import { roles } from '@/constants/roles'

export const KEY_LEFT = 'ArrowLeft'
export const KEY_UP = 'ArrowUp'
export const KEY_RIGHT = 'ArrowRight'
export const KEY_DOWN = 'ArrowDown'
export const KEY_ENTER = 'Enter'
export const KEY_TAB = 'Tab'
export const KEY_PAGE_UP = 'PageUp'
export const KEY_PAGE_DOWN = 'PageDown'
export const KEY_PAGE_HOME = 'Home'
export const KEY_PAGE_END = 'End'
export const KEY_PERIOD = '.'

// badge sizes for various user roles:
export const ROLES_BADGE_SIZE = {
  [roles.transfers]: 78,
  [roles.signing_authority]: 140,
  [roles.compliance_reporting]: 172,
  [roles.manage_users]: 119,
  [roles.read_only]: 91,
  [roles.administrator]: 115,
  [roles.compliance_manager]: 166,
  [roles.analyst]: 71,
  [roles.director]: 77,
  [roles.supplier]: 0,
  [roles.government]: 0
}

export const SUMMARY = {
  LINE_1: 0,
  LINE_2: 1,
  LINE_3: 2,
  LINE_4: 3,
  LINE_5: 4,
  LINE_6: 5,
  LINE_7: 6,
  LINE_8: 7,
  LINE_9: 8,
  LINE_10: 9,
  LINE_11: 10,
  LINE_12: 11,
  LINE_13: 12,
  LINE_14: 13,
  LINE_15: 14,
  LINE_16: 15,
  LINE_17: 16,
  LINE_18: 17,
  LINE_19: 18,
  LINE_20: 19,
  LINE_21: 20,
  LINE_22: 21
}

export const DEFAULT_CI_FUEL = {
  Gasoline: 93.67,
  Diesel: 100.21,
  'Jet fuel': 88.83
}

export const REPORT_SCHEDULES = {
  ANNUAL: 'Annual',
  QUARTERLY: 'Quarterly'
}

export const PHONE_REGEX =
  /^((\+\d{1,2}\s)?\(?\d{3}\)?[\s.-]?\d{3}[\s.-]?\d{4})?$/

export const HELP_GUIDE_URL =
  'https://www2.gov.bc.ca/gov/content?id=7A58AF3855154747A0793F0C9A6E9089'
export const ADDRESS_SEARCH_URL =
  'https://geocoder.api.gov.bc.ca/addresses.json?minScore=50&maxResults=5&echo=true&brief=true&autoComplete=true&exactSpelling=false&fuzzyMatch=false&matchPrecisionNot=&locationDescriptor=frontDoorPoint&addressString='

export const FILTER_KEYS = {
  COMPLIANCE_REPORT_GRID: 'compliance-reports-grid-filter',
  TRANSACTIONS_GRID: 'transactions-grid-filter',
  FUEL_CODES_GRID: 'fuel-codes-grid-filter'
}

export const MAX_FILE_SIZE_BYTES = 52428800 // 50MB

<<<<<<< HEAD
export const LEGISLATION_TRANSITION_YEAR = 2024

export const isLegacyCompliancePeriod = (compliancePeriod) => {
  // If it's already a number, use it directly
  if (typeof compliancePeriod === 'number') {
    return compliancePeriod < LEGISLATION_TRANSITION_YEAR
  }

  // Try to parse it as a number
  const parsedPeriod = Number(compliancePeriod)

  // If parsing failed or resulted in NaN, return false
  if (isNaN(parsedPeriod)) {
    return false
  }

  return parsedPeriod < LEGISLATION_TRANSITION_YEAR
}

export const FUEL_CATEGORIES = ['Diesel', 'Gasoline', 'Jet fuel']
=======
// File upload constants for compliance reports
export const COMPLIANCE_REPORT_FILE_TYPES = {
  MIME_TYPES: [
    'application/pdf',
    'image/png',
    'image/jpeg',
    'application/msword',
    'application/vnd.openxmlformats-officedocument.wordprocessingml.document',
    'application/vnd.ms-excel',
    'application/vnd.openxmlformats-officedocument.spreadsheetml.sheet',
    'text/csv',
    'text/plain'
  ],
  DESCRIPTION:
    'PDF, PNG, JPG/JPEG, Word Documents (.doc/.docx), Excel Spreadsheets (.xls/.xlsx), CSV, TXT',
  get ACCEPT_STRING() {
    return this.MIME_TYPES.join(',')
  }
}

// File upload constants for schedule imports
export const SCHEDULE_IMPORT_FILE_TYPES = {
  MIME_TYPES: [
    'application/vnd.openxmlformats-officedocument.spreadsheetml.sheet'
  ],
  DESCRIPTION: 'Excel files (.xlsx)',
  get ACCEPT_STRING() {
    return this.MIME_TYPES.join(',')
  }
}

export const FUEL_CATEGORIES = ['Diesel', 'Gasoline', 'Jet fuel']
export const LEGISLATION_TRANSITION_YEAR = 2024
>>>>>>> 4e379772
<|MERGE_RESOLUTION|>--- conflicted
+++ resolved
@@ -79,7 +79,6 @@
 
 export const MAX_FILE_SIZE_BYTES = 52428800 // 50MB
 
-<<<<<<< HEAD
 export const LEGISLATION_TRANSITION_YEAR = 2024
 
 export const isLegacyCompliancePeriod = (compliancePeriod) => {
@@ -100,7 +99,7 @@
 }
 
 export const FUEL_CATEGORIES = ['Diesel', 'Gasoline', 'Jet fuel']
-=======
+
 // File upload constants for compliance reports
 export const COMPLIANCE_REPORT_FILE_TYPES = {
   MIME_TYPES: [
@@ -130,8 +129,4 @@
   get ACCEPT_STRING() {
     return this.MIME_TYPES.join(',')
   }
-}
-
-export const FUEL_CATEGORIES = ['Diesel', 'Gasoline', 'Jet fuel']
-export const LEGISLATION_TRANSITION_YEAR = 2024
->>>>>>> 4e379772
+}