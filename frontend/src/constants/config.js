export function getApiBaseUrl() {
  // Split the hostname
  const hostnameParts = window.location.hostname.split('.')

  // Check if the environment is local development
  let baseUrl
  if (window.location.hostname === 'localhost') {
    // In local development, use port 8000
    baseUrl = `${window.location.protocol}//localhost:8000/api`
  } else {
    // Determine the environment part of the subdomain
    const subDomain = hostnameParts[0]
    const envPart = subDomain.split('-')[1]

    // Check if the environment is 'dev' or 'test', otherwise default to production
    if (envPart === 'dev' || envPart === 'test') {
      baseUrl = `${
        window.location.protocol
      }//lcfs-backend-${envPart}.${hostnameParts.slice(1).join('.')}/api`
    } else {
      // Production environment
      baseUrl = `${window.location.protocol}//lcfs-backend.${hostnameParts
        .slice(1)
        .join('.')}/api`
    }
  }
  // Use getConfig to get 'api_base' from configuration or fallback to baseUrl
  return window.lcfs_config.api_base ?? baseUrl
}

export const isFeatureEnabled = (featureFlag) => {
  return CONFIG.feature_flags[featureFlag]
}

export const FEATURE_FLAGS = {
  SUPPLEMENTAL_REPORTING: 'supplementalReporting',
  LEGACY_REPORT_DETAILS: 'fullLegacyReports',
  FSE_IMPORT_EXPORT: 'fseImportExport',
<<<<<<< HEAD
  ALLOCATION_AGREEMENT_IMPORT_EXPORT: 'allocationAgreementImportExport'
=======
  GOVERNMENT_ADJUSTMENT: 'governmentAdjustment'
>>>>>>> f4eebdac
}

export const CONFIG = {
  API_BASE: getApiBaseUrl(),
  TFRS_BASE: window.lcfs_config.tfrs_base,
  ENVIRONMENT: window.lcfs_config.environment,
  KEYCLOAK: {
    REALM: window.lcfs_config.keycloak.REALM ?? 'standard',
    CLIENT_ID:
      window.lcfs_config.keycloak.CLIENT_ID ?? 'low-carbon-fuel-standard-5147',
    AUTH_URL:
      window.lcfs_config.keycloak.AUTH_URL ??
      'https://dev.loginproxy.gov.bc.ca/auth',
    POST_LOGOUT_URL:
      window.lcfs_config.keycloak.POST_LOGOUT_URL ?? 'http://localhost:3000/',
    SM_LOGOUT_URL:
      window.lcfs_config.keycloak.SM_LOGOUT_URL ??
      'https://logontest7.gov.bc.ca/clp-cgi/logoff.cgi?retnow=1&returl='
  },
  feature_flags: {
    supplementalReporting:
      window.lcfs_config.feature_flags.supplementalReporting ?? false,
    fullLegacyReports:
      window.lcfs_config.feature_flags.fullLegacyReports ?? false,
    fseImportExport: window.lcfs_config.feature_flags.fseImportExport ?? false,
<<<<<<< HEAD
    allocationAgreementImportExport:
      window.lcfs_config.feature_flags.allocationAgreementImportExport ?? false
=======
    governmentAdjustment:
      window.lcfs_config.feature_flags.governmentAdjustment ?? false
>>>>>>> f4eebdac
  }
}<|MERGE_RESOLUTION|>--- conflicted
+++ resolved
@@ -36,11 +36,8 @@
   SUPPLEMENTAL_REPORTING: 'supplementalReporting',
   LEGACY_REPORT_DETAILS: 'fullLegacyReports',
   FSE_IMPORT_EXPORT: 'fseImportExport',
-<<<<<<< HEAD
-  ALLOCATION_AGREEMENT_IMPORT_EXPORT: 'allocationAgreementImportExport'
-=======
+  ALLOCATION_AGREEMENT_IMPORT_EXPORT: 'allocationAgreementImportExport',
   GOVERNMENT_ADJUSTMENT: 'governmentAdjustment'
->>>>>>> f4eebdac
 }
 
 export const CONFIG = {
@@ -66,12 +63,9 @@
     fullLegacyReports:
       window.lcfs_config.feature_flags.fullLegacyReports ?? false,
     fseImportExport: window.lcfs_config.feature_flags.fseImportExport ?? false,
-<<<<<<< HEAD
     allocationAgreementImportExport:
-      window.lcfs_config.feature_flags.allocationAgreementImportExport ?? false
-=======
+      window.lcfs_config.feature_flags.allocationAgreementImportExport ?? false,
     governmentAdjustment:
       window.lcfs_config.feature_flags.governmentAdjustment ?? false
->>>>>>> f4eebdac
   }
 }