export function getApiBaseUrl() {
  // Split the hostname
  const hostnameParts = window.location.hostname.split('.')

  // Check if the environment is local development
  let baseUrl
  if (window.location.hostname === 'localhost') {
    // In local development, use port 8000
    baseUrl = `${window.location.protocol}//localhost:8000/api`
  } else {
    // Determine the environment part of the subdomain
    const subDomain = hostnameParts[0]
    const envPart = subDomain.split('-')[1]

    // Check if the environment is 'dev' or 'test', otherwise default to production
    if (envPart === 'dev' || envPart === 'test') {
      baseUrl = `${
        window.location.protocol
      }//lcfs-backend-${envPart}.${hostnameParts.slice(1).join('.')}/api`
    } else {
      // Production environment
      baseUrl = `${window.location.protocol}//lcfs-backend.${hostnameParts
        .slice(1)
        .join('.')}/api`
    }
  }
  // Use getConfig to get 'api_base' from configuration or fallback to baseUrl
  return window.lcfs_config.api_base ?? baseUrl
}

export const isFeatureEnabled = (featureFlag) => {
  return CONFIG.feature_flags[featureFlag]
}

export const FEATURE_FLAGS = {
  SUPPLEMENTAL_REPORTING: 'supplementalReporting',
  LEGACY_REPORT_DETAILS: 'fullLegacyReports',
  FSE_IMPORT_EXPORT: 'fseImportExport',
  ALLOCATION_AGREEMENT_IMPORT_EXPORT: 'allocationAgreementImportExport',
  GOVERNMENT_ADJUSTMENT: 'governmentAdjustment',
<<<<<<< HEAD
=======
  ROLE_SWITCHER: 'roleSwitcher',
>>>>>>> c8e37083
  OBFUSCATED_LINKS: 'obfuscatedLinks',
  REPORTING_2025_ENABLED: 'reporting2025Enabled'
}

export const CONFIG = {
  API_BASE: getApiBaseUrl(),
  TFRS_BASE: window.lcfs_config.tfrs_base,
  ENVIRONMENT: window.lcfs_config.environment,
  KEYCLOAK: {
    REALM: window.lcfs_config.keycloak.REALM ?? 'standard',
    CLIENT_ID:
      window.lcfs_config.keycloak.CLIENT_ID ?? 'low-carbon-fuel-standard-5147',
    AUTH_URL:
      window.lcfs_config.keycloak.AUTH_URL ??
      'https://dev.loginproxy.gov.bc.ca/auth',
    POST_LOGOUT_URL:
      window.lcfs_config.keycloak.POST_LOGOUT_URL ?? 'http://localhost:3000/',
    SM_LOGOUT_URL:
      window.lcfs_config.keycloak.SM_LOGOUT_URL ??
      'https://logontest7.gov.bc.ca/clp-cgi/logoff.cgi?retnow=1&returl='
  },
  feature_flags: {
    supplementalReporting:
      window.lcfs_config.feature_flags.supplementalReporting ?? false,
    fullLegacyReports:
      window.lcfs_config.feature_flags.fullLegacyReports ?? false,
    fseImportExport: window.lcfs_config.feature_flags.fseImportExport ?? false,
    allocationAgreementImportExport:
      window.lcfs_config.feature_flags.allocationAgreementImportExport ?? false,
    governmentAdjustment:
      window.lcfs_config.feature_flags.governmentAdjustment ?? false,
<<<<<<< HEAD
=======
    roleSwitcher: window.lcfs_config.feature_flags.roleSwitcher ?? false,
>>>>>>> c8e37083
    obfuscatedLinks: window.lcfs_config.feature_flags.obfuscatedLinks ?? false,
    reporting2025Enabled: window.lcfs_config.feature_flags.reporting2025Enabled ?? false
  }
}<|MERGE_RESOLUTION|>--- conflicted
+++ resolved
@@ -38,10 +38,7 @@
   FSE_IMPORT_EXPORT: 'fseImportExport',
   ALLOCATION_AGREEMENT_IMPORT_EXPORT: 'allocationAgreementImportExport',
   GOVERNMENT_ADJUSTMENT: 'governmentAdjustment',
-<<<<<<< HEAD
-=======
   ROLE_SWITCHER: 'roleSwitcher',
->>>>>>> c8e37083
   OBFUSCATED_LINKS: 'obfuscatedLinks',
   REPORTING_2025_ENABLED: 'reporting2025Enabled'
 }
@@ -73,10 +70,7 @@
       window.lcfs_config.feature_flags.allocationAgreementImportExport ?? false,
     governmentAdjustment:
       window.lcfs_config.feature_flags.governmentAdjustment ?? false,
-<<<<<<< HEAD
-=======
     roleSwitcher: window.lcfs_config.feature_flags.roleSwitcher ?? false,
->>>>>>> c8e37083
     obfuscatedLinks: window.lcfs_config.feature_flags.obfuscatedLinks ?? false,
     reporting2025Enabled: window.lcfs_config.feature_flags.reporting2025Enabled ?? false
   }
