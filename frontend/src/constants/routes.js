<<<<<<< HEAD
export const DASHBOARD = '/'
export const DOCS = '/docs'
export const LOGIN = '/login'

export const ORGANIZATION = '/organization'
export const ORGANIZATION_USERS = `${ORGANIZATION}/users`
export const ORGANIZATION_ADD_NEW_USER = `${ORGANIZATION_USERS}/new`
export const ORGANIZATION_USER = `${ORGANIZATION_USERS}/:userID`

export const ADMINISTRATION = '/administration'
export const ADMINISTRATION_USERS = `${ADMINISTRATION}/users`

export const USERS = '/users'
export const CURRENT_USER = `${USERS}/current`

export const CONTACT_US = '/contact-us'
export const VIEW_USER = `${USERS}/:userID`
export const EDIT_USER = `${VIEW_USER}/edit`
=======
export const appRoutes = {
  users: {
    current: 'users/current'
  },
  dashboard: {
    main: 'dashboard'
  },
  document: {
    main: 'document'
  },
  transactions: {
    main: 'transactions'
  },
  complianceReport: {
    main: 'compliance-report'
  },
  organization: {
    main: 'organization',
    users: '/organization/users',
    createUser: '/organization/users/create',
    editUser: '/organization/users/:userID/edit',
    viewUser: '/organization/users/:userID'
  },
  admin: {
    main: 'admin',
    users: '/admin/users',
    createUser: '/admin/users/create',
    editUser: '/admin/users/:userID/edit',
    viewUser: '/admin/users/:userID'
  },
  contactUs: {
    main: 'contact-us'
  },
  login: {
    main: 'login'
  },
  docs: {
    main: 'docs'
  }
}
>>>>>>> 0c608e13
<|MERGE_RESOLUTION|>--- conflicted
+++ resolved
@@ -1,23 +1,3 @@
-<<<<<<< HEAD
-export const DASHBOARD = '/'
-export const DOCS = '/docs'
-export const LOGIN = '/login'
-
-export const ORGANIZATION = '/organization'
-export const ORGANIZATION_USERS = `${ORGANIZATION}/users`
-export const ORGANIZATION_ADD_NEW_USER = `${ORGANIZATION_USERS}/new`
-export const ORGANIZATION_USER = `${ORGANIZATION_USERS}/:userID`
-
-export const ADMINISTRATION = '/administration'
-export const ADMINISTRATION_USERS = `${ADMINISTRATION}/users`
-
-export const USERS = '/users'
-export const CURRENT_USER = `${USERS}/current`
-
-export const CONTACT_US = '/contact-us'
-export const VIEW_USER = `${USERS}/:userID`
-export const EDIT_USER = `${VIEW_USER}/edit`
-=======
 export const appRoutes = {
   users: {
     current: 'users/current'
@@ -57,5 +37,4 @@
   docs: {
     main: 'docs'
   }
-}
->>>>>>> 0c608e13
+}