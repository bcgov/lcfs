--- conflicted
+++ resolved
@@ -1,25 +1,3 @@
-<<<<<<< HEAD
-export const DASHBOARD = '/'
-export const DOCS = '/docs'
-export const LOGIN = '/login'
-
-export const ORGANIZATION = '/organization'
-export const ORGANIZATION_USERS = `${ORGANIZATION}/users`
-export const ORGANIZATION_USER = `${ORGANIZATION_USERS}/:userID`
-
-// TODO: Use 'organizations' in plural form for consistency with other routes.
-export const ADD_ORGANIZATION = `${ORGANIZATION}/add`;
-
-export const ADMINISTRATION = '/administration';
-export const ADMINISTRATION_USERS = `${ADMINISTRATION}/users`;
-
-export const USERS = '/users'
-export const CURRENT_USER = `${USERS}/current`
-
-export const CONTACT_US = '/contact-us'
-export const VIEW_USER = `${USERS}/:userID`
-export const EDIT_USER = `${VIEW_USER}/edit`
-=======
 export const appRoutes = {
   users: {
     current: 'users/current'
@@ -37,7 +15,8 @@
     main: 'compliance-report'
   },
   organization: {
-    main: 'organization',
+    main: '/organization',
+    create: '/organization/create',
     users: '/organization/users',
     createUser: '/organization/users/create',
     editUser: '/organization/users/:userID/edit',
@@ -59,5 +38,4 @@
   docs: {
     main: 'docs'
   }
-}
->>>>>>> 78851349
+}