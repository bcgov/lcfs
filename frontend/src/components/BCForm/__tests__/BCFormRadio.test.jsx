/**
 * @vitest-environment jsdom
 */
import { describe, it, expect, vi, beforeEach } from 'vitest'
import { render, screen } from '@testing-library/react'
import userEvent from '@testing-library/user-event'
import { useForm, FormProvider } from 'react-hook-form'
import { BCFormRadio } from '../BCFormRadio'
import { AppWrapper, getByDataTest } from '@/tests/utils'

// Mock BCTypography
vi.mock('@/components/BCTypography', () => ({
  default: ({ variant, component, children, ...props }) => (
    <span
      data-test="bc-typography"
      data-variant={variant}
      data-component={component}
      {...props}
    >
      {children}
    </span>
  )
}))

// Mock CustomLabel
vi.mock('../CustomLabel', () => ({
  CustomLabel: ({ header, text }) => (
    <span data-test="custom-label">
      <strong>{header}</strong> — {text}
    </span>
  )
}))

describe('BCFormRadio', () => {
  // Form wrapper for integration tests
  const FormWrapper = ({ children, defaultValues = {} }) => {
    const methods = useForm({
      defaultValues,
      mode: 'onChange'
    })
    return (
      <FormProvider {...methods}>
        {children({ control: methods.control, ...methods })}
      </FormProvider>
    )
  }

  beforeEach(() => {
    vi.clearAllMocks()
  })

  const defaultOptions = [
    { value: 'option1', label: 'Option 1' },
    { value: 'option2', label: 'Option 2' },
    { value: 'option3', label: 'Option 3' }
  ]

  const defaultProps = {
    name: 'testRadio',
    label: 'Test Radio Group',
    options: defaultOptions
  }

  const renderBCFormRadio = (props = {}, formDefaults = {}) => {
    const finalDefaults = {
      [props.name || defaultProps.name]: '',
      ...formDefaults
    }
    return render(
      <FormWrapper defaultValues={finalDefaults}>
        {({ control }) => (
          <BCFormRadio control={control} {...defaultProps} {...props} />
        )}
      </FormWrapper>,
      { wrapper: AppWrapper }
    )
  }

  describe('Basic Rendering', () => {
    it('renders radio group with correct structure', () => {
      renderBCFormRadio()

      const radioGroup = screen.getByRole('radiogroup')
      expect(radioGroup).toBeInTheDocument()
    })

    it('renders group label with correct text', () => {
      renderBCFormRadio()

      expect(screen.getByText('Test Radio Group')).toBeInTheDocument()

      const typography = getByDataTest('bc-typography')
      expect(typography).toHaveAttribute('data-variant', 'label')
      expect(typography).toHaveAttribute('data-component', 'span')
    })

    it('renders all provided radio options', () => {
      renderBCFormRadio()

      const radios = screen.getAllByRole('radio')
      expect(radios).toHaveLength(3)

      expect(screen.getByText('Option 1')).toBeInTheDocument()
      expect(screen.getByText('Option 2')).toBeInTheDocument()
      expect(screen.getByText('Option 3')).toBeInTheDocument()
    })

    it('renders with proper FormControl styling', () => {
      renderBCFormRadio()

      const formControl = document.querySelector('.MuiFormControl-root')
      expect(formControl).toBeInTheDocument()

      // FormControl with component="fieldset" renders as a fieldset element
      const fieldset = document.querySelector('fieldset')
      expect(fieldset).toBeInTheDocument()
    })

    it('renders with vertical orientation by default', () => {
      renderBCFormRadio()

      const radioGroup = screen.getByRole('radiogroup')
      expect(radioGroup).not.toHaveAttribute('data-testid', 'row-radiogroup')
    })

    it('renders with horizontal orientation when specified', () => {
      renderBCFormRadio({ orientation: 'horizontal' })

      const radioGroup = screen.getByRole('radiogroup')
      expect(radioGroup).toBeInTheDocument()
      // Material-UI applies flex-direction: row for horizontal layout
    })
  })

  describe('Option Rendering', () => {
    it('renders options with simple labels', () => {
      const simpleOptions = [
        { value: 'simple1', label: 'Simple Label 1' },
        { value: 'simple2', label: 'Simple Label 2' }
      ]

      renderBCFormRadio({ options: simpleOptions })

      expect(screen.getByText('Simple Label 1')).toBeInTheDocument()
      expect(screen.getByText('Simple Label 2')).toBeInTheDocument()
    })

    it('renders options with header and text using CustomLabel', () => {
      const headerOptions = [
        {
          value: 'header1',
          header: 'Header Text',
          text: 'Description text'
        },
        {
          value: 'header2',
          header: 'Another Header',
          text: 'Another description'
        }
      ]

      renderBCFormRadio({ options: headerOptions })

      const customLabels = document.querySelectorAll(
        '[data-test="custom-label"]'
      )
      expect(customLabels).toHaveLength(2)

      // Check for text content within the custom labels
      expect(customLabels[0]).toHaveTextContent(
        'Header Text — Description text'
      )
      expect(customLabels[1]).toHaveTextContent(
        'Another Header — Another description'
      )
    })

    it('handles empty options array', () => {
      renderBCFormRadio({ options: [] })

      const radioGroup = screen.getByRole('radiogroup')
      expect(radioGroup).toBeInTheDocument()

      const radios = screen.queryAllByRole('radio')
      expect(radios).toHaveLength(0)
    })
  })

  describe('Form Integration with React Hook Form', () => {
    it('integrates with react-hook-form control', () => {
      renderBCFormRadio({}, { testRadio: 'option2' })

      const radios = screen.getAllByRole('radio')

      // Second option should be checked
      expect(radios[0]).not.toBeChecked()
      expect(radios[1]).toBeChecked()
      expect(radios[2]).not.toBeChecked()
    })

    it('starts with no selection when no default provided', () => {
      renderBCFormRadio()

      const radios = screen.getAllByRole('radio')

      radios.forEach((radio) => {
        expect(radio).not.toBeChecked()
      })
    })

    it('handles user selection and updates form state', async () => {
      const user = userEvent.setup()

      renderBCFormRadio()

      const radios = screen.getAllByRole('radio')

      // Initially unchecked
      expect(radios[0]).not.toBeChecked()

      // Click first radio
      await user.click(radios[0])

      // Should be checked now
      expect(radios[0]).toBeChecked()
      expect(radios[1]).not.toBeChecked()
      expect(radios[2]).not.toBeChecked()
    })

    it('handles selection changes correctly', async () => {
      const user = userEvent.setup()

      renderBCFormRadio({}, { testRadio: 'option1' })

      const radios = screen.getAllByRole('radio')

      // First should be initially checked
      expect(radios[0]).toBeChecked()
      expect(radios[1]).not.toBeChecked()

      // Click second radio
      await user.click(radios[1])

      // Second should be checked, first unchecked
      expect(radios[0]).not.toBeChecked()
      expect(radios[1]).toBeChecked()
    })
  })

  describe('Disabled State', () => {
    it('disables all radios when disabled prop is true', () => {
      renderBCFormRadio({ disabled: true })

      const radios = screen.getAllByRole('radio')

      radios.forEach((radio) => {
        expect(radio).toBeDisabled()
      })
    })

    it('prevents interaction when disabled', async () => {
      renderBCFormRadio({ disabled: true })

      const radios = screen.getAllByRole('radio')

      // Disabled radios should not be clickable (Material-UI adds pointer-events: none)
      // Just verify they're disabled, user-event correctly throws when trying to click disabled elements
      expect(radios[0]).toBeDisabled()
      // Should remain unchecked
      expect(radios[0]).not.toBeChecked()
    })
  })

  describe('Accessibility', () => {
    it('has proper fieldset and legend structure', () => {
      renderBCFormRadio()

      const radioGroup = screen.getByRole('radiogroup')
      expect(radioGroup).toBeInTheDocument()

      const label = document.querySelector('.MuiFormLabel-root')
      expect(label).toBeInTheDocument()
      expect(label).toHaveTextContent('Test Radio Group')
    })

    it('provides proper ARIA attributes for radios', () => {
      renderBCFormRadio()

      const radios = screen.getAllByRole('radio')

      radios.forEach((radio) => {
        expect(radio).toHaveAttribute('type', 'radio')
        expect(radio).toHaveAttribute('name') // React Hook Form generates its own name
      })
    })

    it('associates labels with radios correctly', () => {
      renderBCFormRadio()

      const option1Radio = screen.getByRole('radio', { name: /Option 1/i })
      const option1Label = screen.getByText('Option 1').closest('label')

      expect(option1Label).toContainElement(option1Radio)
    })

    it('supports keyboard navigation', async () => {
      const user = userEvent.setup()

      renderBCFormRadio()

      const radios = screen.getAllByRole('radio')

      // Focus first radio
      await user.click(radios[0])
      expect(radios[0]).toHaveFocus()

      // Use arrow keys to navigate
      await user.keyboard('{ArrowDown}')
      expect(radios[1]).toHaveFocus()
      expect(radios[1]).toBeChecked()
    })

    it('allows selection with the Enter key', async () => {
      const user = userEvent.setup()

      renderBCFormRadio()

      const radios = screen.getAllByRole('radio')

      await user.tab()
      expect(radios[0]).toHaveFocus()
      expect(radios[0]).not.toBeChecked()

      await user.keyboard('{Enter}')

      expect(radios[0]).toBeChecked()
    })

    it('provides proper focus management', async () => {
      const user = userEvent.setup()

      renderBCFormRadio()

      const radios = screen.getAllByRole('radio')

      // Each radio should be individually focusable
      await user.click(radios[0])
      expect(radios[0]).toHaveFocus()

      await user.click(radios[1])
      expect(radios[1]).toHaveFocus()
    })
  })

  describe('Edge Cases and Error Handling', () => {
    it('handles undefined options gracefully', () => {
      expect(() => {
        render(
          <FormWrapper defaultValues={{ test: '' }}>
            {({ control }) => (
              <BCFormRadio
                control={control}
                name="test"
                label="Test"
                options={undefined}
              />
            )}
          </FormWrapper>,
          { wrapper: AppWrapper }
        )
      }).not.toThrow()
    })

    it('handles empty options array', () => {
      renderBCFormRadio({ options: [] })

      const radioGroup = screen.getByRole('radiogroup')
      expect(radioGroup).toBeInTheDocument()
    })

    it('handles options with missing properties', () => {
      const incompleteOptions = [
        { value: 'has-value', label: 'Has Both' },
        { label: 'Missing Value' },
        { value: 'missing-label' }
      ]

      expect(() =>
        renderBCFormRadio({ options: incompleteOptions })
      ).not.toThrow()
    })

    it('handles special characters in field name', () => {
      renderBCFormRadio({ name: 'field-with-special_chars.123' })

      const radioGroup = screen.getByRole('radiogroup')
      expect(radioGroup).toBeInTheDocument()
    })
  })

  describe('Performance Testing', () => {
    it('handles large number of options', () => {
      const manyOptions = Array.from({ length: 50 }, (_, i) => ({
        value: `option${i}`,
        label: `Option ${i + 1}`
      }))

      const startTime = performance.now()
      renderBCFormRadio({ options: manyOptions })
      const endTime = performance.now()

      const radios = screen.getAllByRole('radio')
      expect(radios).toHaveLength(50)
<<<<<<< HEAD
      
      // Should render efficiently - increased threshold for CI environments
=======

      // Should render efficiently (increased threshold to account for CI/test environment variability)
>>>>>>> c8e37083
      expect(endTime - startTime).toBeLessThan(1000)
    })

    it('maintains performance during re-renders', () => {
      const { rerender } = render(
        <FormWrapper defaultValues={{ testRadio: 'option1' }}>
          {({ control }) => (
            <BCFormRadio
              control={control}
              name="testRadio"
              label="Test Radio"
              options={defaultOptions}
            />
          )}
        </FormWrapper>,
        { wrapper: AppWrapper }
      )

      const radioGroup = screen.getByRole('radiogroup')
      expect(radioGroup).toBeInTheDocument()

      // Re-render
      rerender(
        <FormWrapper defaultValues={{ testRadio: 'option1' }}>
          {({ control }) => (
            <BCFormRadio
              control={control}
              name="testRadio"
              label="Updated Label"
              options={defaultOptions}
            />
          )}
        </FormWrapper>
      )

      // Should handle re-render gracefully
      expect(screen.getByRole('radiogroup')).toBeInTheDocument()
    })
  })

  describe('PropTypes and API', () => {
    it('renders with minimal required props', () => {
      render(
        <FormWrapper defaultValues={{ minimal: '' }}>
          {({ control }) => (
            <BCFormRadio
              name="minimal"
              control={control}
              options={[{ value: 'test', label: 'Test' }]}
            />
          )}
        </FormWrapper>,
        { wrapper: AppWrapper }
      )

      const radio = screen.getByRole('radio')
      expect(radio).toBeInTheDocument()
    })

    it('accepts all documented props', () => {
      const allProps = {
        name: 'fullTest',
        label: 'Full Test Radio',
        options: [
          { value: 'val1', label: 'Label 1' },
          { value: 'val2', label: 'Label 2' }
        ],
        disabled: false,
        orientation: 'horizontal'
      }

      expect(() => renderBCFormRadio(allProps)).not.toThrow()

      expect(screen.getByText('Full Test Radio')).toBeInTheDocument()
      expect(screen.getAllByRole('radio')).toHaveLength(2)
    })
  })

  describe('Material-UI Integration', () => {
    it('applies correct Material-UI classes', () => {
      renderBCFormRadio()

      const formControl = document.querySelector('.MuiFormControl-root')
      expect(formControl).toHaveClass('MuiFormControl-root')

      const radios = screen.getAllByRole('radio')
      radios.forEach((radio) => {
        expect(radio.closest('.MuiRadio-root')).toBeInTheDocument()
      })
    })

    it('integrates with Material-UI FormControlLabel', () => {
      renderBCFormRadio()

      const labels = screen
        .getAllByRole('radio')
        .map((radio) => radio.closest('label'))

      labels.forEach((label) => {
        expect(label).toHaveClass('MuiFormControlLabel-root')
      })
    })

    it('applies correct spacing with marginTop prop', () => {
      renderBCFormRadio()

      const radios = screen.getAllByRole('radio')

      // Radio components should have marginTop styling
      radios.forEach((radio) => {
        expect(radio.closest('.MuiRadio-root')).toBeInTheDocument()
      })
    })

    it('uses correct FormLabel component', () => {
      renderBCFormRadio()

      const label = document.querySelector('.MuiFormLabel-root')
      expect(label).toBeInTheDocument()

      // FormLabel with component="legend" renders as a legend element
      const legend = document.querySelector('legend')
      expect(legend).toBeInTheDocument()
    })
  })

  describe('Orientation Options', () => {
    it('renders vertically by default', () => {
      renderBCFormRadio()

      const radioGroup = screen.getByRole('radiogroup')
      expect(radioGroup).toBeInTheDocument()
      // Vertical is default, no row attribute
    })

    it('renders horizontally when orientation is horizontal', () => {
      renderBCFormRadio({ orientation: 'horizontal' })

      const radioGroup = screen.getByRole('radiogroup')
      expect(radioGroup).toBeInTheDocument()
      // Material-UI applies row styling for horizontal layout
    })

    it('handles invalid orientation gracefully', () => {
      renderBCFormRadio({ orientation: 'invalid' })

      const radioGroup = screen.getByRole('radiogroup')
      expect(radioGroup).toBeInTheDocument()
    })
  })

  describe('Custom Styling', () => {
    it('accepts custom sx prop', () => {
      const customSx = { backgroundColor: 'red' }
      renderBCFormRadio({ sx: customSx })

      const formControl = document.querySelector('.MuiFormControl-root')
      expect(formControl).toBeInTheDocument()
    })

    it('applies custom styling to FormControl', () => {
      renderBCFormRadio({ sx: { margin: 2 } })

      const formControl = document.querySelector('.MuiFormControl-root')
      expect(formControl).toBeInTheDocument()

      // FormControl with component="fieldset" renders as a fieldset element
      const fieldset = document.querySelector('fieldset')
      expect(fieldset).toBeInTheDocument()
      expect(fieldset).toHaveClass('MuiFormControl-root')
    })
  })
})<|MERGE_RESOLUTION|>--- conflicted
+++ resolved
@@ -411,13 +411,8 @@
 
       const radios = screen.getAllByRole('radio')
       expect(radios).toHaveLength(50)
-<<<<<<< HEAD
-      
-      // Should render efficiently - increased threshold for CI environments
-=======
 
       // Should render efficiently (increased threshold to account for CI/test environment variability)
->>>>>>> c8e37083
       expect(endTime - startTime).toBeLessThan(1000)
     })
 
