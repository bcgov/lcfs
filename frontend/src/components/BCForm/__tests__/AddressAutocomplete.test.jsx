--- conflicted
+++ resolved
@@ -6,17 +6,14 @@
 import userEvent from '@testing-library/user-event'
 import { AddressAutocomplete } from '../AddressAutocomplete'
 import { AppWrapper } from '@/tests/utils'
-<<<<<<< HEAD
 
 // Override the global mock for this test file
 vi.unmock('@/components/BCForm/AddressAutocomplete')
-=======
->>>>>>> 3145bd81
 
 // Mock BCTypography
 vi.mock('@/components/BCTypography', () => ({
   default: ({ variant, component, color, children, ...props }) => (
-    <span 
+    <span
       data-test="bc-typography"
       data-variant={variant}
       data-component={component}
@@ -35,17 +32,17 @@
 // Mock geocoder hook
 vi.mock('@/hooks/useGeocoder', () => ({
   default: () => ({
-    validateAddress: { 
+    validateAddress: {
       mutateAsync: mockValidateAddress,
       isPending: false,
-      isLoading: false 
+      isLoading: false
     },
     forwardGeocode: { mutateAsync: vi.fn(), isLoading: false },
     reverseGeocode: { mutateAsync: vi.fn(), isLoading: false },
-    autocompleteAddress: { 
+    autocompleteAddress: {
       mutateAsync: mockAutocompleteAddress,
       isPending: false,
-      isLoading: false 
+      isLoading: false
     },
     checkBCBoundary: { mutateAsync: vi.fn(), isLoading: false },
     batchGeocode: { mutateAsync: vi.fn(), isLoading: false },
@@ -76,7 +73,7 @@
     if (!matches || matches.length === 0) {
       return [{ text, highlight: false }]
     }
-    return matches.map(match => ({
+    return matches.map((match) => ({
       text: text.substring(match[0], match[1]),
       highlight: true
     }))
@@ -94,11 +91,11 @@
 describe('AddressAutocomplete', () => {
   beforeEach(() => {
     vi.clearAllMocks()
-    
+
     // Reset mock implementations
     mockAutocompleteAddress.mockResolvedValue({ suggestions: [] })
     mockValidateAddress.mockResolvedValue({ addresses: [] })
-    
+
     // Mock AbortController for any remaining direct fetch usage
     global.AbortController = vi.fn(() => ({
       signal: {},
@@ -157,16 +154,15 @@
   }
 
   const renderAddressAutocomplete = (props = {}) => {
-    return render(
-      <AddressAutocomplete {...defaultProps} {...props} />,
-      { wrapper: AppWrapper }
-    )
+    return render(<AddressAutocomplete {...defaultProps} {...props} />, {
+      wrapper: AppWrapper
+    })
   }
 
   describe('Basic Rendering', () => {
     it('renders autocomplete input with correct structure', () => {
       renderAddressAutocomplete()
-      
+
       const input = screen.getByRole('combobox')
       expect(input).toBeInTheDocument()
       expect(input).toHaveAttribute('placeholder', 'Start typing address...')
@@ -175,14 +171,14 @@
     it('renders with initial value when provided', () => {
       const initialValue = '123 Test St'
       renderAddressAutocomplete({ value: initialValue })
-      
+
       const input = screen.getByRole('combobox')
       expect(input).toHaveValue(initialValue)
     })
 
     it('renders correct placeholder based on address selection state', () => {
       renderAddressAutocomplete()
-      
+
       const input = screen.getByRole('combobox')
       expect(input).toHaveAttribute('placeholder', 'Start typing address...')
     })
@@ -191,73 +187,82 @@
   describe('API Integration and Data Fetching', () => {
     it('makes API call when user types more than 3 characters', async () => {
       const user = userEvent.setup()
-      
+
       mockAutocompleteAddress.mockResolvedValueOnce(mockGeocoderResponse)
 
       renderAddressAutocomplete()
-      
+
       const input = screen.getByRole('combobox')
       await user.type(input, 'test')
-      
-      // Wait for debounced API call
-      await waitFor(() => {
-        expect(mockAutocompleteAddress).toHaveBeenCalledWith({
-          partialAddress: 'test',
-          maxResults: 5
-        })
-      }, { timeout: 1000 })
+
+      // Wait for debounced API call
+      await waitFor(
+        () => {
+          expect(mockAutocompleteAddress).toHaveBeenCalledWith({
+            partialAddress: 'test',
+            maxResults: 5
+          })
+        },
+        { timeout: 1000 }
+      )
     })
 
     it('does not make API call for input less than 3 characters', async () => {
       const user = userEvent.setup()
-      
-      renderAddressAutocomplete()
-      
+
+      renderAddressAutocomplete()
+
       const input = screen.getByRole('combobox')
       await user.clear(input)
       await user.type(input, 'ab')
-      
+
       // Wait a bit to ensure no API call is made
-      await new Promise(resolve => setTimeout(resolve, 600))
-      
+      await new Promise((resolve) => setTimeout(resolve, 600))
+
       expect(mockAutocompleteAddress).not.toHaveBeenCalled()
     })
 
     it('debounces API calls with delay', async () => {
       const user = userEvent.setup()
-      
+
       mockAutocompleteAddress.mockResolvedValue(mockGeocoderResponse)
 
       renderAddressAutocomplete()
-      
-      const input = screen.getByRole('combobox')
-      
+
+      const input = screen.getByRole('combobox')
+
       // Type multiple characters quickly
       await user.type(input, 'test')
-      
-      // Wait for debounced API call
-      await waitFor(() => {
-        expect(mockAutocompleteAddress).toHaveBeenCalledTimes(1)
-      }, { timeout: 1000 })
+
+      // Wait for debounced API call
+      await waitFor(
+        () => {
+          expect(mockAutocompleteAddress).toHaveBeenCalledTimes(1)
+        },
+        { timeout: 1000 }
+      )
     })
 
     it('processes API response and sets options correctly', async () => {
       const user = userEvent.setup()
-      
+
       mockAutocompleteAddress.mockResolvedValueOnce(mockGeocoderResponse)
 
       renderAddressAutocomplete()
-      
+
       const input = screen.getByRole('combobox')
       await user.type(input, 'main')
-      
+
       // Wait for API call and response
-      await waitFor(() => {
-        expect(mockAutocompleteAddress).toHaveBeenCalledWith({
-          partialAddress: 'main',
-          maxResults: 5
-        })
-      }, { timeout: 1000 })
+      await waitFor(
+        () => {
+          expect(mockAutocompleteAddress).toHaveBeenCalledWith({
+            partialAddress: 'main',
+            maxResults: 5
+          })
+        },
+        { timeout: 1000 }
+      )
 
       // Verify the component processes the response
       expect(mockAutocompleteAddress).toHaveBeenCalledTimes(1)
@@ -265,25 +270,31 @@
 
     it('handles API errors gracefully', async () => {
       const user = userEvent.setup()
-      
+
       const consoleSpy = vi.spyOn(console, 'error').mockImplementation(() => {})
-      
+
       mockAutocompleteAddress.mockRejectedValueOnce(new Error('Network error'))
 
       renderAddressAutocomplete()
-      
+
       const input = screen.getByRole('combobox')
       await user.type(input, 'test')
-      
-      // Wait for debounced API call
+
+      // Wait for debounced API call
+      await waitFor(
+        () => {
+          expect(mockAutocompleteAddress).toHaveBeenCalled()
+        },
+        { timeout: 1000 }
+      )
+
       await waitFor(() => {
-        expect(mockAutocompleteAddress).toHaveBeenCalled()
-      }, { timeout: 1000 })
-
-      await waitFor(() => {
-        expect(consoleSpy).toHaveBeenCalledWith('Error fetching addresses:', expect.any(Error))
+        expect(consoleSpy).toHaveBeenCalledWith(
+          'Error fetching addresses:',
+          expect.any(Error)
+        )
       })
-      
+
       consoleSpy.mockRestore()
     })
   })
@@ -292,34 +303,34 @@
     it('calls onChange when user types', async () => {
       const user = userEvent.setup()
       const onChangeMock = vi.fn()
-      
+
       renderAddressAutocomplete({ onChange: onChangeMock })
-      
+
       const input = screen.getByRole('combobox')
       await user.type(input, 'test')
-      
+
       expect(onChangeMock).toHaveBeenCalledWith('test')
     })
 
     it('calls onSelectAddress when address is selected', async () => {
       const user = userEvent.setup()
       const onSelectAddressMock = vi.fn()
-      
+
       renderAddressAutocomplete({ onSelectAddress: onSelectAddressMock })
-      
+
       const input = screen.getByRole('combobox')
       await user.type(input, 'test address')
-      
+
       expect(screen.getByDisplayValue('test address')).toBeInTheDocument()
     })
 
     it('handles string selection with validation', async () => {
       const onSelectAddressMock = vi.fn()
-      
+
       mockValidateAddress.mockResolvedValueOnce(mockValidationResponse)
-      
+
       renderAddressAutocomplete({ onSelectAddress: onSelectAddressMock })
-      
+
       expect(screen.getByRole('combobox')).toBeInTheDocument()
     })
   })
@@ -328,28 +339,31 @@
     it('handles address selection properly', async () => {
       const user = userEvent.setup()
       const onSelectAddressMock = vi.fn()
-      
+
       mockAutocompleteAddress.mockResolvedValueOnce(mockGeocoderResponse)
-      
+
       renderAddressAutocomplete({ onSelectAddress: onSelectAddressMock })
-      
+
       const input = screen.getByRole('combobox')
       await user.type(input, 'main')
-      
+
       // Wait for API call
-      await waitFor(() => {
-        expect(mockAutocompleteAddress).toHaveBeenCalledWith({
-          partialAddress: 'main',
-          maxResults: 5
-        })
-      }, { timeout: 1000 })
+      await waitFor(
+        () => {
+          expect(mockAutocompleteAddress).toHaveBeenCalledWith({
+            partialAddress: 'main',
+            maxResults: 5
+          })
+        },
+        { timeout: 1000 }
+      )
     })
   })
 
   describe('Disabled State', () => {
     it('disables autocomplete when disabled prop is true', () => {
       renderAddressAutocomplete({ disabled: true })
-      
+
       const input = screen.getByRole('combobox')
       expect(input).toBeDisabled()
     })
@@ -358,21 +372,24 @@
   describe('Loading State', () => {
     it('shows loading state during API call', async () => {
       const user = userEvent.setup()
-      
+
       mockAutocompleteAddress.mockResolvedValueOnce(mockGeocoderResponse)
 
       renderAddressAutocomplete()
-      
+
       const input = screen.getByRole('combobox')
       await user.type(input, 'test')
-      
-      // Wait for debounced API call
-      await waitFor(() => {
-        expect(mockAutocompleteAddress).toHaveBeenCalledWith({
-          partialAddress: 'test',
-          maxResults: 5
-        })
-      }, { timeout: 1000 })
+
+      // Wait for debounced API call
+      await waitFor(
+        () => {
+          expect(mockAutocompleteAddress).toHaveBeenCalledWith({
+            partialAddress: 'test',
+            maxResults: 5
+          })
+        },
+        { timeout: 1000 }
+      )
 
       // Verify API call was made
       expect(mockAutocompleteAddress).toHaveBeenCalledTimes(1)
@@ -382,7 +399,7 @@
   describe('Accessibility', () => {
     it('has proper ARIA attributes', () => {
       renderAddressAutocomplete()
-      
+
       const input = screen.getByRole('combobox')
       expect(input).toHaveAttribute('aria-expanded')
       expect(input).toHaveAttribute('aria-autocomplete', 'list')
@@ -390,33 +407,36 @@
 
     it('supports keyboard navigation', async () => {
       const user = userEvent.setup()
-      
+
       mockAutocompleteAddress.mockResolvedValueOnce(mockGeocoderResponse)
 
       renderAddressAutocomplete()
-      
+
       const input = screen.getByRole('combobox')
       await user.type(input, 'main')
-      
-      // Wait for debounced API call
-      await waitFor(() => {
-        expect(mockAutocompleteAddress).toHaveBeenCalled()
-      }, { timeout: 1000 })
+
+      // Wait for debounced API call
+      await waitFor(
+        () => {
+          expect(mockAutocompleteAddress).toHaveBeenCalled()
+        },
+        { timeout: 1000 }
+      )
 
       await user.keyboard('{ArrowDown}')
-      
+
       // Should handle keyboard navigation
       expect(input).toHaveFocus()
     })
 
     it('provides proper focus management', async () => {
       const user = userEvent.setup()
-      
-      renderAddressAutocomplete()
-      
+
+      renderAddressAutocomplete()
+
       const input = screen.getByRole('combobox')
       await user.click(input)
-      
+
       expect(input).toHaveFocus()
     })
   })
@@ -424,12 +444,11 @@
   describe('ForwardRef Integration', () => {
     it('forwards ref correctly', () => {
       const ref = { current: null }
-      
-      render(
-        <AddressAutocomplete ref={ref} {...defaultProps} />,
-        { wrapper: AppWrapper }
-      )
-      
+
+      render(<AddressAutocomplete ref={ref} {...defaultProps} />, {
+        wrapper: AppWrapper
+      })
+
       // Component should render without errors when ref is provided
       expect(screen.getByRole('combobox')).toBeInTheDocument()
     })
@@ -442,21 +461,24 @@
   describe('Edge Cases and Error Handling', () => {
     it('handles empty API response', async () => {
       const user = userEvent.setup()
-      
+
       mockAutocompleteAddress.mockResolvedValueOnce({ suggestions: [] })
 
       renderAddressAutocomplete()
-      
+
       const input = screen.getByRole('combobox')
       await user.type(input, 'nonexistent')
-      
-      // Wait for debounced API call
-      await waitFor(() => {
-        expect(mockAutocompleteAddress).toHaveBeenCalled()
-      }, { timeout: 1000 })
+
+      // Wait for debounced API call
+      await waitFor(
+        () => {
+          expect(mockAutocompleteAddress).toHaveBeenCalled()
+        },
+        { timeout: 1000 }
+      )
 
       await user.click(input)
-      
+
       // Should handle empty results gracefully
       await waitFor(() => {
         expect(screen.queryByRole('option')).not.toBeInTheDocument()
@@ -465,18 +487,21 @@
 
     it('handles malformed API response', async () => {
       const user = userEvent.setup()
-      
+
       mockAutocompleteAddress.mockResolvedValueOnce({ invalid: 'response' })
 
       renderAddressAutocomplete()
-      
+
       const input = screen.getByRole('combobox')
       await user.type(input, 'test')
-      
-      // Wait for debounced API call
-      await waitFor(() => {
-        expect(mockAutocompleteAddress).toHaveBeenCalled()
-      }, { timeout: 1000 })
+
+      // Wait for debounced API call
+      await waitFor(
+        () => {
+          expect(mockAutocompleteAddress).toHaveBeenCalled()
+        },
+        { timeout: 1000 }
+      )
 
       // Should handle malformed response gracefully
       expect(input).toBeInTheDocument()
@@ -484,7 +509,7 @@
 
     it('handles component unmounting cleanly', () => {
       const { unmount } = renderAddressAutocomplete()
-      
+
       expect(() => unmount()).not.toThrow()
     })
   })
