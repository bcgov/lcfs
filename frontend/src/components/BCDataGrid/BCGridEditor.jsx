--- conflicted
+++ resolved
@@ -199,18 +199,7 @@
   }
   const onCellFocused = (params) => {
     if (params.column) {
-<<<<<<< HEAD
-      // Ensure the focused column is always visible
-      params.api?.ensureColumnVisible(params.column)
-
-      // Scroll to make focused cell align to left
-      const leftPos = params.column?.left
-      if (leftPos !== null) {
-        params.api.horizontalScroll.setScrollPosition(leftPos)
-      }
-=======
       params.api.ensureColumnVisible(params.column, 'auto')
->>>>>>> 63dda77b
     }
   }
 
