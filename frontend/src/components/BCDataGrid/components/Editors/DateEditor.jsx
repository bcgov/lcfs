--- conflicted
+++ resolved
@@ -53,11 +53,7 @@
     // Normalize the date to avoid timezone issues (common cross-browser problem)
     const normalizedDate = new Date(
       val.getFullYear(),
-<<<<<<< HEAD
-      val.  getMonth(),
-=======
       val.getMonth(),
->>>>>>> a55dfc91
       val.getDate()
     )
     setSelectedDate(normalizedDate)
