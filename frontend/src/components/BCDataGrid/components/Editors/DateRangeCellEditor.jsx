import { useState, forwardRef } from 'react'
import { InputAdornment, TextField, IconButton } from '@mui/material'
import CalendarTodayIcon from '@mui/icons-material/CalendarToday'
import { PickerModal } from 'mui-daterange-picker-plus'
import { format } from 'date-fns'
import ArrowCircleRightIcon from '@mui/icons-material/ArrowCircleRight'
import ArrowCircleDownIcon from '@mui/icons-material/ArrowCircleDown'
import InputMask from 'react-input-mask'
import { isArray } from 'lodash'

export const DateRangeCellEditor = forwardRef(
  ({ value, onValueChange, eventKey, rowIndex, column, ...props }, ref) => {
    // State for the Modal
    const [anchorEl, setAnchorEl] = useState(null)

    const handleClick = (event) => {
      setAnchorEl(event.currentTarget)
    }

    const handleClose = () => {
      setAnchorEl(null)
    }

    const open = Boolean(anchorEl)

    const handleSetDateRangeOnSubmit = (dateRange) => {
      handleClose() // close the modal
      const formattedRange = [
        format(new Date(dateRange.startDate), 'yyyy-MM-dd'),
        format(new Date(dateRange.endDate), 'yyyy-MM-dd')
      ]
      onValueChange(formattedRange)
    }

    const handleTextFieldChange = (event) => {
      console.log(event.target.value)
      onValueChange(event.target.value)
    }
    return (
      <>
        <InputMask mask="9999-99-99 to 9999-99-99" value={value} disabled={false} onChange={handleTextFieldChange}>
          {()=><TextField
            ref={ref}
            fullWidth
            margin="0"
            InputProps={{
              endAdornment: (
                <InputAdornment position="end">
                  <IconButton onClick={handleClick}>
                    <CalendarTodayIcon />
                  </IconButton>
                </InputAdornment>
              )
            }}
          />}
        </InputMask>
        <PickerModal
          initialDateRange={
<<<<<<< HEAD
            (isArray(value) && value[0])
=======
            (Array.isArray(value) && value[0])
>>>>>>> 5d235067
              ? ({ startDate: value[0], endDate: value[1] })
              : ({ startDate: props.minDate, endDate: props.maxDate })
          }
          minDate={props.minDate}
          maxDate={props.maxDate}
          hideDefaultRanges={true}
          customProps={{
            onSubmit: (range) => handleSetDateRangeOnSubmit(range),
            onCloseCallback: handleClose,
            RangeSeparatorIcons: {
              xs: ArrowCircleDownIcon,
              md: ArrowCircleRightIcon
            }
          }}
          modalProps={{
            open,
            anchorEl,
            onClose: handleClose,
            slotProps: {
              paper: {
                sx: {
                  borderRadius: '16px',
                  boxShadow: 'rgba(0, 0, 0, 0.21) 0px 0px 4px',
                  '.MuiButton-containedPrimary': {
                    backgroundColor: 'primary.main',
                    color: '#fff',
                    '&:hover': {
                      backgroundColor: 'primary.dark'
                    }
                  }
                }
              }
            },
            anchorOrigin: {
              vertical: 'bottom',
              horizontal: 'left'
            }
          }}
        />
      </>
    )
  }
)

DateRangeCellEditor.displayName = 'DateRangeCellEditor'<|MERGE_RESOLUTION|>--- conflicted
+++ resolved
@@ -56,11 +56,7 @@
         </InputMask>
         <PickerModal
           initialDateRange={
-<<<<<<< HEAD
-            (isArray(value) && value[0])
-=======
             (Array.isArray(value) && value[0])
->>>>>>> 5d235067
               ? ({ startDate: value[0], endDate: value[1] })
               : ({ startDate: props.minDate, endDate: props.maxDate })
           }
