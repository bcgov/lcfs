--- conflicted
+++ resolved
@@ -265,14 +265,8 @@
 
       const autocomplete = screen.getByTestId('autocomplete')
       fireEvent.click(autocomplete)
-<<<<<<< HEAD
       
       expect(props.onValueChange).toHaveBeenCalledWith([])
-=======
-
-      // In multiple mode, the value should be an array
-      expect(props.onValueChange).toHaveBeenCalledWith(['new value'])
->>>>>>> 1b3b2e5e
     })
     
   })
