--- conflicted
+++ resolved
@@ -64,14 +64,6 @@
     }
   }
 
-  const processedOptions = useMemo(() => {
-    if (!options) return [];
-    if (Array.isArray(options)) {
-      return options.map(item => typeof item === 'string' ? { title: item } : item);
-    }
-    return options[optionLabel]?.map(item => ({ title: item })) || [];
-  }, [options, optionLabel]);
-
   return (
     <BCBox
       component="div"
@@ -92,17 +84,10 @@
         }}
         freeSolo
         id="async-search-editor"
-<<<<<<< HEAD
-        getOptionLabel={(option) =>
-          typeof option === 'string' ? option : option.title
-        }
-        options={processedOptions}
-=======
         getOptionLabel={(option) => 
           typeof option === 'string' ? option : option[optionLabel]
         }
         options={options || []}
->>>>>>> df942832
         includeInputInList
         value={value}
         onInputChange={handleInputChange}
