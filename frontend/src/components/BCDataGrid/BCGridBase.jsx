--- conflicted
+++ resolved
@@ -7,10 +7,10 @@
   forwardRef,
   useCallback,
   useEffect,
+  useImperativeHandle,
   useMemo,
   useRef,
-  useState,
-  useImperativeHandle
+  useState
 } from 'react'
 import { useSearchParams } from 'react-router-dom'
 
@@ -72,11 +72,7 @@
     }, [determineHeight])
 
     const clearFilters = useCallback(() => {
-<<<<<<< HEAD
       const api = ref.current?.api
-=======
-      const api = gridRef?.current?.api
->>>>>>> eecea017
       if (api) {
         // Clear filter model
         api.setFilterModel(null)
@@ -90,13 +86,8 @@
     }, [])
 
     // Expose clearFilters method through ref
-<<<<<<< HEAD
     useImperativeHandle(forwardedRef, () => ({
       ...ref.current,
-=======
-    useImperativeHandle(ref, () => ({
-      ...gridRef?.current,
->>>>>>> eecea017
       clearFilters
     }))
 
