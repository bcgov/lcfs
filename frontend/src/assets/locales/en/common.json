--- conflicted
+++ resolved
@@ -10,11 +10,8 @@
   "backBtn": "Back",
   "cancelBtn": "Cancel",
   "saveBtn": "Save",
-<<<<<<< HEAD
   "deleteBtn": "Delete",
-=======
   "saveReturnBtn": "Save & return",
->>>>>>> 0dd116e1
   "supplier": "Fuel Supplier",
   "balance": "Balance",
   "logout": "Logout",
