{
  "directorReview": {
    "title": "Director review",
    "loadingMessage": "Loading director review items...",
    "thereAre": "There are:",
    "transfersForReview": "Transfer(s) for your review and statutory decision",
    "complianceReportsForReview": "Compliance report(s) awaiting your review",
    "initiativeAgreementsForReview": "Initiative agreement(s) awaiting your review",
    "adminAdjustmentsForReview": "Administrative adjustment(s) awaiting your review"
  },
  "orgTransactions": {
    "title": "Transactions",
    "orgHas": "{{name}} has:",
    "transfersInProgress": "Transfer(s) in progress",
    "organizationsRegistered": "Organizations registered for transfers (see bulletin RLCF-013)",
    "startNewTransfer": "Start a new transfer",
    "linkTooltip": "Link opens in a new browser tab",
    "loadingMessage": "Loading transactions card..."
  },
  "transactions": {
    "title": "Transactions",
    "thereAre": "There are:",
    "transfersInProgress": "Transfer(s) in progress",
    "initiativeAgreementsInProgress": "Initiative agreement(s) in progress",
    "administrativeAdjustmentsInProgress": "Administrative adjustment(s) in progress",
    "viewAllTransactions": "View all transactions",
    "loadingMessage": "Loading transactions card..."
  },
<<<<<<< HEAD
  "fuelCodes": {
    "title": "Fuel Codes",
    "thereAre": "There are:",
    "fcInProgress": "Fuel Code(s) in progress",
    "loadingMessage": "Loading transactions card..."
=======
  "complianceReports": {
    "title": "Compliance reports",
    "thereAre": "There are:",
    "crInProgress": "Compliance Report(s) in progress",
    "loadingMessage": "Loading Compliance Report card..."
>>>>>>> 0132dcea
  },
  "feedback": {
    "title": "We want to hear from you",
    "email": "We are always striving to<br />improve LCFS.<br />Please send your<br />suggestions and feedback to:<br /><a href=\"mailto:lcfs@gov.bc.ca\" aria-label=\"Please send your suggestions and feedback to lcfs@gov.bc.ca\">lcfs@gov.bc.ca</a>"
  },
  "website": {
    "title": "Low Carbon Fuel Standard",
    "linkText": "Visit our website at:",
    "linkUrl": "gov.bc.ca/lowcarbonfuels",
    "linkTooltip": "Link opens in a new browser tab"
  },
  "orgBalance": {
    "loading": "Loading balance details...",
    "unableToFetchBalanceDetails": "Unable to fetch balance details.",
    "org": "Organization",
    "hasABalanceOf": "has a balance of",
    "complianceUnits": "compliance units",
    "inReserve": "in reserve",
    "inReserveTooltip": "In-reserve are the portion of compliance units in your balance that are currently pending the completion of a transaction. For example, transferring credits to another organization or a compliance report awaiting assessment by the director. Compliance units that are in-reserve cannot be transferred or otherwise used until the pending transaction has been completed."
  },
  "adminLinks": {
    "mngGovUsrsLabel": "Manage government users",
    "addEditOrgsLabel": "Add/edit fuel suppliers",
    "usrActivity": "User activity",
    "administration": "Administration"
  },
  "orgDetails": {
    "orgDetailsLabel": "Organization Details",
    "orgDetailsLoadingMsg": "Loading organization details...",
    "users": "Users",
    "createNewUsrLabel": "Create new BCeID account",
    "linkTooltip": "Link opens in a new browser tab"
  },
  "orgComplianceReports": {
    "title": "Compliance reports",
    "loadingMessage": "Loading compliance reports card...",
    "orgHas": "{{name}} has:",
    "inProgress": "Compliance report(s) in progress",
    "awaitingGovReview": "Compliance report(s) awaiting government review",
    "noActionRequired": "There are no reports that require any action."
  },
  "userSettings": {
    "title": "User settings",
    "notifications": "Notifications",
    "configureNotifications": "Configure your notifications",
    "help": "Help"
  },
  "orgUserSettings": {
    "title": "User settings",
    "notifications": "Notifications",
    "configureNotifications": "Configure your notifications",
    "help": "Help"
  }
}<|MERGE_RESOLUTION|>--- conflicted
+++ resolved
@@ -26,19 +26,17 @@
     "viewAllTransactions": "View all transactions",
     "loadingMessage": "Loading transactions card..."
   },
-<<<<<<< HEAD
   "fuelCodes": {
     "title": "Fuel Codes",
     "thereAre": "There are:",
     "fcInProgress": "Fuel Code(s) in progress",
     "loadingMessage": "Loading transactions card..."
-=======
+  },
   "complianceReports": {
     "title": "Compliance reports",
     "thereAre": "There are:",
     "crInProgress": "Compliance Report(s) in progress",
     "loadingMessage": "Loading Compliance Report card..."
->>>>>>> 0132dcea
   },
   "feedback": {
     "title": "We want to hear from you",
