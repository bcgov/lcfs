--- conflicted
+++ resolved
@@ -174,10 +174,7 @@
   "invalidAddress": "Cannot submit: Please fill out all required address fields",
   "addressEdited": " - edited",
   "viewLegacyBtn": "View Full Historical Report in TFRS",
-<<<<<<< HEAD
   "reportAssessed": "Compliance report, Assessed",
-  "changelog": "Change log"
-=======
+  "changelog": "Change log",
   "documentLabel": "Add file attachments (maximum file size: 50 MB):"
->>>>>>> 3a71a9a1
 }