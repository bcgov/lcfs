--- conflicted
+++ resolved
@@ -83,12 +83,8 @@
   "deleteConfirmText": "Are you sure you want to delete this draft report? This action cannot be undone, and all changes will be lost.",
   "createIdirSupplementalConfirmText": "This will create a draft supplemental report for the supplier, further processing will be disabled for government users.",
   "createBceidSupplementalConfirmText": "A supplemental report must be submitted within 30 days of its creation. Failure to do so will result in the draft report being automatically submitted to the Government of British Columbia, and may lead to a discretionary penalty.",
-<<<<<<< HEAD
   "supplementalExpiryWarningText": "Please submit this supplemental report by {{deadlineDate}}. After 30 days from the date of creation, the report will be automatically submitted to the Government of British Columbia, and may lead to a discretionary penalty.",
-=======
   "updateOrgInfo": "Update organization info",
-  "supplementalExpiryWarningText": "Please submit this supplemental report by {{deadlineDate}}. After {{daysRemaining}} day{{s}}, the report will be automatically submitted to the Government of British Columbia, and may lead to a discretionary penalty.",
->>>>>>> 2a3f0772
   "recommendConfirmText": "Are you sure you want to recommend this compliance report?",
   "returnToAnalystConfirmText": "Are you sure you want to return this compliance report back to analyst?",
   "returnToManagerConfirmText": "Are you sure you want to return this compliance report back to compliance manager?",
