{
  "title": "Compliance reporting",
  "complianceReport": "Compliance report",
  "complianceReportEarlyIssuance": "Early issuance report - Quarter",
  "newReportBtn": "New compliance report",
  "reportColLabels": {
    "compliancePeriod": "Compliance period",
    "organization": "Organization",
    "type": "Type",
    "status": "Current status",
<<<<<<< HEAD
    "lastUpdated": "Last status update",
    "assignedAnalyst": "Assigned Analyst"
=======
    "lastComment": "Last comment",
    "lastUpdated": "Last status update"
>>>>>>> 37c185fa
  },
  "noReportsFound": "No compliance reports found",
  "serviceAddrLabel": "Address for service",
  "hoAddrLabel": "Head office (optional)",
  "hoAddrLabelView": "Head office address",
  "hoAddrLabelEdit": "Head office address (can be an international address)",
  "orgDetailsForm": {
    "serviceAddrLabelView": "Address for service in B.C.",
    "serviceAddrLabelEdit": "Address for service in B.C. (postal address)",
    "bcRecordLabel": "Address in B.C. where records are maintained"
  },
  "bcRecordLabel": "Address in B.C. (where records are maintained)",
  "activityHdrLabel": "Did <b>{{name}}</b> engage in any of the following activities between January 1, {{period}}, and December 31, {{period}}?",
  "quarterlyActivityHdrLabel": "Report your quarter {{quarter}} fuel supply as well as any supporting documents.",
  "reportActivities": "Report activities",
  "orgDetails": "Organization details",
  "supportingDocs": "Supporting documents",
  "assessment": "Assessment",
  "assessmentLn1": "{{name}} {{hasMet}} renewable fuel targets set under section 9 of the Low Carbon Fuels Act.",
  "assessmentLn2": "{{name}} {{hasMet}} the low carbon fuel targets set under section 12 of the Low Carbon Fuels Act.",
  "supplementalWarning": "If you become aware that this report is incomplete or inaccurate, you must submit a supplemental report within 30 days.",
  "supplementalReport": "Supplemental Report",
  "createSupplementalRptBtn": "Create supplemental report",
  "createReassessmentBtn": "Create reassessment",
  "downloadExcel": "Download Excel",
  "supplementalCreated": "Supplemental report created successfully.",
  "analystAdjustmentCreated": "Analyst adjustment created successfully.",
  "clickDrag": "Drag and drop your (PDF, JPG, JPEG, PNG, DOC, DOCX, XLS, XLSX, CSV, TXT) file(s) here or click to select the file(s) from your machine to upload.",
  "activityLinksList": "Click links to report activities",
  "activitySecondList": "Verification details",
  "activityLists": {
    "supplyOfFuel": "Supply of fuel (e.g., gasoline, diesel, jet fuel, electricity, hydrogen, etc.)",
    "finalSupplyEquipment": "Final supply equipment (FSE) identification for electricity supply",
    "allocationAgreements": "Allocation agreements (e.g., allocating responsibility for fuel)",
    "notionalTransfers": "Notional transfers of eligible renewable fuel",
    "fuelsOtherUse": "Fuels for other use",
    "exportFuels": "Exporting fuel that was previously marketed in British Columbia",
    "uploadDocuments": "Upload supporting documents for your report",
    "downloadExcel": "Download your report details"
  },
  "activityLabels": {
    "supplyOfFuel": "Supply of fuel",
    "finalSupplyEquipment": "FSE",
    "allocationAgreements": "Allocation agreements",
    "notionalTransfers": "Notional transfers",
    "fuelsOtherUse": "Fuels for other use",
    "exportFuels": "Exporting fuel",
    "uploadDocuments": "Upload documents"
  },
  "actionBtns": {
    "saveDraftBtn": "Save draft report",
    "deleteDraft": "Delete draft report",
    "submitReportBtn": "Submit report",
    "returnToAnalyst": "Return to analyst",
    "returnToManager": "Return to compliance manager",
    "returnToSupplier": "Return report to the supplier",
    "recommendReportAnalystBtn": "Recommend to compliance manager",
    "recommendReportManagerBtn": "Recommend to director",
    "assessReportBtn": "Issue assessment",
    "reAssessReportBtn": "Re-assess report",
    "deleteSupplementalReportBtn": "Delete supplemental report",
    "deleteAnalystAdjustmentBtn": "Delete analyst adjustment",
    "createSupplementalReportBtn": "Create Supplemental Report"
  },
  "savedSuccessText": "Compliance report successfully {{status}}",
  "supplementalCreatedSuccessText": "Supplemental report created successfully",
  "reportDeleteSuccessText": "Draft compliance report successfully deleted",
  "submitConfirmText": "Are you sure you want to sign and submit this compliance report?",
  "deleteConfirmText": "Are you sure you want to delete this draft report? This action cannot be undone, and all changes will be lost.",
  "createIdirSupplementalConfirmText": "This will create a draft supplemental report for the supplier, further processing will be disabled for government users.",
  "recommendConfirmText": "Are you sure you want to recommend this compliance report?",
  "returnToAnalystConfirmText": "Are you sure you want to return this compliance report back to analyst?",
  "returnToManagerConfirmText": "Are you sure you want to return this compliance report back to compliance manager?",
  "returnToSupplierConfirmText": "Are you sure you want to return this compliance report back to the supplier?",
  "assessConfirmText": "Are you sure you want to assess this compliance report?",
  "uploadLabel": "Upload supporting documents for your report.",
  "introduction": "Introduction",
  "sections": [
    {
      "header": "Welcome to the British Columbia Low Carbon Fuel Standard Portal",
      "content": [
        "<p>Compliance with the Low Carbon Fuels Act, the Low Carbon Fuels (General) Regulation, and the Low Carbon Fuels (Technical) Regulation is the responsibility of the organization that reportably supplies type A or type B fuel. An organization reportably supplies a type A fuel if the person manufactures or imports the fuel in British Columbia (BC).</p>",
        "<p>An organization reportably supplies a type B fuel if:</p>",
        "<ul><li>the fuel is supplied through final supply equipment in BC, and</li><li>the fuel displaces a base fuel for use in an applicable purpose.</li></ul>",
        "<p>For electricity, an organization does not report fuel supply if the electricity supplied does not exceed 15,000 kWh in a compliance year, and the organization is not responsible to report any other fuel.</p>"
      ]
    },
    {
      "header": "Reporting requirements",
      "content": [
        "<p>Organizations that reportably supply fuel or have allocation agreements must submit an annual compliance report. Section 28 (4) (b) of the Low Carbon Fuels Act requires that compliance reports be submitted to the director in the form and manner required by the director. Pursuant to this section, all responsible parties must report using this form unless they claim an exemption (see below).</p>",
        "<p>The compliance report must be submitted by an individual authorized by the responsible party, and records evidencing each matter reported under the renewable and low carbon fuel requirements must be available for inspection upon request for six years after the compliance period to which they refer, per section 35 of the Low Carbon Fuels Act. Section 27 of the Low Carbon Fuels (General) Regulation requires a person to maintain these records in BC.</p>"
      ]
    },
    {
      "header": "Penalties",
      "content": [
        "<p>Automatic penalties and discretionary penalties are two distinct enforcement mechanisms designed to ensure compliance with both the renewable fuel requirement and the low carbon fuel requirement. Automatic penalties are imposed when there is a clear failure to meet regulatory obligations. Discretionary penalties evaluate the specifics of a violation, considering factors like intent, efforts to comply, or mitigating circumstances.</p>",
        "<p>For the jet fuel category, automatic penalties for non-compliance begin in the 2026 compliance year for the low carbon fuel requirement and in the 2028 compliance year for the renewable fuel requirement. However, even though automatic penalties will not be in force until those dates, jet fuel suppliers are still required to report fuel supply, beginning in the 2024 compliance year.</p>",
        "<p>Any administrative penalty must be made payable to the Minister of Finance. Payment of an automatic administrative penalty is due on March 31, following each compliance period. For more information, please contact the Low Carbon Fuels Branch via email at <a href='mailto:lcfs@gov.bc.ca'>lcfs@gov.bc.ca</a>.</p>"
      ]
    },
    {
      "header": "Exemption",
      "content": [
        "<p>To determine if an organization is eligible for an exemption, see the <i>Information Bulletin RLCF-005: Exemption Report</i>. To apply for an exemption, complete the Exemption Report Form, which can be found on our website at <a href='https://www.gov.bc.ca/lowcarbonfuels'>www.gov.bc.ca/lowcarbonfuels</a>. Exemption reports may be submitted via email to <a href='mailto:lcfs@gov.bc.ca'>lcfs@gov.bc.ca</a>.</p>"
      ]
    },
    {
      "header": "Reporting timelines",
      "content": [
        "<p>The <strong>{{complianceYear}}</strong> compliance period runs from January 1 to December 31, <strong>{{complianceYear}}</strong>. The compliance reports for <strong>{{complianceYear}}</strong> are due March 31, <strong>{{nextYear}}</strong>.</p>"
      ]
    },
    {
      "header": "Export of supply",
      "content": [
        "<p>Any fuel reported as supplied but later transferred out of BC must be reported in a compliance report as a reportable export under section 8 of the Low Carbon Fuels Act.</p>"
      ]
    },
    {
      "header": "Audits of reports",
      "content": [
        "<p>Responsible parties must keep sufficient records to verify and evaluate any reports and information submitted to the director. Under section 34 of the Low Carbon Fuels Act, the director can require an organization that submits a report to have the report audited to verify compliance with the legislation. Any inconsistencies noted during the audit may be contraventions under the Low Carbon Fuels Act and may be subject to penalty after substantiation.</p>"
      ]
    },
    {
      "header": "About this form",
      "content": [
        "<p>Due to administrative and legislative changes, the values and calculations presented in this report before submission are for informational purposes only and are subject to change without prior notice. The Declaration & Summary section of this Compliance Report consolidates information from the other schedules of this report. Please refer to the User Guide provided for navigation instructions. The Low Carbon Fuels Act, Low Carbon Fuels (General) Regulation, and Low Carbon Fuels (Technical) Regulation are available online at <a href='http://www.bclaws.ca'>http://www.bclaws.ca</a>.</p>"
      ]
    }
  ],
  "earlyIssuanceIntroSections": [
    {
      "header": "Early Issuance Reporting",
      "content": [
        "<p>Under the Low Carbon Fuels Act, early issuance reporting is an opportunity for organizations to receive compliance units for eligible low carbon fuel supplied before the annual compliance report is due. This reporting is optional and must follow specific requirements set out by the director and described in the Low Carbon Fuels (Technical) Regulation.</p>"
      ]
    },
    {
      "header": "Who is eligible?",
      "content": [
        "<p>Under section 20 (1) of the Low Carbon Fuels (Technical) Regulation, organizations may apply for early issuance if they:</p>",
        "<ul><li>Have not marketed, and do not intend to market, fuel within the compliance period that has generated negative compliance units upon reporting.</li><li>Have not exported, and do not intend to export, fuel within a compliance period.</li></ul>"
      ]
    },
    {
      "header": "Purpose of early issuance",
      "content": [
        "<p>Early issuance enables the issuance of <strong>positive compliance units (credits)</strong> before the March 31 annual report deadline.</p>",
        "<p>Credits received through early issuance are <strong>subject to verification</strong>. Any inaccuracies may result in reassessment, and potential penalties if discrepancies are found.</p>"
      ]
    },
    {
      "header": "Important notes",
      "content": [
        "<ul><li>Credits issued under early reporting are <strong>preliminary</strong> and may be adjusted during full compliance assessment.</li><li>Organizations that receive early issuance <strong>credits must still submit a complete annual compliance report.</strong></li></ul>"
      ]
    },
    {
      "header": "Audits of reports",
      "content": [
        "<p>Responsible parties must keep sufficient records to verify and evaluate any reports and information submitted to the director. Under section 34 of the Low Carbon Fuels Act, the director can require an organization that submits a report to have the report audited to verify compliance with the legislation. Any inconsistencies noted during the audit may be contraventions under the Low Carbon Fuels Act and may be subject to penalty after substantiation.</p>"
      ]
    },
    {
      "header": "About this form",
      "content": [
        "<p>Due to administrative and legislative changes, the values and calculations presented in this report before submission are for informational purposes only and are subject to change without prior notice. The Declaration & Summary section of this Early Issuance Report consolidates information from early issuance reporting only. Please refer to the User Guide provided for navigation instructions. The Low Carbon Fuels Act, Low Carbon Fuels (General) Regulation, and Low Carbon Fuels (Technical) Regulation are available online at <a href='http://www.bclaws.ca'>http://www.bclaws.ca</a>.</p>"
      ]
    }
  ],
  "questions": "Questions?",
  "contact": "<p>Please contact <a href='mailto:lcfs@gov.bc.ca'>lcfs@gov.bc.ca</a> with any questions you may have about this form.</p>",
  "reportDetails": "Report details",
  "summaryAndDeclaration": "Summary & declaration",
  "summary": "Summary",
  "compareMode": "Compare Mode",
  "addRenewableFuelRetention": "Add a renewable fuel retention or obligation deferral",
  "errorRetrieving": "Error retrieving the record",
  "renewableFuelTarget": "Renewable fuel target",
  "lowCarbonFuelTarget": "Low carbon fuel target",
  "part2RenewableFuelTargetSummary": "Part 2 - Renewable fuel target summary",
  "renewableFuelTargetSummary": "Renewable fuel target summary",
  "part3LowCarbonFuelTargetSummary": "Part 3 - Low carbon fuel target summary",
  "lowCarbonFuelTargetSummary": "Low carbon fuel target summary",
  "nonCompliancePenaltySummary": "Non-compliance penalty payable summary",
  "delta": "Delta",
  "compareReports": "Compare summary data between the following 2 report versions",
  "fuelType": "Fuel type",
  "signingAuthorityDeclaration": "Signing authority declaration",
  "declarationText": "I certify that the information in this report is true and complete to the best of my knowledge and I understand that I may be required to provide to the Director records evidencing the truth of that information.",
  "submitReport": "Submit Report",
  "pleaseCheckDeclaration": "Please certify the information before submitting",
  "expandAll": "expand all",
  "collapseAll": "collapse all",
  "fuelSupply": "Fuel supply",
  "returnToReport": "Return to report",
  "incompleteReport": "Incomplete data will not be saved, cancel to fix.",
  "saveReturn": "Save & return to report",
  "reportHistory": "Report history",
  "complianceReportHistory": {
    "Draft": "Created {{createDate}} by {{displayName}}.",
    "Submitted": "Signed and submitted {{createDate}} by {{displayName}}.",
    "Analyst adjustment": "Created {{createDate}} by {{displayName}}.",
    "Recommended by analyst": "Recommended {{createDate}} by {{displayName}}.",
    "Recommended by manager": "Recommended {{createDate}} by {{displayName}}.",
    "Not recommended by analyst": "Not recommended {{createDate}} by {{displayName}}.",
    "Not recommended by manager": "Not recommended {{createDate}} by {{displayName}}.",
    "Rejected": "Rejected {{createDate}} by {{displayName}}.",
    "Assessed": "Assessed {{createDate}} by {{displayName}}.",
    "AssessedBy": "Assessed {{createDate}} by the director under the <i>Low Carbon Fuels Act.</i>",
    "Reassessed": "Re-assessed",
    "renewableTarget": "Renewable fuel target",
    "lowCarbonTarget": "Low carbon fuel target",
    "directorStatement": "Assessment statement from the director",
    "canBeEdited": "(can be edited below)"
  },
  "internalComments": "Internal comments",
  "fuelLabels": {
    "gasoline": "Gasoline",
    "diesel": "Diesel",
    "jetFuel": "Jet fuel"
  },
  "summaryLabels": {
    "line": "Line",
    "value": "Value",
    "totalValue": "Total Value",
    "units": "Units",
    "earlyIssuanceSummary": "Early Issuance Summary"
  },
  "summaryLoadingMsg": "Loading compliance report summary...",
  "noSigningAuthorityTooltip": "Cannot submit: Signing authority role required.",
  "noRecords": "Cannot submit: You must report fuel activity information (FSE data alone is not sufficient)",
  "invalidAddress": "Cannot submit: Please fill out all required address fields",
  "addressEdited": " - edited",
  "viewLegacyBtn": "View Full Historical Report in TFRS",
  "reportAssessed": "Compliance report, Assessed",
  "changelog": "Change log",
  "documentLabel": "Add file attachments (maximum file size: 50 MB):",
  "assessmentRecommendation": "Assessment recommendation",
  "directorStatement": "Director assessment statement to the organization (optional)",
  "assessmentStatementInstructions": "The analyst and/or compliance manager can draft an assessment statement to the organization. The director can edit or delete this statement. This is suggested when making analyst adjustments or reassessments.",
  "saveStatement": "Save statement",
  "assessmentStatementSaveSuccess": "Assessment statement saved successfully.",
  "assessmentStatementSaveError": "Error saving assessment statement.",
  "calcTitle": "Credit calculator",
  "complianceYear": "Compliance year",
  "selectFuelType": "Select fuel type",
  "endUse": "End use",
  "ciLabel": "Determining carbon intensity",
  "fuelCodeLabel": "Fuel code",
  "qtySuppliedLabel": "Quantity supplied",
  "formulaBefore2024": "Credit or Debit = (CI class × EER fuel – CI fuel) × EC fuel/1,000,000",
  "formulaAfter2024": "Compliance units = (TCI * EER - (RCI + UCI)) * EC / 1,000,000",
  "ciParameters": {
    "tci": "Target carbon intensity",
    "eer": "Energy effectiveness ratio",
    "rci": "Recorded carbon intensity",
    "uci": "Additional carbon intensity",
    "ec": "Energy content",
    "ed": "Energy density"
  },
  "fuelRequirementOptions": [
    "Renewable fuel requirement & Low carbon fuel requirement",
    "Low carbon fuel requirement only"
  ],
  "changeInUnits": "Projected change in compliance units balance",
  "generatedLabel": "Credits generated",
  "allRecordsDeleted": "All previous records deleted.",
  "assignAnalyst": "Assign Analyst",
  "unassign": "Unassign"
}<|MERGE_RESOLUTION|>--- conflicted
+++ resolved
@@ -8,13 +8,9 @@
     "organization": "Organization",
     "type": "Type",
     "status": "Current status",
-<<<<<<< HEAD
     "lastUpdated": "Last status update",
-    "assignedAnalyst": "Assigned Analyst"
-=======
-    "lastComment": "Last comment",
-    "lastUpdated": "Last status update"
->>>>>>> 37c185fa
+    "assignedAnalyst": "Assigned Analyst",
+    "lastComment": "Last comment"
   },
   "noReportsFound": "No compliance reports found",
   "serviceAddrLabel": "Address for service",
