{
  "title": "Transactions",
  "txnColLabels": {
    "txnId": "Id",
    "compliancePeriod": "Compliance period",
    "type": "Type",
    "organizationFrom": "From",
    "organizationTo": "To",
    "quantity": "Units",
    "pricePerUnit": "Value per unit",
    "status": "Status",
    "updateDate": "Latest Update"
  },
  "txnId": "Transaction ID",
  "newTransaction": "New transaction",
  "adminAdjustmentId": "Administrative adjustment — ID:",
  "initiativeAgreementId": "Initiative agreement — ID:",
  "noTxnsFound": "No transactions found",
  "downloadAsExcel": "Download as Excel",
  "downloadingTxnInfo": "Downloading Transaction Information...",
  "txnDownloadFailMsg": "Failed to download transaction information.",
  "newTransferBtn": "New transfer",
  "newTransactionBtn": "New transaction",
  "compliancePeriod": "Compliance Period",
  "type": "Type",
  "complianceUnitsFrom": "Compliance Units From",
  "complianceUnitsTo": "Compliance Units To",
  "numberOfUnits": "Number of Units",
  "valuePerUnit": "Value Per Unit",
  "status": "Status",
  "allOrganizations": "All organizations",
  "showTransactionsInvolve": "Show transactions involving",
  "selectOrganizationName": "Select organization name",
  "internalCommentsOptional": "Internal comments (optional)",
  "commentsLabel": "Director comments to the organization (optional)",
  "commentsDescText": "Comments will be visible to the organization and government:",
  "actionBtns": {
    "saveDraftBtn": "Save draft",
    "deleteDraftBtn": "Delete draft",
    "approveBtn": "Approve",
    "recommendBtn": "Recommend",
    "deleteBtn": "Delete"
  },
  "description": "<p>The <b>effective date</b> assigned to a transaction determines which <b>compliance period</b> (calendar year) the compliance units can be applied to. To use compliance units during a <b>reporting period</b> (January 1 to March 31), transactions must be completed on or before March 31 following the compliance period. Compliance units purchased or received after March 31 can only be applied to future compliance period obligations.</p><p>The <b>available compliance unit balance</b> displays the units in an organization’s balance that can be applied to a compliance obligation in that compliance period. Compliance units that are pending the completion of a transaction or transfer are held in <b>reserve</b> and are not included in an organization’s available balance.</p><p>Available compliance units for a given compliance period include:<br />(1) credits generated from the supply of fuel in the compliance period and/or previous compliance periods; and<br />(2) credits issued under initiative agreements or acquired through transfers on or before the reporting deadline (March 31).</p><p>Example: credits issued under an initiative agreement with an effective date of March 15, 2024 can be used for compliance with the 2023 compliance period as well as any future compliance periods (e.g., 2024, 2025, etc.). Credits issued under an initiative agreement with an effective date of April 20, 2024 can only be used for compliance for the 2024 and future compliance periods (e.g., 2025, 2026, etc.).</p>",
  "effectiveDate": "<b>Effective date</b> (optional, if blank will be effective on the date of director approval):",
  "effectiveDateLabel": "Effective date:",
  "complianceUnits": "<b>Compliance units</b> (negative or positive amounts for administrative adjustment):",
  "complianceUnitsLabel": "Compliance units:",
  "comments": "<b>Comment</b> (can be edited below):",
  "initiativeAgreement": "Initiative agreement",
  "administrativeAdjustment": "Administrative adjustment",
  "organization": "Organization:",
  "selectOrgLabel": "Select organization",
<<<<<<< HEAD
  "loadingBalance": "Loading balance...",
  "inReserve": "in reserve",
  "complianceUnitsBalance": "compliance units"
=======
  "complianceBalance": "Compliance balance:",
  "loadingBalance": "Loading balance...",
  "loadingText": "Loading...",
  "processingText": "Processing...",
  "inReserve": "in reserve",
  "txnHistoryLabel": "Transaction History",
  "txnHistory": {
    "Draft": "Created draft",
    "Deleted": "Deleted",
    "Recommended": "Recommended",
    "Approved": "Approved"
  }
>>>>>>> 498b6604
}<|MERGE_RESOLUTION|>--- conflicted
+++ resolved
@@ -51,16 +51,12 @@
   "administrativeAdjustment": "Administrative adjustment",
   "organization": "Organization:",
   "selectOrgLabel": "Select organization",
-<<<<<<< HEAD
-  "loadingBalance": "Loading balance...",
-  "inReserve": "in reserve",
-  "complianceUnitsBalance": "compliance units"
-=======
   "complianceBalance": "Compliance balance:",
   "loadingBalance": "Loading balance...",
   "loadingText": "Loading...",
   "processingText": "Processing...",
   "inReserve": "in reserve",
+  "complianceUnitsBalance": "compliance units",
   "txnHistoryLabel": "Transaction History",
   "txnHistory": {
     "Draft": "Created draft",
@@ -68,5 +64,4 @@
     "Recommended": "Recommended",
     "Approved": "Approved"
   }
->>>>>>> 498b6604
 }