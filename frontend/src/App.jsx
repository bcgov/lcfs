import { RouterProvider, createBrowserRouter, Navigate } from 'react-router-dom'
import { ROUTES } from './constants/routes'
import { MainLayout } from './layouts/MainLayout'
import { AddEditUser } from './views/AddEditUser'
import { AddFuelCode } from './views/AddFuelCode'
import { AddOrganization } from './views/AddOrganization'
import { AddTransaction } from './views/AddTransaction'
import { AdminMenu } from './views/AdminMenu'
import { ApiDocs } from './views/ApiDocs'
import { Dashboard } from './views/Dashboard'
import { FSE } from './views/FSE'
import { FileSubmission } from './views/FileSubmission'
import { FuelCodes } from './views/FuelCodes'
import { Login } from './views/Login'
import { NotFound } from './views/NotFound'
import { NotificationSettings } from './views/NotificationSettings'
import { Notifications } from './views/Notifications'
import { Organizations } from './views/Organizations'
import { Reports } from './views/Reports'
import { Transactions } from './views/Transactions'
import { UserActivity } from './views/UserActivity'
import { ViewOrg } from '@/views/Organizations/components/ViewOrg'
import { ViewReport } from './views/ViewReport'
import { ViewTransaction } from './views/ViewTransaction'
import { ViewUser } from '@/views/AdminMenu/components/ViewUser'
import ContactUs from './components/ContactUs'
import PublicLayout from './layouts/PublicLayout'

const router = createBrowserRouter([
  {
    element: <PublicLayout />,
    children: [
      {
        name: 'Login',
        key: 'login',
        path: ROUTES.LOGIN,
        element: <Login />,
        handle: { title: 'Login' }
      }
    ]
  },
  {
    element: <MainLayout />,
    children: [
      {
        path: ROUTES.DASHBOARD,
        children: [
          {
            path: '',
            element: <Dashboard />,
            handle: { title: 'Dashboard' }
          }
        ]
      },
      {
        path: ROUTES.TRANSACTIONS,
        element: <Transactions />,
        handle: { title: 'Transactions' }
      },
      {
        path: ROUTES.TRANSACTIONS_ADD,
        element: <AddTransaction />,
        handle: { title: 'Add Transaction' }
      },
      {
        path: ROUTES.TRANSACTIONS_VIEW,
        element: <ViewTransaction />,
        handle: { title: 'View Transactions' }
      },
      {
        path: ROUTES.ORGANIZATION,
        element: <ViewOrg />,
        handle: { title: 'View Organization' }
      },
      {
        path: ROUTES.ORGANIZATION_ADDUSER,
        element: <AddEditUser />,
        handle: { title: 'Add User' }
      },
      {
        path: ROUTES.ORGANIZATION_VIEWUSER,
        element: <ViewUser />,
        handle: { title: 'View User' }
      },
      {
        path: ROUTES.ORGANIZATION_EDITUSER,
        element: <AddEditUser />,
        handle: { title: 'Edit User' }
      },
      {
        path: ROUTES.ORGANIZATIONS,
        element: <Organizations />,
        handle: { title: 'Organizations' }
      },
      {
        path: ROUTES.ORGANIZATIONS_ADD,
        element: <AddOrganization />,
        handle: { title: 'Add Organization' }
      },
      {
        path: ROUTES.ORGANIZATIONS_VIEW,
        element: <ViewOrg />,
        handle: { title: 'View Organization' }
      },
      {
        path: ROUTES.ORGANIZATIONS_EDIT,
<<<<<<< HEAD
        element: <AddOrganization />
=======
        element: <EditOrg />,
        handle: { title: 'Edit Organization' }
>>>>>>> 971291f9
      },
      {
        path: ROUTES.ORGANIZATIONS_ADDUSER,
        element: <AddEditUser />,
        handle: { title: 'Add Organization User' }
      },
      {
        path: ROUTES.ORGANIZATIONS_VIEWUSER,
        element: <ViewUser />,
        handle: {
          crumb: () => 'Users',
          title: 'View Organization User'
        }
      },
      {
        path: ROUTES.ORGANIZATIONS_EDITUSER,
        element: <AddEditUser />,
        handle: {
          crumb: () => 'Users',
          title: 'Edit Organization User'
        }
      },
      {
        path: ROUTES.REPORTS,
        element: <Reports />,
        handle: { title: 'Reports' }
      },
      {
        path: ROUTES.REPORTS_VIEW,
        element: <ViewReport />,
        handle: { title: 'View Report' }
      },
      {
        path: ROUTES.NOTIFICATIONS,
        element: <Notifications />,
        handle: { title: 'Notifications' }
      },
      {
        path: ROUTES.NOTIFICATIONS_SETTINGS,
        element: <NotificationSettings />,
        handle: { title: 'Notification Settings' }
      },
      {
        path: ROUTES.ADMIN,
        element: <Navigate to={ROUTES.ADMIN_USERS} replace />,
        handle: { title: 'Admin' }
      },
      {
        path: ROUTES.ADMIN_USERS,
        element: <AdminMenu tabIndex={0} />,
        handle: { title: 'Admin Users' }
      },
      {
        path: ROUTES.ADMIN_ROLES,
        element: <AdminMenu tabIndex={1} />,
        handle: { title: 'Admin Roles' }
      },
      {
        path: ROUTES.ADMIN_USERS_ADD,
        element: <AddEditUser userType="idir" />,
        handle: { title: 'Add Admin User' }
      },
      {
        path: ROUTES.ADMIN_USERS_VIEW,
        element: <ViewUser />,
        handle: { title: 'View Admin User' }
      },
      {
        path: ROUTES.ADMIN_USERS_EDIT,
        element: <AddEditUser userType="idir" />,
        handle: { title: 'Edit Admin User' }
      },
      {
        path: ROUTES.ADMIN_USERACTIVITY,
        element: <UserActivity />,
        handle: { title: 'Admin User Activity' }
      },
      {
        path: ROUTES.FUELCODES,
        element: <FuelCodes />,
        handle: { title: 'Fuel Codes' }
      },
      {
        path: ROUTES.FUELCODES_ADD,
        element: <AddFuelCode />,
        handle: { title: 'Add Fuel Code' }
      },
      {
        path: ROUTES.FSE,
        element: <FSE />,
        handle: { title: 'FSE' }
      },
      {
        path: ROUTES.FILESUBMISSION,
        element: <FileSubmission />,
        handle: { title: 'File Submission' }
      }
    ]
  },
  {
    path: ROUTES.APIDOCS,
    element: <ApiDocs />,
    handle: { crumb: () => 'API Docs' }
  },
  {
    path: ROUTES.CONTACT_US,
    element: <ContactUs />,
    handle: { crumb: () => 'Contact Us' }
  },
  {
    path: '*',
    element: <NotFound />
  }
])

const App = () => <RouterProvider router={router} />

export default App<|MERGE_RESOLUTION|>--- conflicted
+++ resolved
@@ -104,12 +104,8 @@
       },
       {
         path: ROUTES.ORGANIZATIONS_EDIT,
-<<<<<<< HEAD
-        element: <AddOrganization />
-=======
-        element: <EditOrg />,
+        element: <AddOrganization />,
         handle: { title: 'Edit Organization' }
->>>>>>> 971291f9
       },
       {
         path: ROUTES.ORGANIZATIONS_ADDUSER,
