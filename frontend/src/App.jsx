--- conflicted
+++ resolved
@@ -3,10 +3,7 @@
 import { MainLayout } from './layouts/MainLayout'
 import { AdminMenu } from './views/Admin/AdminMenu'
 import { ViewUser } from '@/views/Admin/AdminMenu/components/ViewUser'
-import {
-  ComplianceReports,
-  ViewComplianceReport
-} from './views/ComplianceReports'
+import { ComplianceReports } from './views/ComplianceReports'
 import { Dashboard } from './views/Dashboard'
 import { FileSubmissions } from './views/FileSubmissions'
 import { FuelCodes, AddFuelCode, ViewFuelCode } from './views/FuelCodes'
@@ -26,11 +23,8 @@
 import PublicLayout from './layouts/PublicLayout'
 import { AddEditViewComplianceReport } from './views/ComplianceReports/components/AddEditViewComplianceReport'
 import { AddEditNotionalTransfers } from './views/NotionalTransfers/AddEditNotionalTransfers'
-<<<<<<< HEAD
 import { AddEditOtherUses } from './views/OtherUses/AddEditOtherUses'
-=======
 import { AddEditFinalSupplyEquipments } from './views/FinalSupplyEquipments/AddEditFinalSupplyEquipments'
->>>>>>> 7ecd5f73
 
 const router = createBrowserRouter([
   {
@@ -328,17 +322,18 @@
         }
       },
       {
-<<<<<<< HEAD
         path: ROUTES.REPORTS_ADD_OTHER_USE_FUELS,
         element: <AddEditOtherUses />,
         handle: {
           title: 'New Fuel for Other Use',
-=======
+          mode: 'add'
+        }
+      },
+      {
         path: ROUTES.REPORTS_ADD_FINAL_SUPPLY_EQUIPMENTS,
         element: <AddEditFinalSupplyEquipments />,
         handle: {
           title: 'Final Supply Equipment',
->>>>>>> 7ecd5f73
           mode: 'add'
         }
       }
