--- conflicted
+++ resolved
@@ -105,7 +105,6 @@
   return totalHeight
 }
 
-<<<<<<< HEAD
 export const timezoneFormatter = ({ value }) => {
   const date = new Date(value)
   // Format the date and time parts
@@ -122,11 +121,11 @@
 
   const formattedDate = date.toLocaleString('en-CA', options)
   return formattedDate.replace(',', '').replaceAll('.', '')
-=======
+}
+
 export const spacesFormatter = (params) => {
   if (params.value != null) {
     return params.value.replace(/([A-Z])/g, ' $1').trim();
   }
   return params.value;
->>>>>>> 5d9bb39e
 }