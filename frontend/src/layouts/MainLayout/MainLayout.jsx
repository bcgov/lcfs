--- conflicted
+++ resolved
@@ -26,7 +26,6 @@
 
   return (
     <RequireAuth redirectTo={ROUTES.LOGIN}>
-<<<<<<< HEAD
       <BCBox display="flex" flexDirection="column" minHeight="100vh">
         <BCTypography variant="h1" className="visually-hidden">
           {pageTitle}
@@ -71,49 +70,7 @@
         </Container>
         <Footer />
       </BCBox>
-=======
-      <BCTypography variant="h1" className="visually-hidden">
-        {pageTitle}
-      </BCTypography>
-      <Navbar />
-      <Container
-        maxWidth="lg"
-        sx={({ palette: { background } }) => ({
-          padding: '1rem',
-          minHeight: 'calc(100vh - 4.89rem)',
-          background: background.paper,
-          '@media (max-width: 920px)': {
-            marginTop: '-2rem'
-          }
-        })}
-        disableGutters={true}
-      >
-        <Grid xs={12} mt={12}>
-          <Crumb />
-        </Grid>
-        <Grid lg={12}>
-          <BCBox
-            elevation={5}
-            sx={{
-              padding: '1rem 0rem',
-              minHeight: 'auto'
-            }}
-          >
-            <Outlet />
-          </BCBox>
-        </Grid>
-        <Grid lg={12}>
-          <DisclaimerBanner
-            messages={[
-              t('layout.disclaimer.part1'),
-              !isGovernmentRole ? t('layout.disclaimer.part2') : undefined
-            ]}
-          />
-        </Grid>
-      </Container>
-      <Footer />
       {loading && <Loading fixed />}
->>>>>>> 6be43a84
     </RequireAuth>
   )
 }