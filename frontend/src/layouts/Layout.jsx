import React from 'react';

import { Outlet, useMatches, Link as RouterLink } from 'react-router-dom';
import { Paper, Grid, Breadcrumbs, Link } from '@mui/material';
import BCBox from 'components/BCBox';
import Footer from 'components/Footer';
import AppNavbar from 'components/Navbars/AppNavbar';
import NavigateNextIcon from '@mui/icons-material/NavigateNext';
import RequireAuth from 'components/RequireAuth';
import * as appRoutes from 'constants/routes';

const Layout = ({ crumbs }) => {
  const matches = useMatches();
  const breadcrumbs = matches
    .filter(match => Boolean(match.handle?.crumb))
    .map(match => ({
      label: match.handle.crumb(match.data),
      path: match.pathname,
    }));

  return (
<<<<<<< HEAD
    <RequireAuth redirectTo={appRoutes.LOGIN}>
      <Grid container
=======
    <>
      <Grid
        container
>>>>>>> a54a1ee5
        rowSpacing={2}
        sx={{
          margin: '0',
          padding: '1rem',
          background: 'background.paper',
        }}
        columnSpacing={{ xs: 1, sm: 1, md: 1 }}
      >
        <Grid
          item
          xs={12}
          sx={{
            maxHeight: '20vh',
            position: 'relative',
            top: 0,
            zIndex: 10, // Adjust the z-index if needed
          }}
        >
          <AppNavbar
            title="Low Carbon Fuel Standard"
            balance="50,000"
            organizationName="BC Government"
          />
        </Grid>
        <Grid item my={12} lg={12}>
          <BCBox>
            {crumbs && (
              <Paper
                p={2}
                elevation={5}
                sx={{ padding: '1rem', minHeight: '5vh' }}
              >
                <Breadcrumbs separator={<NavigateNextIcon fontSize="small" />}>
                  {breadcrumbs.map((crumb, index) =>
                    index + 1 !== breadcrumbs.length ? (
                      <Link
                        key={crumb.path}
                        component={RouterLink}
                        to={crumb.path}
                        disabled={true}
                      >
                        {crumb.label}
                      </Link>
                    ) : (
                      <span key={crumb.path}>{crumb.label}</span>
                    ),
                  )}
                </Breadcrumbs>
              </Paper>
            )}
            <BCBox py={4}>
              <Outlet />
              <Footer/>
            </BCBox>
          </BCBox>
        </Grid>
      </Grid>
    </RequireAuth>
  );
};
export default Layout;<|MERGE_RESOLUTION|>--- conflicted
+++ resolved
@@ -19,14 +19,8 @@
     }));
 
   return (
-<<<<<<< HEAD
     <RequireAuth redirectTo={appRoutes.LOGIN}>
       <Grid container
-=======
-    <>
-      <Grid
-        container
->>>>>>> a54a1ee5
         rowSpacing={2}
         sx={{
           margin: '0',
