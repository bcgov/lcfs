--- conflicted
+++ resolved
@@ -1,23 +1,12 @@
-import Loading from '@/components/Loading'
+import { KeycloakProvider } from '@/components/KeycloakProvider'
 import theme from '@/themes'
-import { getKeycloak, keycloakInitOptions } from '@/utils/keycloak'
+import { getKeycloak } from '@/utils/keycloak'
 import { CssBaseline, ThemeProvider } from '@mui/material'
-<<<<<<< HEAD
-import { ReactKeycloakProvider } from '@react-keycloak/web'
 import { QueryClient, QueryClientProvider } from '@tanstack/react-query'
 import { createRoot } from 'react-dom/client'
 import App from './App'
 import './i18n'
 import { ApiServiceProvider } from './services/apiClient/ApiServiceProvider'
-=======
-import { createRoot } from 'react-dom/client'
-import App from './App'
-import { QueryClient, QueryClientProvider } from '@tanstack/react-query'
-import theme from '@/themes'
-import './i18n'
-import { KeycloakProvider } from '@/components/KeycloakProvider'
-import { getKeycloak } from '@/utils/keycloak'
->>>>>>> 66fbb2ed
 
 const queryClient = new QueryClient()
 const keycloak = getKeycloak()
@@ -26,12 +15,7 @@
 if (root) {
   createRoot(root).render(
     <main>
-<<<<<<< HEAD
-      <ReactKeycloakProvider
-        authClient={keycloak}
-        initOptions={keycloakInitOptions}
-        LoadingComponent={<Loading />}
-      >
+      <KeycloakProvider authClient={keycloak}>
         <ApiServiceProvider>
           <QueryClientProvider client={queryClient}>
             <ThemeProvider theme={theme}>
@@ -40,17 +24,7 @@
             </ThemeProvider>
           </QueryClientProvider>
         </ApiServiceProvider>
-      </ReactKeycloakProvider>
-=======
-      <KeycloakProvider authClient={keycloak}>
-        <QueryClientProvider client={queryClient}>
-          <ThemeProvider theme={theme}>
-            <CssBaseline />
-            <App />
-          </ThemeProvider>
-        </QueryClientProvider>
       </KeycloakProvider>
->>>>>>> 66fbb2ed
     </main>
   )
 }