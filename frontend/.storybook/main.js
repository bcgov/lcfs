/** @type { import('@storybook/react-webpack5').StorybookConfig } */

const path = require('path');

const config = {
  stories: ['../src/**/*.mdx', '../src/**/*.stories.@(js|jsx|mjs|ts|tsx)'],
  addons: [
    '@storybook/addon-links',
    '@storybook/addon-essentials',
    '@storybook/addon-onboarding',
    '@storybook/addon-interactions',
    '@storybook/addon-a11y',
  ],
  staticDirs: ['../public'],
  framework: {
    name: '@storybook/react-webpack5',
    options: {},
  },
  docs: {
    autodocs: 'tag',
  },
  reactOptions: {
    fastRefresh: true,
  },
  webpackFinal: async (config, { configType }) => {
    config.resolve.alias = {
      ...config.resolve.alias,
      assets: path.resolve(__dirname, '../src/assets'), // replace '../src/assets' with your desired base URL
      components: path.resolve(__dirname, '../src/components'), // replace '../src/components' with your desired base URL
<<<<<<< HEAD
      layouts: path.resolve(__dirname, '../src/layouts'),
      styles: path.resolve(__dirname, '../src/styles'),
      src: path.resolve(__dirname, '../src'),
=======
      context: path.resolve(__dirname, '../src/context'),
      styles: path.resolve(__dirname, '../src/styles'),
>>>>>>> 922b6bbe
    };
    // Add any necessary webpack rules or configurations here

    return config;
  },
};
export default config;<|MERGE_RESOLUTION|>--- conflicted
+++ resolved
@@ -27,14 +27,10 @@
       ...config.resolve.alias,
       assets: path.resolve(__dirname, '../src/assets'), // replace '../src/assets' with your desired base URL
       components: path.resolve(__dirname, '../src/components'), // replace '../src/components' with your desired base URL
-<<<<<<< HEAD
       layouts: path.resolve(__dirname, '../src/layouts'),
       styles: path.resolve(__dirname, '../src/styles'),
       src: path.resolve(__dirname, '../src'),
-=======
       context: path.resolve(__dirname, '../src/context'),
-      styles: path.resolve(__dirname, '../src/styles'),
->>>>>>> 922b6bbe
     };
     // Add any necessary webpack rules or configurations here
 
