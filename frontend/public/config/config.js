export const config = {
  api_base: 'http://localhost:8000/api',
  tfrs_base: 'http://localhost:3000',
  environment: 'development',
  keycloak: {
    REALM: 'standard',
    CLIENT_ID: 'low-carbon-fuel-standard-5147',
    AUTH_URL: 'https://dev.loginproxy.gov.bc.ca/auth',
    POST_LOGOUT_URL: 'http://localhost:3000/',
    SM_LOGOUT_URL:
      'https://logontest7.gov.bc.ca/clp-cgi/logoff.cgi?retnow=1&returl='
  },
  feature_flags: {
    supplementalReporting: true,
    fullLegacyReports: true,
    fseImportExport: true,
<<<<<<< HEAD
    allocationAgreementImportExport: true
=======
    governmentAdjustment: true
>>>>>>> f4eebdac
  }
}

export default window.lcfs_config = config<|MERGE_RESOLUTION|>--- conflicted
+++ resolved
@@ -14,11 +14,8 @@
     supplementalReporting: true,
     fullLegacyReports: true,
     fseImportExport: true,
-<<<<<<< HEAD
-    allocationAgreementImportExport: true
-=======
+    allocationAgreementImportExport: true,
     governmentAdjustment: true
->>>>>>> f4eebdac
   }
 }
 
