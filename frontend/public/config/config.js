--- conflicted
+++ resolved
@@ -16,10 +16,7 @@
     fseImportExport: true,
     allocationAgreementImportExport: true,
     governmentAdjustment: true,
-<<<<<<< HEAD
-=======
     roleSwitcher: false,
->>>>>>> c8e37083
     obfuscatedLinks: true,
     reporting2025Enabled: false
   }
