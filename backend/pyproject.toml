--- conflicted
+++ resolved
@@ -30,13 +30,10 @@
 debugpy = "^1.8.0"
 cryptography = "^41.0.7"
 faker = "^21.0.0"
-<<<<<<< HEAD
 httpx = "^0.23.3"
-=======
 pandas = "^2.1.4"
 openpyxl = "^3.1.2"
 xlwt = "^1.3.0"
->>>>>>> b932aff5
 
 [tool.poetry.dev-dependencies]
 pytest = "^7.2.1"
