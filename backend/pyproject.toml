[tool.poetry]
name = "lcfs"
version = "0.1.0"
description = ""
authors = [

]
maintainers = [

]
readme = "README.md"

[tool.poetry.dependencies]
python = "^3.9"
fastapi = "^0.115.4"
uvicorn = { version = "^0.24.0", extras = ["standard"] }
pydantic = { extras = ["email"], version = "^2.4.2" }
yarl = "^1.8.2"
ujson = "^5.7.0"
SQLAlchemy = { version = "^2.0.0", extras = ["asyncio"] }
alembic = "^1.12.1"
asyncpg = { version = "^0.27.0", extras = ["sa"] }
redis = { version = "^4.4.2", extras = ["hiredis"] }
httptools = "^0.5.0"
prometheus-fastapi-instrumentator = "6.0.0"
distlib = "^0.3.8"
pydantic-settings = "^2.0.3"
pyjwt = "^2.8.0"
debugpy = "^1.8.0"
cryptography = "^43.0.1"
fastapi-cache2 = "^0.2.1"
httpx = "^0.23.3"
pandas = "^2.1.4"
openpyxl = "^3.1.2"
xlwt = "^1.3.0"
xlrd = "^2.0.1"
numpy = "^1.26.4"
lupa = "^2.0"
alembic-postgresql-enum = "^1.1.2"
bump-pydantic = "^0.8.0"
black = "^24.4.2"
boto3 = "^1.35.26"
typing-extensions = "^4.12.2"
<<<<<<< HEAD
structlog = "^24.4.0"
=======
python-multipart = "^0.0.16"
>>>>>>> 9732a07d

[tool.poetry.dev-dependencies]
pytest = "^8.3.3"
flake8 = "~4.0.1"
mypy = "^1.1.1"
isort = "^5.11.4"
pre-commit = "^3.0.1"
wemake-python-styleguide = "^0.17.0"
black = "^24.4.2"
autoflake = "^1.6.1"
pytest-cov = "^4.0.0"
anyio = "^3.6.2"
pytest-env = "^0.8.1"
fakeredis = "^2.5.0"
rich = "^13.9.4"

[tool.isort]
profile = "black"
multi_line_output = 3
src_paths = ["lcfs", ]

[tool.mypy]
strict = true
ignore_missing_imports = true
allow_subclassing_any = true
allow_untyped_calls = true
pretty = true
show_error_codes = true
implicit_reexport = true
allow_untyped_decorators = true
warn_unused_ignores = false
warn_return_any = false
namespace_packages = true

# Remove this and add `types-redis`
# when the issue https://github.com/python/typeshed/issues/8242 is resolved.
[[tool.mypy.overrides]]
module = [
    'redis.asyncio'
]
ignore_missing_imports = true

[tool.pytest.ini_options]
filterwarnings = [
    "error",
    "ignore::DeprecationWarning",
    "ignore:.*unclosed.*:ResourceWarning",
]
env = [
    "LCFS_ENVIRONMENT=pytest",
    "LCFS_DB_BASE=lcfs_test",
]

[fastapi-template.options]
project_name = "lcfs"
api_type = "rest"
enable_redis = "True"
enable_rmq = "None"
ci_type = "github"
enable_migrations = "True"
enable_taskiq = "None"
enable_kube = "None"
kube_name = "lcfs"
enable_routers = "True"
enable_kafka = "None"
enable_loguru = "None"
traefik_labels = "None"
add_dummy = "None"
orm = "sqlalchemy"
self_hosted_swagger = "None"
prometheus_enabled = "None"
sentry_enabled = "None"
otlp_enabled = "None"

[build-system]
requires = ["poetry-core>=1.0.0"]
build-backend = "poetry.core.masonry.api"<|MERGE_RESOLUTION|>--- conflicted
+++ resolved
@@ -41,11 +41,8 @@
 black = "^24.4.2"
 boto3 = "^1.35.26"
 typing-extensions = "^4.12.2"
-<<<<<<< HEAD
 structlog = "^24.4.0"
-=======
 python-multipart = "^0.0.16"
->>>>>>> 9732a07d
 
 [tool.poetry.dev-dependencies]
 pytest = "^8.3.3"
