[tool.poetry]
name = "lcfs"
version = "0.1.0"
description = ""
authors = [

]
maintainers = [

]
readme = "README.md"

[tool.poetry.dependencies]
python = "^3.9"
fastapi = "^0.104.1"
uvicorn = { version = "^0.24.0", extras = ["standard"] }
pydantic = {extras = ["email"], version = "^2.4.2"}
yarl = "^1.8.2"
ujson = "^5.7.0"
SQLAlchemy = {version = "^2.0.0", extras = ["asyncio"]}
alembic = "^1.12.1"
asyncpg = {version = "^0.27.0", extras = ["sa"]}
redis = {version = "^4.4.2", extras = ["hiredis"]}
httptools = "^0.5.0"
prometheus-fastapi-instrumentator = "6.0.0"
colorlog = "6.7.0"
distlib = "^0.3.3"
pydantic-settings = "^2.0.3"
pyjwt = "^2.8.0"
debugpy = "^1.8.0"
cryptography = "^41.0.7"
faker = "^21.0.0"
<<<<<<< HEAD
fastapi-cache2 = "^0.2.1"

=======
httpx = "^0.23.3"
pandas = "^2.1.4"
openpyxl = "^3.1.2"
xlwt = "^1.3.0"
>>>>>>> 971291f9

[tool.poetry.dev-dependencies]
pytest = "^7.2.1"
flake8 = "~4.0.1"
mypy = "^1.1.1"
isort = "^5.11.4"
pre-commit = "^3.0.1"
wemake-python-styleguide = "^0.17.0"
black = "^22.12.0"
autoflake = "^1.6.1"
pytest-cov = "^4.0.0"
anyio = "^3.6.2"
pytest-env = "^0.8.1"
fakeredis = "^2.5.0"

[tool.isort]
profile = "black"
multi_line_output = 3
src_paths = ["lcfs",]

[tool.mypy]
strict = true
ignore_missing_imports = true
allow_subclassing_any = true
allow_untyped_calls = true
pretty = true
show_error_codes = true
implicit_reexport = true
allow_untyped_decorators = true
warn_unused_ignores = false
warn_return_any = false
namespace_packages = true

# Remove this and add `types-redis`
# when the issue https://github.com/python/typeshed/issues/8242 is resolved.
[[tool.mypy.overrides]]
module = [
    'redis.asyncio'
]
ignore_missing_imports = true

[tool.pytest.ini_options]
filterwarnings = [
    "error",
    "ignore::DeprecationWarning",
    "ignore:.*unclosed.*:ResourceWarning",
]
env = [
    "LCFS_ENVIRONMENT=pytest",
    "LCFS_DB_BASE=lcfs_test",
]

[fastapi-template.options]
project_name = "lcfs"
api_type = "rest"
enable_redis = "True"
enable_rmq = "None"
ci_type = "github"
enable_migrations = "True"
enable_taskiq = "None"
enable_kube = "None"
kube_name = "lcfs"
enable_routers = "True"
enable_kafka = "None"
enable_loguru = "None"
traefik_labels = "None"
add_dummy = "None"
orm = "sqlalchemy"
self_hosted_swagger = "None"
prometheus_enabled = "None"
sentry_enabled = "None"
otlp_enabled = "None"

[build-system]
requires = ["poetry-core>=1.0.0"]
build-backend = "poetry.core.masonry.api"<|MERGE_RESOLUTION|>--- conflicted
+++ resolved
@@ -30,15 +30,11 @@
 debugpy = "^1.8.0"
 cryptography = "^41.0.7"
 faker = "^21.0.0"
-<<<<<<< HEAD
 fastapi-cache2 = "^0.2.1"
-
-=======
 httpx = "^0.23.3"
 pandas = "^2.1.4"
 openpyxl = "^3.1.2"
 xlwt = "^1.3.0"
->>>>>>> 971291f9
 
 [tool.poetry.dev-dependencies]
 pytest = "^7.2.1"
