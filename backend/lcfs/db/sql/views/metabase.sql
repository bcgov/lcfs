--- conflicted
+++ resolved
@@ -588,10 +588,474 @@
     user_type;
 
 GRANT SELECT ON vw_login_failures_analysis TO basic_lcfs_reporting_role;
--- ==========================================
--- Compliance Report Base View With Early Issuance By Year
--- ==========================================
-DROP VIEW IF EXISTS vw_compliance_report_base cascade;
+
+-- ==========================================
+-- Fuel Supply Analytics Base View
+-- ==========================================
+drop view if exists vw_fuel_supply_analytics_base;
+CREATE OR REPLACE VIEW vw_fuel_supply_analytics_base AS
+WITH
+  latest_fs AS (
+    SELECT
+      fs.group_uuid,
+      MAX(fs.version) AS max_version
+    FROM
+      fuel_supply fs
+    WHERE
+      action_type <> 'DELETE'
+    GROUP BY
+      fs.group_uuid
+  ),
+  selected_fs AS (
+    SELECT
+      fs.*
+    FROM
+      fuel_supply fs
+      JOIN latest_fs lfs ON fs.group_uuid = lfs.group_uuid
+      AND fs.version = lfs.max_version
+    WHERE
+      fs.action_type != 'DELETE'
+  ),
+  finished_fuel_transport_modes_agg AS (
+    SELECT
+      fc.fuel_code_id,
+      ARRAY_AGG(tm.transport_mode ORDER BY tm.transport_mode) AS transport_modes
+    FROM
+      fuel_code fc
+      JOIN finished_fuel_transport_mode fftm ON fc.fuel_code_id = fftm.fuel_code_id
+      JOIN transport_mode tm ON fftm.transport_mode_id = tm.transport_mode_id
+    GROUP BY
+      fc.fuel_code_id
+  ),
+  feedstock_fuel_transport_modes_agg AS (
+    SELECT
+      fc.fuel_code_id,
+      ARRAY_AGG(tm.transport_mode ORDER BY tm.transport_mode) AS transport_modes
+    FROM
+      fuel_code fc
+      JOIN feedstock_fuel_transport_mode fftm ON fc.fuel_code_id = fftm.fuel_code_id
+      JOIN transport_mode tm ON fftm.transport_mode_id = tm.transport_mode_id
+    GROUP BY
+      fc.fuel_code_id
+  ),
+  grouped_reports AS (
+    SELECT
+      compliance_report_id,
+      compliance_report_group_uuid,
+      VERSION,
+      compliance_period_id,
+      current_status_id,
+      organization_id
+    FROM
+      compliance_report
+    WHERE
+      compliance_report_group_uuid IN (
+        SELECT
+          vcrb.compliance_report_group_uuid
+        FROM
+          vw_compliance_report_analytics_base vcrb
+      )
+  )
+SELECT DISTINCT
+  gr.compliance_report_group_uuid,
+  vcrb.report_status,
+  vcrb.compliance_report_id,
+  org.organization_id,
+  org.name AS supplier_name,
+  cp.description AS compliance_year,
+  ft.fuel_type,
+  fcat.category as fuel_category,
+  eut.type AS end_use_type,
+  pa.description as provision_description,
+  fs.compliance_units,
+  fs.quantity,
+  ft.units as fuel_units,
+  fs.target_ci,
+  fs.ci_of_fuel as rci,
+  fs.uci,
+  fs.energy_density,
+  fs.eer,
+  fs.energy as energy_content,
+  concat(fcp.prefix, fc.fuel_suffix) AS fuel_code,
+  fc.company as fuel_code_company,
+  fc.feedstock,
+  fc.feedstock_location,
+  fc.feedstock_misc,
+  fc.effective_date,
+  fc.application_date,
+  fc.approval_date,
+  fc.expiration_date,
+  ft.renewable,
+  ft.fossil_derived,
+  fc.carbon_intensity,
+  fc.fuel_production_facility_city,
+  fc.fuel_production_facility_province_state,
+  fc.fuel_production_facility_country,
+  fc.facility_nameplate_capacity,
+  fc.facility_nameplate_capacity_unit,
+  finishedftma.transport_modes as Finished_fuel_transport_modes,
+  feedstockftma.transport_modes as Feedstock_fuel_transport_modes,
+  fcs.status as fuel_code_status,
+  fs.fuel_supply_id,
+  fs.fuel_type_id,
+  fs.fuel_code_id,
+  fs.provision_of_the_act_id,
+  fs.fuel_category_id,
+  fs.end_use_id
+FROM
+  selected_fs fs
+  JOIN grouped_reports gr ON fs.compliance_report_id = gr.compliance_report_id
+  JOIN vw_compliance_report_analytics_base vcrb ON vcrb.compliance_report_group_uuid = gr.compliance_report_group_uuid
+  JOIN compliance_period cp ON gr.compliance_period_id = cp.compliance_period_id
+  JOIN organization org ON gr.organization_id = org.organization_id
+  LEFT JOIN fuel_code fc ON fs.fuel_code_id = fc.fuel_code_id
+  LEFT JOIN fuel_code_status fcs ON fc.fuel_status_id = fcs.fuel_code_status_id
+  LEFT JOIN fuel_code_prefix fcp ON fc.prefix_id = fcp.fuel_code_prefix_id
+  LEFT JOIN fuel_type ft ON fs.fuel_type_id = ft.fuel_type_id
+  LEFT JOIN fuel_category fcat ON fcat.fuel_category_id = fs.fuel_category_id
+  LEFT JOIN end_use_type eut ON fs.end_use_id = eut.end_use_type_id
+  LEFT JOIN provision_of_the_act pa ON fs.provision_of_the_act_id = pa.provision_of_the_act_id
+  LEFT JOIN finished_fuel_transport_modes_agg finishedftma ON fc.fuel_code_id = finishedftma.fuel_code_id
+  LEFT JOIN feedstock_fuel_transport_modes_agg feedstockftma ON fc.fuel_code_id = feedstockftma.fuel_code_id;
+grant select on vw_fuel_supply_analytics_base to basic_lcfs_reporting_role;
+grant select on fuel_category, fuel_type, fuel_code, fuel_code_status, fuel_code_prefix, provision_of_the_act, end_use_type to basic_lcfs_reporting_role;
+
+-- ==========================================
+-- Transaction Base View
+-- ==========================================
+drop view if exists vw_transaction_base;
+CREATE OR REPLACE VIEW vw_transaction_base AS
+SELECT *
+FROM transaction
+WHERE transaction_action != 'Released';
+
+GRANT SELECT ON vw_transaction_base TO basic_lcfs_reporting_role;
+
+-- ==========================================
+-- Fuel Supply Fuel Code Base View
+-- ==========================================
+drop view if exists vw_fuel_supply_fuel_code_base;
+CREATE OR REPLACE VIEW vw_fuel_supply_fuel_code_base AS
+SELECT
+      "source"."compliance_report_id" AS "compliance_report_id",
+      "source"."organization_id" AS "organization_id",
+      "source"."organization" AS "organization",
+      "source"."compliance_period" AS "compliance_period",
+      "source"."report_status" AS "report_status",
+      "source"."fuel_supply_id" AS "fuel_supply_id",
+      "source"."fuel_type_id" AS "fuel_type_id",
+      "source"."fuel_type" AS "fuel_type",
+      "source"."renewable" AS "renewable",
+      "source"."fuel_category_id" AS "fuel_category_id",
+      "source"."fuel_category" AS "fuel_category",
+      "source"."fuel_code_id" AS "fuel_code_id",
+      "source"."quantity" AS "quantity",
+      "source"."units" AS "units",
+      "source"."compliance_units" AS "compliance_units",
+      "source"."provision_of_the_act_id" AS "provision_of_the_act_id",
+      "source"."provision_of_the_act" AS "provision_of_the_act",
+      "source"."end_use_id" AS "end_use_id",
+      "source"."end_use_type" AS "end_use_type",
+      "source"."ci_of_fuel" AS "ci_of_fuel",
+      "source"."target_ci" AS "target_ci",
+      "source"."uci" AS "uci",
+      "source"."energy_density" AS "energy_density",
+      "source"."eer" AS "eer",
+      "source"."energy" AS "energy",
+      "source"."fuel_type_other" AS "fuel_type_other",
+      "Fuel Code - fuel_code_id"."fuel_code_id" AS "FC - id__fuel_code_id",
+      "Fuel Code - fuel_code_id"."fuel_status_id" AS "FC - id__fuel_status_id",
+      "Fuel Code - fuel_code_id"."prefix_id" AS "FC - id__prefix_id",
+      "Fuel Code - fuel_code_id"."fuel_suffix" AS "FC - id__fuel_suffix",
+      "Fuel Code - fuel_code_id"."company" AS "FC - id__company",
+      "Fuel Code - fuel_code_id"."carbon_intensity" AS "FC - id__carbon_intensity",
+      "Fuel Code - fuel_code_id"."last_updated" AS "FC - id__last_updated",
+      "Fuel Code - fuel_code_id"."application_date" AS "FC - id__application_date",
+      "Fuel Code - fuel_code_id"."approval_date" AS "FC - id__approval_date",
+      "Fuel Code - fuel_code_id"."fuel_type_id" AS "FC - id__fuel_type_id",
+      "Fuel Code - fuel_code_id"."feedstock" AS "FC - id__feedstock",
+      "Fuel Code - fuel_code_id"."feedstock_location" AS "FC - id__feedstock_location",
+      "Fuel Code - fuel_code_id"."feedstock_misc" AS "FC - id__feedstock_misc",
+      "Fuel Code - fuel_code_id"."fuel_production_facility_city" AS "FC - id__fuel_production_facility_city",
+      "Fuel Code - fuel_code_id"."fuel_production_facility_province_state" AS "FC - id__fuel_production_facility_province_state",
+      "Fuel Code - fuel_code_id"."fuel_production_facility_country" AS "FC - id__fuel_production_facility_country",
+      "Fuel Code - fuel_code_id"."facility_nameplate_capacity" AS "FC - id__facility_nameplate_capacity",
+      "Fuel Code - fuel_code_id"."effective_date" AS "FC - id__effective_date",
+      "Fuel Code - fuel_code_id"."effective_status" AS "FC - id__effective_status",
+      "Fuel Code - fuel_code_id"."expiration_date" AS "FC - id__expiration_date"
+    FROM
+      (
+        WITH latest_fs AS (
+          SELECT
+            DISTINCT ON (group_uuid) *
+          FROM
+            fuel_supply
+         
+ORDER BY
+            group_uuid,
+            VERSION DESC
+        )
+        SELECT
+          -----------------------------------------------------
+          -- compliance_report, organization, compliance_period
+          -----------------------------------------------------
+          compliance_report.compliance_report_id,
+          compliance_report.organization_id,
+          organization.name AS organization,
+          compliance_period.description AS compliance_period,
+          compliance_report_status.status AS report_status,
+          -------------------------------------------------
+          -- fuel_supply
+          -------------------------------------------------
+          fuel_supply.fuel_supply_id,
+          fuel_supply.fuel_type_id,
+          fuel_type.fuel_type,
+          fuel_type.renewable,
+          fuel_supply.fuel_category_id,
+          fuel_category.category AS fuel_category,
+          fuel_supply.fuel_code_id,
+          fuel_supply.quantity,
+          fuel_supply.units,
+          fuel_supply.compliance_units,
+          fuel_supply.provision_of_the_act_id,
+          provision_of_the_act.name AS provision_of_the_act,
+          fuel_supply.end_use_id,
+          end_use_type.type AS end_use_type,
+          fuel_supply.ci_of_fuel,
+          fuel_supply.target_ci,
+          fuel_supply.uci,
+          fuel_supply.energy_density,
+          fuel_supply.eer,
+          fuel_supply.energy,
+          fuel_supply.fuel_type_other
+        FROM
+          compliance_report
+          JOIN compliance_report_status ON compliance_report.current_status_id = compliance_report_status.compliance_report_status_id
+          JOIN organization ON compliance_report.organization_id = organization.organization_id
+          JOIN compliance_period ON compliance_report.compliance_period_id = compliance_period.compliance_period_id
+          JOIN latest_fs fuel_supply ON compliance_report.compliance_report_id = fuel_supply.compliance_report_id
+          JOIN fuel_type ON fuel_supply.fuel_type_id = fuel_type.fuel_type_id
+          JOIN fuel_category ON fuel_supply.fuel_category_id = fuel_category.fuel_category_id
+         
+LEFT JOIN provision_of_the_act ON fuel_supply.provision_of_the_act_id = provision_of_the_act.provision_of_the_act_id
+          LEFT JOIN end_use_type ON fuel_supply.end_use_id = end_use_type.end_use_type_id
+       
+WHERE
+          compliance_report.current_status_id IN (2, 3, 4, 5)
+      ) AS "source"
+      LEFT JOIN "fuel_code" AS "Fuel Code - fuel_code_id" ON "source"."fuel_code_id" = "Fuel Code - fuel_code_id"."fuel_code_id";
+
+
+GRANT SELECT ON vw_fuel_supply_fuel_code_base TO basic_lcfs_reporting_role;
+
+-- ==========================================
+-- Fuel Supply Base View
+-- ==========================================
+drop view if exists vw_fuel_supply_base;
+CREATE OR REPLACE VIEW vw_fuel_supply_base AS
+WITH latest_fs AS (
+      SELECT
+        DISTINCT ON (group_uuid) *
+      FROM
+        fuel_supply
+     
+ORDER BY
+        group_uuid,
+        VERSION DESC
+    )
+    SELECT
+      compliance_report.compliance_report_id,
+      compliance_report.organization_id,
+      organization.name AS organization,
+      compliance_period.description AS compliance_period,
+      compliance_report_status.status AS report_status,
+      fuel_supply.fuel_supply_id,
+      fuel_supply.fuel_type_id,
+      fuel_type.fuel_type,
+      fuel_type.renewable,
+      fuel_supply.fuel_category_id,
+      fuel_category.category AS fuel_category,
+      fuel_supply.fuel_code_id,
+      fuel_supply.quantity,
+      fuel_supply.units,
+      fuel_supply.compliance_units,
+      fuel_supply.provision_of_the_act_id,
+      provision_of_the_act.name AS provision_of_the_act,
+      fuel_supply.end_use_id,
+      end_use_type.type AS end_use_type,
+      fuel_supply.ci_of_fuel,
+      fuel_supply.target_ci,
+      fuel_supply.uci,
+      fuel_supply.energy_density,
+      fuel_supply.eer,
+      fuel_supply.energy,
+      fuel_supply.fuel_type_other
+    FROM
+      compliance_report
+      JOIN compliance_report_status ON compliance_report.current_status_id = compliance_report_status.compliance_report_status_id
+      JOIN organization ON compliance_report.organization_id = organization.organization_id
+      JOIN compliance_period ON compliance_report.compliance_period_id = compliance_period.compliance_period_id
+      JOIN latest_fs fuel_supply ON compliance_report.compliance_report_id = fuel_supply.compliance_report_id
+      JOIN fuel_type ON fuel_supply.fuel_type_id = fuel_type.fuel_type_id
+      JOIN fuel_category ON fuel_supply.fuel_category_id = fuel_category.fuel_category_id
+     
+LEFT JOIN provision_of_the_act ON fuel_supply.provision_of_the_act_id = provision_of_the_act.provision_of_the_act_id
+      LEFT JOIN end_use_type ON fuel_supply.end_use_id = end_use_type.end_use_type_id
+   
+WHERE
+      compliance_report.current_status_id IN (2, 3, 4, 5);
+
+GRANT SELECT ON vw_fuel_supply_base TO basic_lcfs_reporting_role;
+
+-- ==========================================
+-- Compliance Report Fuel Supply Base View
+-- ==========================================
+drop view if exists vw_compliance_report_fuel_supply_base;
+CREATE OR REPLACE VIEW vw_compliance_report_fuel_supply_base AS
+SELECT
+      "source"."fuel_supply_id" AS "fuel_supply_id",
+      "source"."compliance_report_id" AS "compliance_report_id",
+      "source"."quantity" AS "quantity",
+      "source"."units" AS "units",
+      "source"."compliance_units" AS "compliance_units",
+      "source"."target_ci" AS "target_ci",
+      "source"."ci_of_fuel" AS "ci_of_fuel",
+      "source"."energy_density" AS "energy_density",
+      "source"."eer" AS "eer",
+      "source"."uci" AS "uci",
+      "source"."energy" AS "energy",
+      "source"."fuel_type_other" AS "fuel_type_other",
+      "source"."fuel_category_id" AS "fuel_category_id",
+      "source"."fuel_code_id" AS "fuel_code_id",
+      "source"."fuel_type_id" AS "fuel_type_id",
+      "source"."provision_of_the_act_id" AS "provision_of_the_act_id",
+      "source"."end_use_id" AS "end_use_id",
+      "source"."q1_quantity" AS "q1_quantity",
+      "source"."q2_quantity" AS "q2_quantity",
+      "source"."q3_quantity" AS "q3_quantity",
+      "source"."q4_quantity" AS "q4_quantity",
+      "Compliance Report groups - Compliance Report"."compliance_report_id" AS "CR groups - id",
+      "Compliance Report groups - Compliance Report"."compliance_report_group_uuid" AS "CR groups - group_uuid",
+      "Compliance Report groups - Compliance Report"."version" AS "CR groups - version",
+      "Compliance Report groups - Compliance Report"."compliance_period" AS "CR groups - compliance_period",
+      "Compliance Report groups - Compliance Report"."organization_name" AS "CR groups - organization_name",
+      "Compliance Report groups - Compliance Report"."report_status" AS "CR groups - report_status"
+    FROM
+      (
+        SELECT
+          "fuel_supply"."fuel_supply_id" AS "fuel_supply_id",
+          "fuel_supply"."compliance_report_id" AS "compliance_report_id",
+          "fuel_supply"."quantity" AS "quantity",
+          "fuel_supply"."units" AS "units",
+          "fuel_supply"."compliance_units" AS "compliance_units",
+          "fuel_supply"."target_ci" AS "target_ci",
+          "fuel_supply"."ci_of_fuel" AS "ci_of_fuel",
+          "fuel_supply"."energy_density" AS "energy_density",
+          "fuel_supply"."eer" AS "eer",
+          "fuel_supply"."uci" AS "uci",
+          "fuel_supply"."energy" AS "energy",
+          "fuel_supply"."fuel_type_other" AS "fuel_type_other",
+          "fuel_supply"."fuel_category_id" AS "fuel_category_id",
+          "fuel_supply"."fuel_code_id" AS "fuel_code_id",
+          "fuel_supply"."fuel_type_id" AS "fuel_type_id",
+          "fuel_supply"."provision_of_the_act_id" AS "provision_of_the_act_id",
+          "fuel_supply"."end_use_id" AS "end_use_id",
+          "fuel_supply"."q1_quantity" AS "q1_quantity",
+          "fuel_supply"."q2_quantity" AS "q2_quantity",
+          "fuel_supply"."q3_quantity" AS "q3_quantity",
+          "fuel_supply"."q4_quantity" AS "q4_quantity"
+        FROM
+          "fuel_supply"
+          INNER JOIN (
+            SELECT
+              "fuel_supply"."group_uuid" AS "group_uuid",
+              MAX("fuel_supply"."version") AS "max"
+            FROM
+              "fuel_supply"
+           
+GROUP BY
+              "fuel_supply"."group_uuid"
+           
+ORDER BY
+              "fuel_supply"."group_uuid" ASC
+          ) AS "Latest Fuel Supply per Group - Version" ON (
+            "fuel_supply"."group_uuid" = "Latest Fuel Supply per Group - Version"."group_uuid"
+          )
+         
+   AND (
+            "fuel_supply"."version" = "Latest Fuel Supply per Group - Version"."max"
+          )
+       
+WHERE
+          "fuel_supply"."action_type" = CAST('CREATE' AS "actiontypeenum")
+      ) AS "source"
+     
+LEFT JOIN (
+        SELECT
+          "source"."compliance_report_id" AS "compliance_report_id",
+          "source"."compliance_report_group_uuid" AS "compliance_report_group_uuid",
+          "source"."version" AS "version",
+          "source"."compliance_period" AS "compliance_period",
+          "source"."organization_name" AS "organization_name",
+          "source"."report_status" AS "report_status",
+          "Compliance Report - Compliance Report Group UUID"."compliance_report_id" AS "CR - Group UUID__compliance_report_id",
+          "Compliance Report - Compliance Report Group UUID"."transaction_id" AS "CR - Group UUID__transaction_id",
+          "Compliance Report - Compliance Report Group UUID"."legacy_id" AS "CR - Group UUID__legacy_id",
+          "Compliance Report - Compliance Report Group UUID"."version" AS "CR - Group UUID__version",
+          "Compliance Report - Compliance Report Group UUID"."supplemental_initiator" AS "CR - Group UUID__supplemental_initiator",
+          "Compliance Report - Compliance Report Group UUID"."current_status_id" AS "CR - Group UUID__current_status_id"
+        FROM
+          (
+            SELECT
+              "v_compliance_report"."compliance_report_id" AS "compliance_report_id",
+              "v_compliance_report"."compliance_report_group_uuid" AS "compliance_report_group_uuid",
+              "v_compliance_report"."version" AS "version",
+              "v_compliance_report"."compliance_period_id" AS "compliance_period_id",
+              "v_compliance_report"."compliance_period" AS "compliance_period",
+              "v_compliance_report"."organization_id" AS "organization_id",
+              "v_compliance_report"."organization_name" AS "organization_name",
+              "v_compliance_report"."report_type" AS "report_type",
+              "v_compliance_report"."report_status_id" AS "report_status_id",
+              "v_compliance_report"."report_status" AS "report_status",
+              "v_compliance_report"."update_date" AS "update_date",
+              "v_compliance_report"."supplemental_initiator" AS "supplemental_initiator"
+            FROM
+              "v_compliance_report"
+            WHERE
+              (
+                "v_compliance_report"."report_status" <> CAST('Draft' AS "compliancereportstatusenum")
+              )
+             
+    OR (
+                "v_compliance_report"."report_status" IS NULL
+              )
+          ) AS "source"
+          INNER JOIN "compliance_report" AS "Compliance Report - Compliance Report Group UUID" ON "source"."compliance_report_group_uuid" = "Compliance Report - Compliance Report Group UUID"."compliance_report_group_uuid"
+      ) AS "Compliance Report groups - Compliance Report" ON "source"."compliance_report_id" = "Compliance Report groups - Compliance Report"."compliance_report_id";
+
+GRANT SELECT ON vw_compliance_report_fuel_supply_base TO basic_lcfs_reporting_role;
+
+-- ==========================================
+-- Compliance Report Chained View
+-- ==========================================
+drop view if exists vw_compliance_report_chained;
+CREATE OR REPLACE VIEW vw_compliance_report_chained AS
+SELECT
+      compliance_report_group_uuid AS group_uuid,
+      max(VERSION) AS max_version
+    FROM
+      COMPLIANCE_REPORT
+   
+GROUP BY
+      COMPLIANCE_REPORT.compliance_report_group_uuid;
+
+-- Grant SELECT privileges to the reporting role
+GRANT SELECT ON vw_compliance_report_chained TO basic_lcfs_reporting_role;
+
+-- ==========================================
+-- Compliance Report Base View
+-- ==========================================
+drop view if exists vw_compliance_report_base cascade;
 CREATE OR REPLACE VIEW vw_compliance_report_base AS
 SELECT
       "compliance_report"."compliance_report_id" AS "compliance_report_id",
@@ -606,10 +1070,6 @@
       "compliance_report"."reporting_frequency" AS "reporting_frequency",
       "compliance_report"."nickname" AS "nickname",
       "compliance_report"."supplemental_note" AS "supplemental_note",
-      "compliance_report"."create_date" AS "create_date",
-      "compliance_report"."update_date" AS "update_date",
-      "compliance_report"."create_user" AS "create_user",
-      "compliance_report"."update_user" AS "update_user",
       "compliance_report"."assessment_statement" AS "assessment_statement",
       CASE
         WHEN "Compliance Report Summary - Compliance Report"."line_11_fossil_derived_base_fuel_total" > 0 THEN 'Not Met'
@@ -689,12 +1149,6 @@
       "Compliance Report Summary - Compliance Report"."line_11_fossil_derived_base_fuel_total" AS "Compliance Report Summary - Compliance Report__line_bff5157d",
       "Compliance Report Summary - Compliance Report"."line_21_non_compliance_penalty_payable" AS "Compliance Report Summary - Compliance Report__line_7c9c21b1",
       "Compliance Report Summary - Compliance Report"."total_non_compliance_penalty_payable" AS "Compliance Report Summary - Compliance Report__tota_0e1e6fb3",
-<<<<<<< HEAD
-=======
-      "Compliance Report Summary - Compliance Report"."credits_offset_a" AS "Compliance Report Summary - Compliance Report__cred_0f455db6",
-      "Compliance Report Summary - Compliance Report"."credits_offset_b" AS "Compliance Report Summary - Compliance Report__cred_964c0c0c",
-      "Compliance Report Summary - Compliance Report"."credits_offset_c" AS "Compliance Report Summary - Compliance Report__cred_e14b3c9a",
->>>>>>> 11e2e556
       "Compliance Report Summary - Compliance Report"."create_date" AS "Compliance Report Summary - Compliance Report__create_date",
       "Compliance Report Summary - Compliance Report"."update_date" AS "Compliance Report Summary - Compliance Report__update_date",
       "Compliance Report Summary - Compliance Report"."create_user" AS "Compliance Report Summary - Compliance Report__create_user",
@@ -737,8 +1191,8 @@
       "Organization"."expiration_date" AS "Organization__expiration_date",
       COALESCE("Organization Early Issuance"."has_early_issuance", false) AS "Organization__has_early_issuance",
       "Organization"."records_address" AS "Organization__records_address",
-      "Compliance Reports Chained - Compliance Report Group UUID"."group_uuid" AS "Compliance Reports Chained - Compliance Report Grou_1a77e4cb",
-      "Compliance Reports Chained - Compliance Report Group UUID"."max_version" AS "Compliance Reports Chained - Compliance Report Grou_480bb7b1"
+      "Compliance Reports Chained - Compliance Report Group UUID"."group_uuid" AS "CR Chained - CR Group UUID__group_uuid",
+      "Compliance Reports Chained - Compliance Report Group UUID"."max_version" AS "CR Chained - CR Group UUID__max_version"
     FROM
       "compliance_report"
       INNER JOIN "compliance_period" AS "Compliance Period" ON "compliance_report"."compliance_period_id" = "Compliance Period"."compliance_period_id"
@@ -766,37 +1220,36 @@
       );
 
 GRANT SELECT ON vw_compliance_report_base TO basic_lcfs_reporting_role;
--- ==========================================
--- Final Supply Equipment Base View
--- ==========================================
-DROP VIEW IF EXISTS vw_fse_base CASCADE;
-CREATE OR REPLACE VIEW vw_fse_base AS
-WITH
-fse_intended_uses AS (
-    SELECT 
-        fse.final_supply_equipment_id,
-        STRING_AGG(DISTINCT eut.type, ', ' ORDER BY eut.type) AS intended_uses
-    FROM final_supply_equipment fse
-    LEFT JOIN final_supply_intended_use_association fsiua 
-        ON fse.final_supply_equipment_id = fsiua.final_supply_equipment_id
-    LEFT JOIN end_use_type eut 
-        ON fsiua.end_use_type_id = eut.end_use_type_id
-        AND eut.intended_use = true
-    GROUP BY fse.final_supply_equipment_id
-),
-fse_intended_users AS (
-    SELECT 
-        fse.final_supply_equipment_id,
-        STRING_AGG(DISTINCT eurt.type_name, ', ' ORDER BY eurt.type_name) AS intended_users
-    FROM final_supply_equipment fse
-    LEFT JOIN final_supply_intended_user_association fsiura 
-        ON fse.final_supply_equipment_id = fsiura.final_supply_equipment_id
-    LEFT JOIN end_user_type eurt 
-        ON fsiura.end_user_type_id = eurt.end_user_type_id
-        AND eurt.intended_use = true
-    GROUP BY fse.final_supply_equipment_id
+
+-- ==========================================
+-- Allocation Agreement Chained View
+-- ==========================================
+drop view if exists vw_allocation_agreement_chained;
+CREATE OR REPLACE VIEW vw_allocation_agreement_chained AS
+SELECT
+      "allocation_agreement"."group_uuid" AS "group_uuid",
+      MAX("allocation_agreement"."version") AS "max"
+    FROM
+      "allocation_agreement"
+   
+GROUP BY
+      "allocation_agreement"."group_uuid"
+   
+ORDER BY
+      "allocation_agreement"."group_uuid" ASC;
+
+GRANT SELECT ON vw_allocation_agreement_chained TO basic_lcfs_reporting_role;
+
+-- ==========================================
+-- Allocation Agreement Base View
+-- ==========================================
+drop view if exists vw_allocation_agreement_base;
+CREATE OR REPLACE VIEW vw_allocation_agreement_base AS
+WITH latest_aa AS (
+    SELECT DISTINCT ON (group_uuid) *
+    FROM allocation_agreement
+    ORDER BY group_uuid, version DESC
 )
-<<<<<<< HEAD
 SELECT
       "source"."group_uuid" AS "group_uuid",
       "source"."max" AS "max",
@@ -1147,124 +1600,160 @@
             "compliance_report"."version" = "Compliance Reports Chained - Compliance Report Group UUID"."max_version"
           )
       ) AS "Compliance Report Base - Compliance Report" ON "Allocation Agreement - Group UUID"."compliance_report_id" = "Compliance Report Base - Compliance Report"."compliance_report_id";
-=======
-SELECT 
-    o.name AS "Organization",
-    fse.supply_from_date AS "Supply From Date",
-    fse.supply_to_date AS "Supply To Date",
-    fse.kwh_usage AS "kWh Usage",
-    fse.serial_nbr AS "Serial #",
-    fse.manufacturer AS "Manufacturer",
-    fse.model AS "Model",
-    loe.name AS "Level of Equipment",
-    fse.ports AS "Ports",
-    COALESCE(fiu.intended_uses, '') AS "Intended Use",
-    COALESCE(fiur.intended_users, '') AS "Intended Users",
-    fse.street_address AS "Street Address",
-    fse.city AS "City",
-    fse.postal_code AS "Postal Code",
-    fse.latitude AS "Latitude",
-    fse.longitude AS "Longitude",
-    fse.notes AS "Notes"
-    
-FROM final_supply_equipment fse
-JOIN v_compliance_report vcr 
-    ON vcr.compliance_report_id = fse.compliance_report_id
-    AND vcr.is_latest = true
-JOIN compliance_report cr 
-    ON cr.compliance_report_id = fse.compliance_report_id
-JOIN compliance_report_status crs 
-    ON crs.compliance_report_status_id = cr.current_status_id
-    AND crs.status != 'Draft'  -- Exclude draft reports
-JOIN organization o 
-    ON o.organization_id = cr.organization_id
-JOIN compliance_period cp 
-    ON cp.compliance_period_id = cr.compliance_period_id
-LEFT JOIN level_of_equipment loe 
-    ON loe.level_of_equipment_id = fse.level_of_equipment_id
-LEFT JOIN fse_intended_uses fiu 
-    ON fiu.final_supply_equipment_id = fse.final_supply_equipment_id
-LEFT JOIN fse_intended_users fiur 
-    ON fiur.final_supply_equipment_id = fse.final_supply_equipment_id
->>>>>>> 11e2e556
-
-ORDER BY 
-    o.name,
-    cp.description DESC,
-    fse.supply_from_date,
-    fse.serial_nbr;
-
-GRANT SELECT ON vw_fse_base TO basic_lcfs_reporting_role;
-
--- Create indexes
-CREATE INDEX IF NOT EXISTS idx_fse_info_org_year
-    ON final_supply_equipment (compliance_report_id);
-CREATE INDEX IF NOT EXISTS idx_fse_info_supply_dates
-    ON final_supply_equipment (supply_from_date, supply_to_date);
-CREATE INDEX IF NOT EXISTS idx_fse_info_location
-    ON final_supply_equipment (latitude, longitude);
--- ==========================================
--- Electricity Allocation FSE Match Query
--- ==========================================
-DROP VIEW IF EXISTS vw_electricity_allocation_fse_match CASCADE;
-CREATE OR REPLACE VIEW vw_electricity_allocation_fse_match AS
-WITH electricity_allocations AS (
+
+GRANT SELECT ON vw_allocation_agreement_base TO basic_lcfs_reporting_role;
+
+-- ==========================================
+-- Fuel Code Base View
+-- ==========================================
+drop view if exists vw_fuel_code_base cascade;
+CREATE OR REPLACE VIEW vw_fuel_code_base AS
+SELECT
+    fc.fuel_code_id,
+    fcp.fuel_code_prefix_id,
+    fcp.prefix,
+    fc.fuel_suffix,
+    fcs.fuel_code_status_id,
+    fcs.status,
+    ft.fuel_type_id,
+    ft.fuel_type,
+    fc.company,
+    fc.contact_name,
+    fc.contact_email,
+    fc.carbon_intensity,
+    fc.edrms,
+    fc.last_updated,
+    fc.application_date,
+    fc.approval_date,
+    fc.create_date,
+    fc.effective_date,
+    fc.expiration_date,
+    fc.effective_status,
+    fc.feedstock,
+    fc.feedstock_location,
+    fc.feedstock_misc,
+    fc.fuel_production_facility_city,
+    fc.fuel_production_facility_province_state,
+    fc.fuel_production_facility_country,
+    fc.facility_nameplate_capacity,
+    fc.facility_nameplate_capacity_unit,
+    fc.former_company,
+    finished_modes.transport_modes AS finished_fuel_transport_modes,
+    feedstock_modes.transport_modes AS feedstock_fuel_transport_modes,
+    fc.notes
+FROM fuel_code fc
+JOIN fuel_code_prefix fcp ON fc.prefix_id = fcp.fuel_code_prefix_id
+JOIN fuel_code_status fcs ON fc.fuel_status_id = fcs.fuel_code_status_id
+JOIN fuel_type ft ON fc.fuel_type_id = ft.fuel_type_id
+LEFT JOIN LATERAL (
+    SELECT ARRAY_AGG(tm.transport_mode ORDER BY tm.transport_mode) AS transport_modes
+    FROM finished_fuel_transport_mode fftm
+    JOIN transport_mode tm ON fftm.transport_mode_id = tm.transport_mode_id
+    WHERE fftm.fuel_code_id = fc.fuel_code_id
+) finished_modes ON TRUE
+LEFT JOIN LATERAL (
+    SELECT ARRAY_AGG(tm.transport_mode ORDER BY tm.transport_mode) AS transport_modes
+    FROM feedstock_fuel_transport_mode fftm
+    JOIN transport_mode tm ON fftm.transport_mode_id = tm.transport_mode_id
+    WHERE fftm.fuel_code_id = fc.fuel_code_id
+) feedstock_modes ON TRUE
+WHERE fcs.status != 'Deleted';
+GRANT SELECT ON vw_fuel_code_base TO basic_lcfs_reporting_role;
+GRANT SELECT ON fuel_code, fuel_code_prefix, fuel_code_status, fuel_type, fuel_category TO basic_lcfs_reporting_role;
+-- ==========================================
+-- Compliance Reports List View
+-- ==========================================
+create or replace view v_compliance_report as
+WITH latest_versions AS (
+    -- Use window function instead of GROUP BY for better performance
     SELECT DISTINCT
-        vcr.compliance_period AS "Compliance Year",
-        vcr.organization_name AS "Reporting Organization",
-        aa.transaction_partner AS "Legal Name of Transaction Partner",
-        COALESCE(ft.fuel_type, aa.fuel_type_other) AS "Fuel Type",
-        aa.quantity AS "Quantity",
-        aa.units AS "Units"
-    FROM allocation_agreement aa
-    JOIN v_compliance_report vcr 
-        ON vcr.compliance_report_id = aa.compliance_report_id
-        AND vcr.report_status != 'Draft'
-    LEFT JOIN fuel_type ft ON aa.fuel_type_id = ft.fuel_type_id
-    WHERE (LOWER(COALESCE(ft.fuel_type, aa.fuel_type_other)) LIKE '%electricity%')
+        compliance_report_group_uuid,
+        FIRST_VALUE(version) OVER (
+            PARTITION BY compliance_report_group_uuid 
+            ORDER BY version DESC
+        ) as max_version,
+        FIRST_VALUE(current_status_id) OVER (
+            PARTITION BY compliance_report_group_uuid 
+            ORDER BY version DESC
+        ) as latest_status_id,
+        FIRST_VALUE(crs.status) OVER (
+            PARTITION BY compliance_report_group_uuid 
+            ORDER BY version DESC
+        ) as latest_status,
+        FIRST_VALUE(supplemental_initiator) OVER (
+            PARTITION BY compliance_report_group_uuid 
+            ORDER BY version DESC
+        ) as latest_supplemental_initiator,
+        FIRST_VALUE(cr.create_date) OVER (
+            PARTITION BY compliance_report_group_uuid 
+            ORDER BY version DESC
+        ) as latest_supplemental_create_date
+    FROM compliance_report cr
+    JOIN compliance_report_status crs ON cr.current_status_id = crs.compliance_report_status_id
 ),
-fse_organizations AS (
-    SELECT DISTINCT
-        vcr.compliance_period AS "Compliance Year",
-        vcr.organization_name AS "Reporting Organization",
-        fse.organization_name AS "FSE Organization Name",
-        COUNT(*) AS "FSE Equipment Count"
-    FROM final_supply_equipment fse
-    JOIN v_compliance_report vcr 
-        ON vcr.compliance_report_id = fse.compliance_report_id
-        AND vcr.report_status != 'Draft'
-    GROUP BY vcr.compliance_period, vcr.organization_name, fse.organization_name
+versioned_reports AS (
+    -- Single scan to get both latest and second-latest with their statuses
+    SELECT 
+        cr.*,
+        crs.status,
+        ROW_NUMBER() OVER (
+            PARTITION BY cr.compliance_report_group_uuid 
+            ORDER BY cr.version DESC
+        ) as version_rank,
+        lws.latest_supplemental_initiator,
+        lws.latest_supplemental_create_date,
+        lws.latest_status
+    FROM compliance_report cr
+    JOIN compliance_report_status crs ON cr.current_status_id = crs.compliance_report_status_id
+    JOIN latest_versions lws ON cr.compliance_report_group_uuid = lws.compliance_report_group_uuid
+),
+selected_reports AS (
+    SELECT *
+    FROM versioned_reports vr
+    WHERE version_rank = 1  -- Always include latest
+       OR (version_rank = 2   -- Include second-latest when LATEST has these conditions
+           AND (vr.latest_status IN ('Draft','Analyst_adjustment') 
+                OR vr.latest_supplemental_initiator = 'GOVERNMENT_REASSESSMENT'))
 )
-SELECT 
-    ea."Compliance Year",
-    ea."Reporting Organization",
-    ea."Legal Name of Transaction Partner",
-    ea."Fuel Type",
-    ea."Quantity",
-    ea."Units",
-    fo."FSE Organization Name",
-    COALESCE(fo."FSE Equipment Count", 0) AS "FSE Equipment Count",
-    CASE 
-        WHEN fo."FSE Organization Name" IS NOT NULL THEN 'Matched'
-        ELSE 'Missing FSE Data'
-    END AS "FSE Match Status"
-FROM electricity_allocations ea
-LEFT JOIN fse_organizations fo 
-    ON ea."Compliance Year" = fo."Compliance Year"
-    AND ea."Reporting Organization" = fo."Reporting Organization"
-    AND LOWER(TRIM(ea."Legal Name of Transaction Partner")) = LOWER(TRIM(fo."FSE Organization Name"))
-
-ORDER BY 
-    ea."Compliance Year" DESC,
-    ea."Reporting Organization",
-    ea."Legal Name of Transaction Partner";
-
-GRANT SELECT ON vw_electricity_allocation_fse_match TO basic_lcfs_reporting_role;
--- ==========================================
--- Allocation Agreement Duplicate Check
--- ==========================================
-<<<<<<< HEAD
-drop view if exists vw_compliance_report_base cascade;
+SELECT DISTINCT
+    sr.compliance_report_id,
+    sr.compliance_report_group_uuid,
+    sr.version,
+    cp.compliance_period_id,
+    cp.description AS compliance_period,
+    o.organization_id,
+    o.name AS organization_name,
+    sr.nickname AS report_type,
+    sr.current_status_id AS report_status_id,
+    case when sr.latest_status = 'Draft'
+	      and sr.version_rank = 2 -- not the latest report
+	      and sr.latest_supplemental_initiator = 'GOVERNMENT_INITIATED'::supplementalinitiatortype 
+	      	then 'Supplemental_requested'::compliancereportstatusenum 
+	     else sr.status 
+	  end as report_status,
+    sr.update_date,
+    sr.supplemental_initiator,
+    sr.reporting_frequency,
+    sr.legacy_id,
+    sr.transaction_id,
+    sr.assessment_statement,
+    (sr.version_rank = 1) as is_latest,
+    sr.latest_supplemental_initiator as latest_report_supplemental_initiator,
+    sr.latest_supplemental_create_date,
+    sr.latest_status,
+    sr.assigned_analyst_id,
+    up.first_name AS assigned_analyst_first_name,
+    up.last_name AS assigned_analyst_last_name
+FROM selected_reports sr
+JOIN compliance_period cp ON sr.compliance_period_id = cp.compliance_period_id
+JOIN organization o ON sr.organization_id = o.organization_id
+LEFT JOIN user_profile up ON sr.assigned_analyst_id = up.user_profile_id
+ORDER BY sr.compliance_report_group_uuid, sr.version DESC;
+
+-- ==========================================
+-- Compliance Report Base View With Early Issuance By Year
+-- ==========================================
+DROP VIEW IF EXISTS vw_compliance_report_base cascade;
 CREATE OR REPLACE VIEW vw_compliance_report_base AS
 SELECT
       "compliance_report"."compliance_report_id" AS "compliance_report_id",
@@ -1431,7 +1920,152 @@
    AND (
         "compliance_report"."version" = "Compliance Reports Chained - Compliance Report Group UUID"."max_version"
       );
-=======
+
+GRANT SELECT ON vw_compliance_report_base TO basic_lcfs_reporting_role;
+-- ==========================================
+-- Final Supply Equipment Base View
+-- ==========================================
+DROP VIEW IF EXISTS vw_fse_base CASCADE;
+CREATE OR REPLACE VIEW vw_fse_base AS
+WITH
+fse_intended_uses AS (
+    SELECT 
+        fse.final_supply_equipment_id,
+        STRING_AGG(DISTINCT eut.type, ', ' ORDER BY eut.type) AS intended_uses
+    FROM final_supply_equipment fse
+    LEFT JOIN final_supply_intended_use_association fsiua 
+        ON fse.final_supply_equipment_id = fsiua.final_supply_equipment_id
+    LEFT JOIN end_use_type eut 
+        ON fsiua.end_use_type_id = eut.end_use_type_id
+        AND eut.intended_use = true
+    GROUP BY fse.final_supply_equipment_id
+),
+fse_intended_users AS (
+    SELECT 
+        fse.final_supply_equipment_id,
+        STRING_AGG(DISTINCT eurt.type_name, ', ' ORDER BY eurt.type_name) AS intended_users
+    FROM final_supply_equipment fse
+    LEFT JOIN final_supply_intended_user_association fsiura 
+        ON fse.final_supply_equipment_id = fsiura.final_supply_equipment_id
+    LEFT JOIN end_user_type eurt 
+        ON fsiura.end_user_type_id = eurt.end_user_type_id
+        AND eurt.intended_use = true
+    GROUP BY fse.final_supply_equipment_id
+)
+SELECT 
+    o.name AS "Organization",
+    fse.supply_from_date AS "Supply From Date",
+    fse.supply_to_date AS "Supply To Date",
+    fse.kwh_usage AS "kWh Usage",
+    fse.serial_nbr AS "Serial #",
+    fse.manufacturer AS "Manufacturer",
+    fse.model AS "Model",
+    loe.name AS "Level of Equipment",
+    fse.ports AS "Ports",
+    COALESCE(fiu.intended_uses, '') AS "Intended Use",
+    COALESCE(fiur.intended_users, '') AS "Intended Users",
+    fse.street_address AS "Street Address",
+    fse.city AS "City",
+    fse.postal_code AS "Postal Code",
+    fse.latitude AS "Latitude",
+    fse.longitude AS "Longitude",
+    fse.notes AS "Notes"
+    
+FROM final_supply_equipment fse
+JOIN v_compliance_report vcr 
+    ON vcr.compliance_report_id = fse.compliance_report_id
+    AND vcr.is_latest = true
+JOIN compliance_report cr 
+    ON cr.compliance_report_id = fse.compliance_report_id
+JOIN compliance_report_status crs 
+    ON crs.compliance_report_status_id = cr.current_status_id
+    AND crs.status != 'Draft'  -- Exclude draft reports
+JOIN organization o 
+    ON o.organization_id = cr.organization_id
+JOIN compliance_period cp 
+    ON cp.compliance_period_id = cr.compliance_period_id
+LEFT JOIN level_of_equipment loe 
+    ON loe.level_of_equipment_id = fse.level_of_equipment_id
+LEFT JOIN fse_intended_uses fiu 
+    ON fiu.final_supply_equipment_id = fse.final_supply_equipment_id
+LEFT JOIN fse_intended_users fiur 
+    ON fiur.final_supply_equipment_id = fse.final_supply_equipment_id
+
+ORDER BY 
+    o.name,
+    cp.description DESC,
+    fse.supply_from_date,
+    fse.serial_nbr;
+
+GRANT SELECT ON vw_fse_base TO basic_lcfs_reporting_role;
+
+-- Create indexes
+CREATE INDEX IF NOT EXISTS idx_fse_info_org_year
+    ON final_supply_equipment (compliance_report_id);
+CREATE INDEX IF NOT EXISTS idx_fse_info_supply_dates
+    ON final_supply_equipment (supply_from_date, supply_to_date);
+CREATE INDEX IF NOT EXISTS idx_fse_info_location
+    ON final_supply_equipment (latitude, longitude);
+-- ==========================================
+-- Electricity Allocation FSE Match Query
+-- ==========================================
+DROP VIEW IF EXISTS vw_electricity_allocation_fse_match CASCADE;
+CREATE OR REPLACE VIEW vw_electricity_allocation_fse_match AS
+WITH electricity_allocations AS (
+    SELECT DISTINCT
+        vcr.compliance_period AS "Compliance Year",
+        vcr.organization_name AS "Reporting Organization",
+        aa.transaction_partner AS "Legal Name of Transaction Partner",
+        COALESCE(ft.fuel_type, aa.fuel_type_other) AS "Fuel Type",
+        aa.quantity AS "Quantity",
+        aa.units AS "Units"
+    FROM allocation_agreement aa
+    JOIN v_compliance_report vcr 
+        ON vcr.compliance_report_id = aa.compliance_report_id
+        AND vcr.report_status != 'Draft'
+    LEFT JOIN fuel_type ft ON aa.fuel_type_id = ft.fuel_type_id
+    WHERE (LOWER(COALESCE(ft.fuel_type, aa.fuel_type_other)) LIKE '%electricity%')
+),
+fse_organizations AS (
+    SELECT DISTINCT
+        vcr.compliance_period AS "Compliance Year",
+        vcr.organization_name AS "Reporting Organization",
+        fse.organization_name AS "FSE Organization Name",
+        COUNT(*) AS "FSE Equipment Count"
+    FROM final_supply_equipment fse
+    JOIN v_compliance_report vcr 
+        ON vcr.compliance_report_id = fse.compliance_report_id
+        AND vcr.report_status != 'Draft'
+    GROUP BY vcr.compliance_period, vcr.organization_name, fse.organization_name
+)
+SELECT 
+    ea."Compliance Year",
+    ea."Reporting Organization",
+    ea."Legal Name of Transaction Partner",
+    ea."Fuel Type",
+    ea."Quantity",
+    ea."Units",
+    fo."FSE Organization Name",
+    COALESCE(fo."FSE Equipment Count", 0) AS "FSE Equipment Count",
+    CASE 
+        WHEN fo."FSE Organization Name" IS NOT NULL THEN 'Matched'
+        ELSE 'Missing FSE Data'
+    END AS "FSE Match Status"
+FROM electricity_allocations ea
+LEFT JOIN fse_organizations fo 
+    ON ea."Compliance Year" = fo."Compliance Year"
+    AND ea."Reporting Organization" = fo."Reporting Organization"
+    AND LOWER(TRIM(ea."Legal Name of Transaction Partner")) = LOWER(TRIM(fo."FSE Organization Name"))
+
+ORDER BY 
+    ea."Compliance Year" DESC,
+    ea."Reporting Organization",
+    ea."Legal Name of Transaction Partner";
+
+GRANT SELECT ON vw_electricity_allocation_fse_match TO basic_lcfs_reporting_role;
+-- ==========================================
+-- Allocation Agreement Duplicate Check
+-- ==========================================
 DROP VIEW IF EXISTS vw_allocation_agreement_duplicate_check CASCADE;
 CREATE OR REPLACE VIEW vw_allocation_agreement_duplicate_check AS
 WITH latest_aa AS (
@@ -1491,7 +2125,6 @@
     ad.compliance_report_ids AS "Compliance Report IDs",
     ad.organization_codes AS "Organization Codes"
 FROM address_duplicates ad
->>>>>>> 11e2e556
 
 UNION ALL
 
@@ -1593,26 +2226,11 @@
 -- ==========================================
 -- LEVEL 3: Views depending on Level 2 views
 -- ==========================================
-
--- ==========================================
--- Compliance Reports Waiting review
--- ==========================================
-DROP VIEW IF EXISTS vw_reports_waiting_review;
-CREATE OR REPLACE VIEW vw_reports_waiting_review AS
-WITH latest_history AS (
-    SELECT
-        crh.compliance_report_id,
-        crh.create_date,
-        cr.compliance_report_group_uuid,
-        ROW_NUMBER() OVER (PARTITION BY cr.compliance_report_group_uuid ORDER BY crh.create_date DESC) AS rn
-    FROM
-        vw_compliance_report_analytics_base cr
-        JOIN compliance_report_history crh ON cr.compliance_report_id = crh.compliance_report_id
-    WHERE
-        crh.status_id != 1
-)
+-- Allocation Agreement Extended Base View (from HEAD)
+-- ==========================================
+drop view if exists vw_allocation_agreement_extended_base;
+CREATE OR REPLACE VIEW vw_allocation_agreement_extended_base AS
 SELECT
-<<<<<<< HEAD
       "source"."group_uuid" AS "group_uuid",
       "source"."max" AS "max",
       CASE
@@ -1776,93 +2394,24 @@
       "Compliance Report Base - Compliance Report"."Organization__records_address" AS "Compliance Report Base - Compliance Report__Organiz_eb230b97",
       "Compliance Report Base - Compliance Report"."Compliance Reports Chained - Compliance Report Grou_1a77e4cb" AS "Compliance Report Base - Compliance Report__Complia_a81d65f5",
       "Compliance Report Base - Compliance Report"."Compliance Reports Chained - Compliance Report Grou_480bb7b1" AS "Compliance Report Base - Compliance Report__Complia_cfae0019"
-=======
-    compliance_period.description AS "Compliance Period",
-    organization.name AS "organization",
-    cr.compliance_report_id,
-    crs.status,
-    DATE_PART('epoch', NOW() - lh.create_date) / 86400 AS days_in_status
-FROM
-    latest_history lh
-    JOIN vw_compliance_report_analytics_base cr ON cr.compliance_report_id = lh.compliance_report_id
-    JOIN compliance_report_status crs ON cr.report_status_id = crs.compliance_report_status_id
-    JOIN compliance_period ON compliance_period.compliance_period_id = cr.compliance_period_id
-    JOIN organization ON cr.organization_id = organization.organization_id
-WHERE
-    lh.rn = 1
-    AND crs.status NOT IN ('Assessed'::compliancereportstatusenum, 'Rejected'::compliancereportstatusenum, 'Not_recommended_by_analyst'::compliancereportstatusenum, 'Not_recommended_by_manager'::compliancereportstatusenum)
-ORDER BY
-    days_in_status DESC NULLS LAST;
-
-GRANT SELECT ON vw_reports_waiting_review TO basic_lcfs_reporting_role;
--- ==========================================
--- Fuel Supply Analytics Base View
--- ==========================================
-DROP VIEW IF EXISTS vw_fuel_supply_analytics_base;
-CREATE OR REPLACE VIEW vw_fuel_supply_analytics_base AS
-WITH
-  latest_fs AS (
-    SELECT
-      fs.group_uuid,
-      MAX(fs.version) AS max_version
-    FROM
-      fuel_supply fs
-    WHERE
-      action_type <> 'DELETE'
-    GROUP BY
-      fs.group_uuid
-  ),
-  selected_fs AS (
-    SELECT
-      fs.*
-    FROM
-      fuel_supply fs
-      JOIN latest_fs lfs ON fs.group_uuid = lfs.group_uuid
-      AND fs.version = lfs.max_version
-    WHERE
-      fs.action_type != 'DELETE'
-  ),
-  finished_fuel_transport_modes_agg AS (
-    SELECT
-      fc.fuel_code_id,
-      ARRAY_AGG(tm.transport_mode ORDER BY tm.transport_mode) AS transport_modes
-    FROM
-      fuel_code fc
-      JOIN finished_fuel_transport_mode fftm ON fc.fuel_code_id = fftm.fuel_code_id
-      JOIN transport_mode tm ON fftm.transport_mode_id = tm.transport_mode_id
-    GROUP BY
-      fc.fuel_code_id
-  ),
-  feedstock_fuel_transport_modes_agg AS (
-    SELECT
-      fc.fuel_code_id,
-      ARRAY_AGG(tm.transport_mode ORDER BY tm.transport_mode) AS transport_modes
-    FROM
-      fuel_code fc
-      JOIN feedstock_fuel_transport_mode fftm ON fc.fuel_code_id = fftm.fuel_code_id
-      JOIN transport_mode tm ON fftm.transport_mode_id = tm.transport_mode_id
-    GROUP BY
-      fc.fuel_code_id
-  ),
-  grouped_reports AS (
-    SELECT
-      compliance_report_id,
-      compliance_report_group_uuid,
-      VERSION,
-      compliance_period_id,
-      current_status_id,
-      organization_id
->>>>>>> 11e2e556
-    FROM
-      compliance_report
-    WHERE
-      compliance_report_group_uuid IN (
+    FROM
+      (
         SELECT
-          vcrb.compliance_report_group_uuid
+          "allocation_agreement"."group_uuid" AS "group_uuid",
+          MAX("allocation_agreement"."version") AS "max"
         FROM
-          vw_compliance_report_analytics_base vcrb
+          "allocation_agreement"
+        GROUP BY
+          "allocation_agreement"."group_uuid"
+        ORDER BY
+          "allocation_agreement"."group_uuid" ASC
+      ) AS "source"
+      LEFT JOIN "allocation_agreement" AS "Allocation Agreement - Group UUID" ON (
+        "source"."group_uuid" = "Allocation Agreement - Group UUID"."group_uuid"
       )
-<<<<<<< HEAD
+      AND (
+        "source"."max" = "Allocation Agreement - Group UUID"."version"
+      )
       LEFT JOIN (
         SELECT
           "compliance_report"."compliance_report_id" AS "compliance_report_id",
@@ -2028,9 +2577,110 @@
           )
       ) AS "Compliance Report Base - Compliance Report" ON "Allocation Agreement - Group UUID"."compliance_report_id" = "Compliance Report Base - Compliance Report"."compliance_report_id";
 
-GRANT SELECT ON vw_allocation_agreement_base TO basic_lcfs_reporting_role;
-
-=======
+GRANT SELECT ON vw_allocation_agreement_extended_base TO basic_lcfs_reporting_role;
+
+-- ==========================================
+-- Compliance Reports Waiting review
+-- ==========================================
+DROP VIEW IF EXISTS vw_reports_waiting_review;
+CREATE OR REPLACE VIEW vw_reports_waiting_review AS
+WITH latest_history AS (
+    SELECT
+        crh.compliance_report_id,
+        crh.create_date,
+        cr.compliance_report_group_uuid,
+        ROW_NUMBER() OVER (PARTITION BY cr.compliance_report_group_uuid ORDER BY crh.create_date DESC) AS rn
+    FROM
+        vw_compliance_report_analytics_base cr
+        JOIN compliance_report_history crh ON cr.compliance_report_id = crh.compliance_report_id
+    WHERE
+        crh.status_id != 1
+)
+SELECT
+    compliance_period.description AS "Compliance Period",
+    organization.name AS "organization",
+    cr.compliance_report_id,
+    crs.status,
+    DATE_PART('epoch', NOW() - lh.create_date) / 86400 AS days_in_status
+FROM
+    latest_history lh
+    JOIN vw_compliance_report_analytics_base cr ON cr.compliance_report_id = lh.compliance_report_id
+    JOIN compliance_report_status crs ON cr.report_status_id = crs.compliance_report_status_id
+    JOIN compliance_period ON compliance_period.compliance_period_id = cr.compliance_period_id
+    JOIN organization ON cr.organization_id = organization.organization_id
+WHERE
+    lh.rn = 1
+    AND crs.status NOT IN ('Assessed'::compliancereportstatusenum, 'Rejected'::compliancereportstatusenum, 'Not_recommended_by_analyst'::compliancereportstatusenum, 'Not_recommended_by_manager'::compliancereportstatusenum)
+ORDER BY
+    days_in_status DESC NULLS LAST;
+
+GRANT SELECT ON vw_reports_waiting_review TO basic_lcfs_reporting_role;
+-- ==========================================
+-- Fuel Supply Analytics Base View
+-- ==========================================
+DROP VIEW IF EXISTS vw_fuel_supply_analytics_base;
+CREATE OR REPLACE VIEW vw_fuel_supply_analytics_base AS
+WITH
+  latest_fs AS (
+    SELECT
+      fs.group_uuid,
+      MAX(fs.version) AS max_version
+    FROM
+      fuel_supply fs
+    WHERE
+      action_type <> 'DELETE'
+    GROUP BY
+      fs.group_uuid
+  ),
+  selected_fs AS (
+    SELECT
+      fs.*
+    FROM
+      fuel_supply fs
+      JOIN latest_fs lfs ON fs.group_uuid = lfs.group_uuid
+      AND fs.version = lfs.max_version
+    WHERE
+      fs.action_type != 'DELETE'
+  ),
+  finished_fuel_transport_modes_agg AS (
+    SELECT
+      fc.fuel_code_id,
+      ARRAY_AGG(tm.transport_mode ORDER BY tm.transport_mode) AS transport_modes
+    FROM
+      fuel_code fc
+      JOIN finished_fuel_transport_mode fftm ON fc.fuel_code_id = fftm.fuel_code_id
+      JOIN transport_mode tm ON fftm.transport_mode_id = tm.transport_mode_id
+    GROUP BY
+      fc.fuel_code_id
+  ),
+  feedstock_fuel_transport_modes_agg AS (
+    SELECT
+      fc.fuel_code_id,
+      ARRAY_AGG(tm.transport_mode ORDER BY tm.transport_mode) AS transport_modes
+    FROM
+      fuel_code fc
+      JOIN feedstock_fuel_transport_mode fftm ON fc.fuel_code_id = fftm.fuel_code_id
+      JOIN transport_mode tm ON fftm.transport_mode_id = tm.transport_mode_id
+    GROUP BY
+      fc.fuel_code_id
+  ),
+  grouped_reports AS (
+    SELECT
+      compliance_report_id,
+      compliance_report_group_uuid,
+      VERSION,
+      compliance_period_id,
+      current_status_id,
+      organization_id
+    FROM
+      compliance_report
+    WHERE
+      compliance_report_group_uuid IN (
+        SELECT
+          vcrb.compliance_report_group_uuid
+        FROM
+          vw_compliance_report_analytics_base vcrb
+      )
   )
 SELECT DISTINCT
   gr.compliance_report_group_uuid,
@@ -2098,7 +2748,6 @@
   LEFT JOIN finished_fuel_transport_modes_agg finishedftma ON fc.fuel_code_id = finishedftma.fuel_code_id
   LEFT JOIN feedstock_fuel_transport_modes_agg feedstockftma ON fc.fuel_code_id = feedstockftma.fuel_code_id;
 GRANT SELECT ON vw_fuel_supply_analytics_base TO basic_lcfs_reporting_role;
->>>>>>> 11e2e556
 -- ==========================================
 -- Fuel Export Analytics Base View
 -- ==========================================
@@ -2400,83 +3049,8 @@
 
 GRANT SELECT ON vw_allocation_agreement_base TO basic_lcfs_reporting_role;
 
-grant select on vw_fuel_export_analytics_base to basic_lcfs_reporting_role;
-
 -- ==========================================
 -- Additional permissions for base tables
 -- ==========================================
-<<<<<<< HEAD
-DROP VIEW IF EXISTS vw_notional_transfer_base CASCADE;
-CREATE OR REPLACE VIEW vw_notional_transfer_base AS
-WITH latest_notional_transfers AS (
-    SELECT 
-        nt.notional_transfer_id,
-        nt.compliance_report_id,
-        nt.legal_name,
-        nt.address_for_service,
-        nt.fuel_category_id,
-        nt.received_or_transferred,
-        -- Handle quarterly vs annual reporting - use quarterly quantities if available, otherwise annual
-        CASE 
-            WHEN nt.q1_quantity IS NOT NULL OR nt.q2_quantity IS NOT NULL OR 
-                 nt.q3_quantity IS NOT NULL OR nt.q4_quantity IS NOT NULL THEN
-                COALESCE(nt.q1_quantity, 0) + COALESCE(nt.q2_quantity, 0) + 
-                COALESCE(nt.q3_quantity, 0) + COALESCE(nt.q4_quantity, 0)
-            ELSE nt.quantity
-        END as total_quantity,
-        nt.quantity as annual_quantity,
-        nt.q1_quantity,
-        nt.q2_quantity,
-        nt.q3_quantity,
-        nt.q4_quantity,
-        nt.create_date,
-        nt.update_date,
-        nt.create_user,
-        nt.update_user,
-        ROW_NUMBER() OVER (
-            PARTITION BY cr.compliance_report_group_uuid, nt.legal_name, nt.fuel_category_id, nt.received_or_transferred
-            ORDER BY cr.version DESC
-        ) as rn
-    FROM notional_transfer nt
-    JOIN compliance_report cr ON nt.compliance_report_id = cr.compliance_report_id
-    JOIN compliance_report_status crs ON cr.current_status_id = crs.compliance_report_status_id
-    WHERE crs.status != 'Draft'::compliancereportstatusenum
-)
-SELECT 
-    lnt.notional_transfer_id,
-    lnt.compliance_report_id,
-    lnt.legal_name as "Legal Name of Trading Partner",
-    lnt.address_for_service as "Address for Service",
-    fc.category as "Fuel Category",
-    lnt.received_or_transferred::text as "Received or Transferred",
-    lnt.total_quantity as "Quantity",
-    lnt.annual_quantity,
-    lnt.q1_quantity as "Q1 Quantity",
-    lnt.q2_quantity as "Q2 Quantity", 
-    lnt.q3_quantity as "Q3 Quantity",
-    lnt.q4_quantity as "Q4 Quantity",
-    cp.description as "Compliance Period",
-    org.name as "Organization Name",
-    crs.status::text as "Report Status",
-    cr.version as "Report Version",
-    lnt.create_date,
-    lnt.update_date,
-    lnt.create_user,
-    lnt.update_user,
-    cr.compliance_period_id,
-    cr.organization_id,
-    cr.current_status_id
-FROM latest_notional_transfers lnt
-JOIN compliance_report cr ON lnt.compliance_report_id = cr.compliance_report_id
-JOIN fuel_category fc ON lnt.fuel_category_id = fc.fuel_category_id
-JOIN compliance_period cp ON cr.compliance_period_id = cp.compliance_period_id
-JOIN organization org ON cr.organization_id = org.organization_id
-JOIN compliance_report_status crs ON cr.current_status_id = crs.compliance_report_status_id
-WHERE lnt.rn = 1  -- Only get the latest version for each unique combination
-ORDER BY cp.description DESC, org.name, lnt.legal_name, fc.category;
-
-GRANT SELECT ON vw_notional_transfer_base TO basic_lcfs_reporting_role;
-=======
 GRANT SELECT ON organization, transfer_status, transfer_category, compliance_period, compliance_report_status TO basic_lcfs_reporting_role;
-GRANT SELECT ON fuel_category, fuel_type, fuel_code, fuel_code_status, fuel_code_prefix, provision_of_the_act, end_use_type TO basic_lcfs_reporting_role;
->>>>>>> 11e2e556
+GRANT SELECT ON fuel_category, fuel_type, fuel_code, fuel_code_status, fuel_code_prefix, provision_of_the_act, end_use_type TO basic_lcfs_reporting_role;