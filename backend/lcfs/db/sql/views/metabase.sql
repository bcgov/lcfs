-- ==========================================
-- Compliance Reports Analytics View
-- ==========================================
drop view if exists vw_compliance_report_analytics_base cascade;
CREATE OR REPLACE VIEW vw_compliance_report_analytics_base AS
SELECT compliance_report_id,
    compliance_report_group_uuid,
    version,
    compliance_period_id,
    compliance_period,
    organization_id,
    organization_name,
    report_type,
    report_status_id,
    report_status,
    update_date,
    supplemental_initiator,
    rn
   FROM ( SELECT vcr.compliance_report_id,
            vcr.compliance_report_group_uuid,
            vcr.version,
            vcr.compliance_period_id,
            vcr.compliance_period,
            vcr.organization_id,
            vcr.organization_name,
            vcr.report_type,
            vcr.report_status_id,
            vcr.report_status,
            vcr.update_date,
            vcr.supplemental_initiator,
            row_number() OVER (PARTITION BY vcr.compliance_period, vcr.compliance_report_group_uuid, vcr.organization_id ORDER BY vcr.version DESC) AS rn
           FROM v_compliance_report vcr
             JOIN compliance_report_status crs ON crs.compliance_report_status_id = vcr.report_status_id AND (crs.status <> ALL (ARRAY['Draft'::compliancereportstatusenum, 'Analyst_adjustment'::compliancereportstatusenum]))) ranked_reports
  WHERE rn = 1;

GRANT SELECT ON vw_compliance_report_analytics_base, compliance_report_history TO basic_lcfs_reporting_role;

-- ==========================================
-- Compliance Reports Waiting review
-- ==========================================
drop view if exists vw_reports_waiting_review;
CREATE OR REPLACE VIEW vw_reports_waiting_review AS
WITH latest_history AS (
    SELECT
        crh.compliance_report_id,
        crh.create_date,
        cr.compliance_report_group_uuid,
        ROW_NUMBER() OVER (PARTITION BY cr.compliance_report_group_uuid ORDER BY crh.create_date DESC) AS rn
    FROM
        vw_compliance_report_analytics_base cr
        JOIN compliance_report_history crh ON cr.compliance_report_id = crh.compliance_report_id
    WHERE
        crh.status_id != 1
)
SELECT
    compliance_period.description AS "Compliance Period",
    organization.name AS "organization",
    cr.compliance_report_id,
    crs.status,
    DATE_PART('epoch', NOW() - lh.create_date) / 86400 AS days_in_status
FROM
    latest_history lh
    JOIN vw_compliance_report_analytics_base cr ON cr.compliance_report_id = lh.compliance_report_id
    JOIN compliance_report_status crs ON cr.report_status_id = crs.compliance_report_status_id
    JOIN compliance_period ON compliance_period.compliance_period_id = cr.compliance_period_id
    JOIN organization ON cr.organization_id = organization.organization_id
WHERE
    lh.rn = 1
    AND crs.status NOT IN ('Assessed'::compliancereportstatusenum, 'Rejected'::compliancereportstatusenum, 'Not_recommended_by_analyst'::compliancereportstatusenum, 'Not_recommended_by_manager'::compliancereportstatusenum)
ORDER BY
    days_in_status DESC NULLS LAST;

GRANT SELECT ON vw_reports_waiting_review TO basic_lcfs_reporting_role;

-- ==========================================
-- Compliance reports time per status
-- ==========================================
drop view if exists vw_compliance_reports_time_per_status;
CREATE OR REPLACE VIEW vw_compliance_reports_time_per_status AS
WITH time_diff AS (
    SELECT
        cr.compliance_report_id,
        cr.compliance_period_id,
        cr.organization_id,
        crh.status_id,
        LEAD(crh.status_id) OVER (PARTITION BY crh.compliance_report_id ORDER BY crh.create_date) AS next_status_id,
        crh.create_date,
        LEAD(crh.create_date) OVER (PARTITION BY crh.compliance_report_id ORDER BY crh.create_date) AS next_timestamp
    FROM
        compliance_report_history crh
        JOIN compliance_report cr ON crh.compliance_report_id = cr.compliance_report_id
)
SELECT
    compliance_report_id,
    compliance_period_id,
    organization_id,
    -- Duration: Draft → Submitted
    MAX(
        CASE WHEN status_id = 1
            AND next_status_id = 2 THEN
            ROUND((date_part('epoch', next_timestamp - create_date) / 86400)::numeric, 2)
        END) AS "Draft_to_Submitted",
    -- Duration: Submitted → Recommended to Manager
    MAX(
        CASE WHEN status_id = 2
            AND next_status_id = 3 THEN
            ROUND((date_part('epoch', next_timestamp - create_date) / 86400)::numeric, 2)
        WHEN status_id = 2
            AND next_status_id IS NULL THEN
            ROUND((date_part('epoch', NOW() - create_date) / 86400)::numeric, 2)
        END) AS "Submitted_to_Recommended_Manager",
    -- Duration: Recommended to Manager → Director
    MAX(
        CASE WHEN status_id = 3
            AND next_status_id = 4 THEN
            ROUND((date_part('epoch', next_timestamp - create_date) / 86400)::numeric, 2)
        WHEN status_id = 3
            AND next_status_id IS NULL THEN
            ROUND((date_part('epoch', NOW() - create_date) / 86400)::numeric, 2)
        END) AS "Recommended_Manager_to_Director",
    -- Duration: Recommended to Director → Approved
    MAX(
        CASE WHEN status_id = 4
            AND next_status_id = 5 THEN
            ROUND((date_part('epoch', next_timestamp - create_date) / 86400)::numeric, 2)
        WHEN status_id = 4
            AND next_status_id IS NULL THEN
            ROUND((date_part('epoch', NOW() - create_date) / 86400)::numeric, 2)
        END) AS "Recommended_Director_to_Approved"
FROM
    time_diff
GROUP BY
    compliance_report_id,
    compliance_period_id,
    organization_id
ORDER BY
    compliance_report_id;

GRANT SELECT ON vw_compliance_reports_time_per_status TO basic_lcfs_reporting_role;

-- ==========================================
-- Transfer base Analytics View
-- ==========================================
drop view if exists vw_transfer_base;
CREATE OR REPLACE VIEW vw_transfer_base AS
SELECT
    transfer.transfer_id,
    transfer_status.status,
    coalesce(transfer.transaction_effective_date, transfer_history.update_date) "Calculated Effective Date",
    from_organization.name AS from_organization,
    to_organization.name AS to_organization,
    price_per_unit,
    quantity,
    price_per_unit * quantity::float AS transfer_value,
    transfer_category.category::text AS "transfer_category"
FROM
    transfer
    INNER JOIN transfer_status ON transfer.current_status_id = transfer_status.transfer_status_id
    LEFT JOIN organization from_organization ON transfer.from_organization_id = from_organization.organization_id
    LEFT JOIN organization to_organization ON transfer.to_organization_id = to_organization.organization_id
    LEFT JOIN TRANSACTION ON transaction.transaction_id = transfer.from_transaction_id
    LEFT JOIN TRANSACTION t2 ON t2.transaction_id = transfer.to_transaction_id
    LEFT JOIN transfer_history ON transfer_history.transfer_id = transfer.transfer_id
        AND transfer_history.transfer_status_id = 6
    LEFT JOIN transfer_category ON transfer.transfer_category_id = transfer_category.transfer_category_id
WHERE
    price_per_unit != 0
    AND status = 'Recorded';

GRANT SELECT ON vw_transfer_base TO basic_lcfs_reporting_role;

GRANT SELECT ON organization, transfer_status, transfer_category, compliance_period, compliance_report_status TO basic_lcfs_reporting_role;

-- ==========================================
-- User Login Analytics Base View
-- ==========================================
drop view if exists vw_user_login_analytics_base cascade;
CREATE OR REPLACE VIEW vw_user_login_analytics_base AS
SELECT
    -- User identification
    keycloak_email,
    keycloak_user_id,
    -- Login success/failure
    is_login_successful,
    login_error_message,
    -- Time dimensions
    create_date,
    CAST(create_date AS date) AS login_date,
    DATE_TRUNC('week', CAST(create_date AS date)) AS login_week,
    DATE_TRUNC('month', CAST(create_date AS date)) AS login_month,
    DATE_TRUNC('year', CAST(create_date AS date)) AS login_year,
    EXTRACT(YEAR FROM create_date) AS year_number,
    EXTRACT(MONTH FROM create_date) AS month_number,
    EXTRACT(DOW FROM create_date) AS day_of_week,
    -- User type identification
    CASE WHEN LOWER(keycloak_user_id)
    LIKE '%bceid%' THEN
        'BCeID'
    WHEN LOWER(keycloak_user_id)
    LIKE '%idir%' THEN
        'IDIR'
    ELSE
        'Other'
    END AS user_type,
    -- Boolean flags for easier filtering
    LOWER(keycloak_user_id)
    LIKE '%bceid%' AS is_bceid_user,
    LOWER(keycloak_user_id)
    LIKE '%idir%' AS is_idir_user
FROM
    user_login_history;

GRANT SELECT ON vw_user_login_analytics_base TO basic_lcfs_reporting_role;

-- ==========================================
-- BCeID Daily Login Summary View
-- ==========================================
drop view if exists vw_bceid_daily_login_summary;
CREATE OR REPLACE VIEW vw_bceid_daily_login_summary AS
SELECT
    login_date,
    -- Success metrics
    COUNT(
        CASE WHEN is_login_successful = TRUE THEN
            1
        END) AS successful_logins,
    COUNT(DISTINCT CASE WHEN is_login_successful = TRUE THEN
            keycloak_email
        END) AS unique_successful_users,
    -- Failure metrics
    COUNT(
        CASE WHEN is_login_successful = FALSE THEN
            1
        END) AS failed_logins,
    COUNT(DISTINCT CASE WHEN is_login_successful = FALSE THEN
            keycloak_email
        END) AS unique_failed_users,
    -- Total metrics
    COUNT(*) AS total_login_attempts,
    COUNT(DISTINCT keycloak_email) AS total_unique_users,
    -- Success rate
    ROUND((COUNT(
            CASE WHEN is_login_successful = TRUE THEN
                1
            END)::float / NULLIF(COUNT(*), 0) * 100)::numeric, 2) AS success_rate_percent
FROM
    vw_user_login_analytics_base
WHERE
    is_bceid_user = TRUE
GROUP BY
    login_date;

GRANT SELECT ON vw_bceid_daily_login_summary TO basic_lcfs_reporting_role;

-- ==========================================
-- BCeID User Statistics View
-- ==========================================
drop view if exists vw_bceid_user_statistics;
CREATE OR REPLACE VIEW vw_bceid_user_statistics AS
WITH user_daily_stats AS (
    SELECT
        keycloak_email,
        login_date,
        COUNT(*) AS daily_login_count,
        COUNT(
            CASE WHEN is_login_successful = TRUE THEN
                1
            END) AS daily_successful_logins,
        COUNT(
            CASE WHEN is_login_successful = FALSE THEN
                1
            END) AS daily_failed_logins
    FROM
        vw_user_login_analytics_base
    WHERE
        is_bceid_user = TRUE
    GROUP BY
        keycloak_email,
        login_date
)
SELECT
    keycloak_email,
    -- Login frequency metrics
    ROUND(AVG(daily_login_count)::numeric, 2) AS avg_logins_per_day,
    COUNT(DISTINCT login_date) AS total_login_days,
    SUM(daily_login_count) AS total_logins,
    -- Success/failure breakdown
    SUM(daily_successful_logins) AS total_successful_logins,
    SUM(daily_failed_logins) AS total_failed_logins,
    -- Date range
    MIN(login_date) AS first_login_date,
    MAX(login_date) AS last_login_date,
    MAX(login_date) - MIN(login_date) + 1 AS days_since_first_login,
    -- Engagement metrics
    ROUND((COUNT(DISTINCT login_date)::float / NULLIF(MAX(login_date) - MIN(login_date) + 1, 0) * 100)::numeric, 2) AS login_frequency_percent,
    -- Success rate
    ROUND((SUM(daily_successful_logins)::float / NULLIF(SUM(daily_login_count), 0) * 100)::numeric, 2) AS user_success_rate_percent
FROM
    user_daily_stats
GROUP BY
    keycloak_email;

GRANT SELECT ON vw_bceid_user_statistics TO basic_lcfs_reporting_role;

-- ==========================================
-- Login Failures Analysis View
-- ==========================================
drop view if exists vw_login_failures_analysis;
CREATE OR REPLACE VIEW vw_login_failures_analysis AS
SELECT
    year_number,
    login_error_message,
    user_type,
    -- Failure counts
    COUNT(*) AS total_failures,
    COUNT(DISTINCT keycloak_email) AS unique_users_with_failures,
    COUNT(DISTINCT login_date) AS days_with_failures,
    -- Monthly breakdown
    ROUND(AVG(monthly_failures), 2) AS avg_failures_per_month,
    MAX(monthly_failures) AS max_failures_in_month,
    MIN(monthly_failures) AS min_failures_in_month
FROM (
    SELECT
        *,
        COUNT(*) OVER (PARTITION BY year_number, login_month, login_error_message, user_type) AS monthly_failures
    FROM
        vw_user_login_analytics_base
    WHERE
        is_login_successful = FALSE
        AND login_error_message IS NOT NULL) monthly_data
GROUP BY
    year_number,
    login_error_message,
    user_type;

GRANT SELECT ON vw_login_failures_analysis TO basic_lcfs_reporting_role;

-- ==========================================
-- Fuel Supply Analytics Base View
-- ==========================================
drop view if exists vw_fuel_supply_analytics_base;
CREATE OR REPLACE VIEW vw_fuel_supply_analytics_base AS
WITH
  latest_fs AS (
    SELECT
      fs.group_uuid,
      MAX(fs.version) AS max_version
    FROM
      fuel_supply fs
    WHERE
      action_type <> 'DELETE'
    GROUP BY
      fs.group_uuid
  ),
  selected_fs AS (
    SELECT
      fs.*
    FROM
      fuel_supply fs
      JOIN latest_fs lfs ON fs.group_uuid = lfs.group_uuid
      AND fs.version = lfs.max_version
    WHERE
      fs.action_type != 'DELETE'
  ),
  finished_fuel_transport_modes_agg AS (
    SELECT
      fc.fuel_code_id,
      ARRAY_AGG(tm.transport_mode ORDER BY tm.transport_mode) AS transport_modes
    FROM
      fuel_code fc
      JOIN finished_fuel_transport_mode fftm ON fc.fuel_code_id = fftm.fuel_code_id
      JOIN transport_mode tm ON fftm.transport_mode_id = tm.transport_mode_id
    GROUP BY
      fc.fuel_code_id
  ),
  feedstock_fuel_transport_modes_agg AS (
    SELECT
      fc.fuel_code_id,
      ARRAY_AGG(tm.transport_mode ORDER BY tm.transport_mode) AS transport_modes
    FROM
      fuel_code fc
      JOIN feedstock_fuel_transport_mode fftm ON fc.fuel_code_id = fftm.fuel_code_id
      JOIN transport_mode tm ON fftm.transport_mode_id = tm.transport_mode_id
    GROUP BY
      fc.fuel_code_id
  ),
  grouped_reports AS (
    SELECT
      compliance_report_id,
      compliance_report_group_uuid,
      VERSION,
      compliance_period_id,
      current_status_id,
      organization_id
    FROM
      compliance_report
    WHERE
      compliance_report_group_uuid IN (
        SELECT
          vcrb.compliance_report_group_uuid
        FROM
          vw_compliance_report_analytics_base vcrb
      )
  )
SELECT DISTINCT
  gr.compliance_report_group_uuid,
  vcrb.report_status,
  vcrb.compliance_report_id,
  org.organization_id,
  org.name AS supplier_name,
  cp.description AS compliance_year,
  ft.fuel_type,
  fcat.category as fuel_category,
  eut.type AS end_use_type,
  pa.description as provision_description,
  fs.compliance_units,
  fs.quantity,
  ft.units as fuel_units,
  fs.target_ci,
  fs.ci_of_fuel as rci,
  fs.uci,
  fs.energy_density,
  fs.eer,
  fs.energy as energy_content,
  concat(fcp.prefix, fc.fuel_suffix) AS fuel_code,
  fc.company as fuel_code_company,
  fc.feedstock,
  fc.feedstock_location,
  fc.feedstock_misc,
  fc.effective_date,
  fc.application_date,
  fc.approval_date,
  fc.expiration_date,
  ft.renewable,
  ft.fossil_derived,
  fc.carbon_intensity,
  fc.fuel_production_facility_city,
  fc.fuel_production_facility_province_state,
  fc.fuel_production_facility_country,
  fc.facility_nameplate_capacity,
  fc.facility_nameplate_capacity_unit,
  finishedftma.transport_modes as Finished_fuel_transport_modes,
  feedstockftma.transport_modes as Feedstock_fuel_transport_modes,
  fcs.status as fuel_code_status,
  fs.fuel_supply_id,
  fs.fuel_type_id,
  fs.fuel_code_id,
  fs.provision_of_the_act_id,
  fs.fuel_category_id,
  fs.end_use_id
FROM
  selected_fs fs
  JOIN grouped_reports gr ON fs.compliance_report_id = gr.compliance_report_id
  JOIN vw_compliance_report_analytics_base vcrb ON vcrb.compliance_report_group_uuid = gr.compliance_report_group_uuid
  JOIN compliance_period cp ON gr.compliance_period_id = cp.compliance_period_id
  JOIN organization org ON gr.organization_id = org.organization_id
  LEFT JOIN fuel_code fc ON fs.fuel_code_id = fc.fuel_code_id
  LEFT JOIN fuel_code_status fcs ON fc.fuel_status_id = fcs.fuel_code_status_id
  LEFT JOIN fuel_code_prefix fcp ON fc.prefix_id = fcp.fuel_code_prefix_id
  LEFT JOIN fuel_type ft ON fs.fuel_type_id = ft.fuel_type_id
  LEFT JOIN fuel_category fcat ON fcat.fuel_category_id = fs.fuel_category_id
  LEFT JOIN end_use_type eut ON fs.end_use_id = eut.end_use_type_id
  LEFT JOIN provision_of_the_act pa ON fs.provision_of_the_act_id = pa.provision_of_the_act_id
  LEFT JOIN finished_fuel_transport_modes_agg finishedftma ON fc.fuel_code_id = finishedftma.fuel_code_id
  LEFT JOIN feedstock_fuel_transport_modes_agg feedstockftma ON fc.fuel_code_id = feedstockftma.fuel_code_id;
grant select on vw_fuel_supply_analytics_base to basic_lcfs_reporting_role;
grant select on fuel_category, fuel_type, fuel_code, fuel_code_status, fuel_code_prefix, provision_of_the_act, end_use_type to basic_lcfs_reporting_role;

-- ==========================================
-- Transaction Base View
-- ==========================================
drop view if exists vw_transaction_base;
CREATE OR REPLACE VIEW vw_transaction_base AS
SELECT *
FROM transaction
WHERE transaction_action != 'Released';

GRANT SELECT ON vw_transaction_base TO basic_lcfs_reporting_role;

-- ==========================================
-- Fuel Supply Fuel Code Base View
-- ==========================================
drop view if exists vw_fuel_supply_fuel_code_base;
CREATE OR REPLACE VIEW vw_fuel_supply_fuel_code_base AS
SELECT
      "source"."compliance_report_id" AS "compliance_report_id",
      "source"."organization_id" AS "organization_id",
      "source"."organization" AS "organization",
      "source"."compliance_period" AS "compliance_period",
      "source"."report_status" AS "report_status",
      "source"."fuel_supply_id" AS "fuel_supply_id",
      "source"."fuel_type_id" AS "fuel_type_id",
      "source"."fuel_type" AS "fuel_type",
      "source"."renewable" AS "renewable",
      "source"."fuel_category_id" AS "fuel_category_id",
      "source"."fuel_category" AS "fuel_category",
      "source"."fuel_code_id" AS "fuel_code_id",
      "source"."quantity" AS "quantity",
      "source"."units" AS "units",
      "source"."compliance_units" AS "compliance_units",
      "source"."provision_of_the_act_id" AS "provision_of_the_act_id",
      "source"."provision_of_the_act" AS "provision_of_the_act",
      "source"."end_use_id" AS "end_use_id",
      "source"."end_use_type" AS "end_use_type",
      "source"."ci_of_fuel" AS "ci_of_fuel",
      "source"."target_ci" AS "target_ci",
      "source"."uci" AS "uci",
      "source"."energy_density" AS "energy_density",
      "source"."eer" AS "eer",
      "source"."energy" AS "energy",
      "source"."fuel_type_other" AS "fuel_type_other",
      "Fuel Code - fuel_code_id"."fuel_code_id" AS "FC - id__fuel_code_id",
      "Fuel Code - fuel_code_id"."fuel_status_id" AS "FC - id__fuel_status_id",
      "Fuel Code - fuel_code_id"."prefix_id" AS "FC - id__prefix_id",
      "Fuel Code - fuel_code_id"."fuel_suffix" AS "FC - id__fuel_suffix",
      "Fuel Code - fuel_code_id"."company" AS "FC - id__company",
      "Fuel Code - fuel_code_id"."carbon_intensity" AS "FC - id__carbon_intensity",
      "Fuel Code - fuel_code_id"."last_updated" AS "FC - id__last_updated",
      "Fuel Code - fuel_code_id"."application_date" AS "FC - id__application_date",
      "Fuel Code - fuel_code_id"."approval_date" AS "FC - id__approval_date",
      "Fuel Code - fuel_code_id"."fuel_type_id" AS "FC - id__fuel_type_id",
      "Fuel Code - fuel_code_id"."feedstock" AS "FC - id__feedstock",
      "Fuel Code - fuel_code_id"."feedstock_location" AS "FC - id__feedstock_location",
      "Fuel Code - fuel_code_id"."feedstock_misc" AS "FC - id__feedstock_misc",
      "Fuel Code - fuel_code_id"."fuel_production_facility_city" AS "FC - id__fuel_production_facility_city",
      "Fuel Code - fuel_code_id"."fuel_production_facility_province_state" AS "FC - id__fuel_production_facility_province_state",
      "Fuel Code - fuel_code_id"."fuel_production_facility_country" AS "FC - id__fuel_production_facility_country",
      "Fuel Code - fuel_code_id"."facility_nameplate_capacity" AS "FC - id__facility_nameplate_capacity",
      "Fuel Code - fuel_code_id"."effective_date" AS "FC - id__effective_date",
      "Fuel Code - fuel_code_id"."effective_status" AS "FC - id__effective_status",
      "Fuel Code - fuel_code_id"."expiration_date" AS "FC - id__expiration_date"
    FROM
      (
        WITH latest_fs AS (
          SELECT
            DISTINCT ON (group_uuid) *
          FROM
            fuel_supply
         
ORDER BY
            group_uuid,
            VERSION DESC
        )
        SELECT
          -----------------------------------------------------
          -- compliance_report, organization, compliance_period
          -----------------------------------------------------
          compliance_report.compliance_report_id,
          compliance_report.organization_id,
          organization.name AS organization,
          compliance_period.description AS compliance_period,
          compliance_report_status.status AS report_status,
          -------------------------------------------------
          -- fuel_supply
          -------------------------------------------------
          fuel_supply.fuel_supply_id,
          fuel_supply.fuel_type_id,
          fuel_type.fuel_type,
          fuel_type.renewable,
          fuel_supply.fuel_category_id,
          fuel_category.category AS fuel_category,
          fuel_supply.fuel_code_id,
          fuel_supply.quantity,
          fuel_supply.units,
          fuel_supply.compliance_units,
          fuel_supply.provision_of_the_act_id,
          provision_of_the_act.name AS provision_of_the_act,
          fuel_supply.end_use_id,
          end_use_type.type AS end_use_type,
          fuel_supply.ci_of_fuel,
          fuel_supply.target_ci,
          fuel_supply.uci,
          fuel_supply.energy_density,
          fuel_supply.eer,
          fuel_supply.energy,
          fuel_supply.fuel_type_other
        FROM
          compliance_report
          JOIN compliance_report_status ON compliance_report.current_status_id = compliance_report_status.compliance_report_status_id
          JOIN organization ON compliance_report.organization_id = organization.organization_id
          JOIN compliance_period ON compliance_report.compliance_period_id = compliance_period.compliance_period_id
          JOIN latest_fs fuel_supply ON compliance_report.compliance_report_id = fuel_supply.compliance_report_id
          JOIN fuel_type ON fuel_supply.fuel_type_id = fuel_type.fuel_type_id
          JOIN fuel_category ON fuel_supply.fuel_category_id = fuel_category.fuel_category_id
         
LEFT JOIN provision_of_the_act ON fuel_supply.provision_of_the_act_id = provision_of_the_act.provision_of_the_act_id
          LEFT JOIN end_use_type ON fuel_supply.end_use_id = end_use_type.end_use_type_id
       
WHERE
          compliance_report.current_status_id IN (2, 3, 4, 5)
      ) AS "source"
      LEFT JOIN "fuel_code" AS "Fuel Code - fuel_code_id" ON "source"."fuel_code_id" = "Fuel Code - fuel_code_id"."fuel_code_id";


GRANT SELECT ON vw_fuel_supply_fuel_code_base TO basic_lcfs_reporting_role;

-- ==========================================
-- Fuel Supply Base View
-- ==========================================
drop view if exists vw_fuel_supply_base;
CREATE OR REPLACE VIEW vw_fuel_supply_base AS
WITH latest_fs AS (
      SELECT
        DISTINCT ON (group_uuid) *
      FROM
        fuel_supply
     
ORDER BY
        group_uuid,
        VERSION DESC
    )
    SELECT
      compliance_report.compliance_report_id,
      compliance_report.organization_id,
      organization.name AS organization,
      compliance_period.description AS compliance_period,
      compliance_report_status.status AS report_status,
      fuel_supply.fuel_supply_id,
      fuel_supply.fuel_type_id,
      fuel_type.fuel_type,
      fuel_type.renewable,
      fuel_supply.fuel_category_id,
      fuel_category.category AS fuel_category,
      fuel_supply.fuel_code_id,
      fuel_supply.quantity,
      fuel_supply.units,
      fuel_supply.compliance_units,
      fuel_supply.provision_of_the_act_id,
      provision_of_the_act.name AS provision_of_the_act,
      fuel_supply.end_use_id,
      end_use_type.type AS end_use_type,
      fuel_supply.ci_of_fuel,
      fuel_supply.target_ci,
      fuel_supply.uci,
      fuel_supply.energy_density,
      fuel_supply.eer,
      fuel_supply.energy,
      fuel_supply.fuel_type_other
    FROM
      compliance_report
      JOIN compliance_report_status ON compliance_report.current_status_id = compliance_report_status.compliance_report_status_id
      JOIN organization ON compliance_report.organization_id = organization.organization_id
      JOIN compliance_period ON compliance_report.compliance_period_id = compliance_period.compliance_period_id
      JOIN latest_fs fuel_supply ON compliance_report.compliance_report_id = fuel_supply.compliance_report_id
      JOIN fuel_type ON fuel_supply.fuel_type_id = fuel_type.fuel_type_id
      JOIN fuel_category ON fuel_supply.fuel_category_id = fuel_category.fuel_category_id
     
LEFT JOIN provision_of_the_act ON fuel_supply.provision_of_the_act_id = provision_of_the_act.provision_of_the_act_id
      LEFT JOIN end_use_type ON fuel_supply.end_use_id = end_use_type.end_use_type_id
   
WHERE
      compliance_report.current_status_id IN (2, 3, 4, 5);

GRANT SELECT ON vw_fuel_supply_base TO basic_lcfs_reporting_role;

-- ==========================================
-- Compliance Report Fuel Supply Base View
-- ==========================================
drop view if exists vw_compliance_report_fuel_supply_base;
CREATE OR REPLACE VIEW vw_compliance_report_fuel_supply_base AS
SELECT
      "source"."fuel_supply_id" AS "fuel_supply_id",
      "source"."compliance_report_id" AS "compliance_report_id",
      "source"."quantity" AS "quantity",
      "source"."units" AS "units",
      "source"."compliance_units" AS "compliance_units",
      "source"."target_ci" AS "target_ci",
      "source"."ci_of_fuel" AS "ci_of_fuel",
      "source"."energy_density" AS "energy_density",
      "source"."eer" AS "eer",
      "source"."uci" AS "uci",
      "source"."energy" AS "energy",
      "source"."fuel_type_other" AS "fuel_type_other",
      "source"."fuel_category_id" AS "fuel_category_id",
      "source"."fuel_code_id" AS "fuel_code_id",
      "source"."fuel_type_id" AS "fuel_type_id",
      "source"."provision_of_the_act_id" AS "provision_of_the_act_id",
      "source"."end_use_id" AS "end_use_id",
      "source"."q1_quantity" AS "q1_quantity",
      "source"."q2_quantity" AS "q2_quantity",
      "source"."q3_quantity" AS "q3_quantity",
      "source"."q4_quantity" AS "q4_quantity",
      "Compliance Report groups - Compliance Report"."compliance_report_id" AS "CR groups - id",
      "Compliance Report groups - Compliance Report"."compliance_report_group_uuid" AS "CR groups - group_uuid",
      "Compliance Report groups - Compliance Report"."version" AS "CR groups - version",
      "Compliance Report groups - Compliance Report"."compliance_period" AS "CR groups - compliance_period",
      "Compliance Report groups - Compliance Report"."organization_name" AS "CR groups - organization_name",
      "Compliance Report groups - Compliance Report"."report_status" AS "CR groups - report_status"
    FROM
      (
        SELECT
          "fuel_supply"."fuel_supply_id" AS "fuel_supply_id",
          "fuel_supply"."compliance_report_id" AS "compliance_report_id",
          "fuel_supply"."quantity" AS "quantity",
          "fuel_supply"."units" AS "units",
          "fuel_supply"."compliance_units" AS "compliance_units",
          "fuel_supply"."target_ci" AS "target_ci",
          "fuel_supply"."ci_of_fuel" AS "ci_of_fuel",
          "fuel_supply"."energy_density" AS "energy_density",
          "fuel_supply"."eer" AS "eer",
          "fuel_supply"."uci" AS "uci",
          "fuel_supply"."energy" AS "energy",
          "fuel_supply"."fuel_type_other" AS "fuel_type_other",
          "fuel_supply"."fuel_category_id" AS "fuel_category_id",
          "fuel_supply"."fuel_code_id" AS "fuel_code_id",
          "fuel_supply"."fuel_type_id" AS "fuel_type_id",
          "fuel_supply"."provision_of_the_act_id" AS "provision_of_the_act_id",
          "fuel_supply"."end_use_id" AS "end_use_id",
          "fuel_supply"."q1_quantity" AS "q1_quantity",
          "fuel_supply"."q2_quantity" AS "q2_quantity",
          "fuel_supply"."q3_quantity" AS "q3_quantity",
          "fuel_supply"."q4_quantity" AS "q4_quantity"
        FROM
          "fuel_supply"
          INNER JOIN (
            SELECT
              "fuel_supply"."group_uuid" AS "group_uuid",
              MAX("fuel_supply"."version") AS "max"
            FROM
              "fuel_supply"
           
GROUP BY
              "fuel_supply"."group_uuid"
           
ORDER BY
              "fuel_supply"."group_uuid" ASC
          ) AS "Latest Fuel Supply per Group - Version" ON (
            "fuel_supply"."group_uuid" = "Latest Fuel Supply per Group - Version"."group_uuid"
          )
         
   AND (
            "fuel_supply"."version" = "Latest Fuel Supply per Group - Version"."max"
          )
       
WHERE
          "fuel_supply"."action_type" = CAST('CREATE' AS "actiontypeenum")
      ) AS "source"
     
LEFT JOIN (
        SELECT
          "source"."compliance_report_id" AS "compliance_report_id",
          "source"."compliance_report_group_uuid" AS "compliance_report_group_uuid",
          "source"."version" AS "version",
          "source"."compliance_period" AS "compliance_period",
          "source"."organization_name" AS "organization_name",
          "source"."report_status" AS "report_status",
          "Compliance Report - Compliance Report Group UUID"."compliance_report_id" AS "CR - Group UUID__compliance_report_id",
          "Compliance Report - Compliance Report Group UUID"."transaction_id" AS "CR - Group UUID__transaction_id",
          "Compliance Report - Compliance Report Group UUID"."legacy_id" AS "CR - Group UUID__legacy_id",
          "Compliance Report - Compliance Report Group UUID"."version" AS "CR - Group UUID__version",
          "Compliance Report - Compliance Report Group UUID"."supplemental_initiator" AS "CR - Group UUID__supplemental_initiator",
          "Compliance Report - Compliance Report Group UUID"."current_status_id" AS "CR - Group UUID__current_status_id"
        FROM
          (
            SELECT
              "v_compliance_report"."compliance_report_id" AS "compliance_report_id",
              "v_compliance_report"."compliance_report_group_uuid" AS "compliance_report_group_uuid",
              "v_compliance_report"."version" AS "version",
              "v_compliance_report"."compliance_period_id" AS "compliance_period_id",
              "v_compliance_report"."compliance_period" AS "compliance_period",
              "v_compliance_report"."organization_id" AS "organization_id",
              "v_compliance_report"."organization_name" AS "organization_name",
              "v_compliance_report"."report_type" AS "report_type",
              "v_compliance_report"."report_status_id" AS "report_status_id",
              "v_compliance_report"."report_status" AS "report_status",
              "v_compliance_report"."update_date" AS "update_date",
              "v_compliance_report"."supplemental_initiator" AS "supplemental_initiator"
            FROM
              "v_compliance_report"
            WHERE
              (
                "v_compliance_report"."report_status" <> CAST('Draft' AS "compliancereportstatusenum")
              )
             
    OR (
                "v_compliance_report"."report_status" IS NULL
              )
          ) AS "source"
          INNER JOIN "compliance_report" AS "Compliance Report - Compliance Report Group UUID" ON "source"."compliance_report_group_uuid" = "Compliance Report - Compliance Report Group UUID"."compliance_report_group_uuid"
      ) AS "Compliance Report groups - Compliance Report" ON "source"."compliance_report_id" = "Compliance Report groups - Compliance Report"."compliance_report_id";

GRANT SELECT ON vw_compliance_report_fuel_supply_base TO basic_lcfs_reporting_role;

-- ==========================================
-- Compliance Report Chained View
-- ==========================================
drop view if exists vw_compliance_report_chained;
CREATE OR REPLACE VIEW vw_compliance_report_chained AS
SELECT
      compliance_report_group_uuid AS group_uuid,
      max(VERSION) AS max_version
    FROM
      COMPLIANCE_REPORT
   
GROUP BY
      COMPLIANCE_REPORT.compliance_report_group_uuid;

-- Grant SELECT privileges to the reporting role
GRANT SELECT ON vw_compliance_report_chained TO basic_lcfs_reporting_role;

-- ==========================================
-- Compliance Report Base View
-- ==========================================
drop view if exists vw_compliance_report_base cascade;
CREATE OR REPLACE VIEW vw_compliance_report_base AS
SELECT
      "compliance_report"."compliance_report_id" AS "compliance_report_id",
      "compliance_report"."compliance_period_id" AS "compliance_period_id",
      "compliance_report"."organization_id" AS "organization_id",
      "compliance_report"."current_status_id" AS "current_status_id",
      "compliance_report"."transaction_id" AS "transaction_id",
      "compliance_report"."compliance_report_group_uuid" AS "compliance_report_group_uuid",
      "compliance_report"."legacy_id" AS "legacy_id",
      "compliance_report"."version" AS "version",
      "compliance_report"."supplemental_initiator" AS "supplemental_initiator",
      "compliance_report"."reporting_frequency" AS "reporting_frequency",
      "compliance_report"."nickname" AS "nickname",
      "compliance_report"."supplemental_note" AS "supplemental_note",
      "compliance_report"."assessment_statement" AS "assessment_statement",
      CASE
        WHEN "Compliance Report Summary - Compliance Report"."line_11_fossil_derived_base_fuel_total" > 0 THEN 'Not Met'
        ELSE 'Met'
      END AS "Renewable Requirements",
      CASE
        WHEN "Compliance Report Summary - Compliance Report"."line_21_non_compliance_penalty_payable" > 0 THEN 'Not Met'
        ELSE 'Met'
      END AS "Low Carbon Requirements",
      "Compliance Period"."compliance_period_id" AS "Compliance Period__compliance_period_id",
      "Compliance Period"."description" AS "Compliance Period__description",
      "Compliance Period"."display_order" AS "Compliance Period__display_order",
      "Compliance Period"."create_date" AS "Compliance Period__create_date",
      "Compliance Period"."update_date" AS "Compliance Period__update_date",
      "Compliance Period"."effective_date" AS "Compliance Period__effective_date",
      "Compliance Period"."effective_status" AS "Compliance Period__effective_status",
      "Compliance Period"."expiration_date" AS "Compliance Period__expiration_date",
      "Compliance Report Status - Current Status"."compliance_report_status_id" AS "Compliance Report Status - Current Status__complian_8aca39b7",
      "Compliance Report Status - Current Status"."display_order" AS "Compliance Report Status - Current Status__display_order",
      "Compliance Report Status - Current Status"."status" AS "Compliance Report Status - Current Status__status",
      "Compliance Report Status - Current Status"."create_date" AS "Compliance Report Status - Current Status__create_date",
      "Compliance Report Status - Current Status"."update_date" AS "Compliance Report Status - Current Status__update_date",
      "Compliance Report Status - Current Status"."effective_date" AS "Compliance Report Status - Current Status__effective_date",
      "Compliance Report Status - Current Status"."effective_status" AS "Compliance Report Status - Current Status__effective_status",
      "Compliance Report Status - Current Status"."expiration_date" AS "Compliance Report Status - Current Status__expiration_date",
      "Compliance Report Summary - Compliance Report"."summary_id" AS "Compliance Report Summary - Compliance Report__summary_id",
      "Compliance Report Summary - Compliance Report"."compliance_report_id" AS "Compliance Report Summary - Compliance Report__comp_1db2e1e9",
      "Compliance Report Summary - Compliance Report"."quarter" AS "Compliance Report Summary - Compliance Report__quarter",
      "Compliance Report Summary - Compliance Report"."is_locked" AS "Compliance Report Summary - Compliance Report__is_locked",
      "Compliance Report Summary - Compliance Report"."line_1_fossil_derived_base_fuel_gasoline" AS "Compliance Report Summary - Compliance Report__line_2c0818fb",
      "Compliance Report Summary - Compliance Report"."line_1_fossil_derived_base_fuel_diesel" AS "Compliance Report Summary - Compliance Report__line_2ff66c5b",
      "Compliance Report Summary - Compliance Report"."line_1_fossil_derived_base_fuel_jet_fuel" AS "Compliance Report Summary - Compliance Report__line_1fcf7a18",
      "Compliance Report Summary - Compliance Report"."line_2_eligible_renewable_fuel_supplied_gasoline" AS "Compliance Report Summary - Compliance Report__line_d70f8aef",
      "Compliance Report Summary - Compliance Report"."line_2_eligible_renewable_fuel_supplied_diesel" AS "Compliance Report Summary - Compliance Report__line_2773c83c",
      "Compliance Report Summary - Compliance Report"."line_2_eligible_renewable_fuel_supplied_jet_fuel" AS "Compliance Report Summary - Compliance Report__line_e4c8e80c",
      "Compliance Report Summary - Compliance Report"."line_3_total_tracked_fuel_supplied_gasoline" AS "Compliance Report Summary - Compliance Report__line_9cec896d",
      "Compliance Report Summary - Compliance Report"."line_3_total_tracked_fuel_supplied_diesel" AS "Compliance Report Summary - Compliance Report__line_489bea32",
      "Compliance Report Summary - Compliance Report"."line_3_total_tracked_fuel_supplied_jet_fuel" AS "Compliance Report Summary - Compliance Report__line_af2beb8e",
      "Compliance Report Summary - Compliance Report"."line_4_eligible_renewable_fuel_required_gasoline" AS "Compliance Report Summary - Compliance Report__line_a26a000d",
      "Compliance Report Summary - Compliance Report"."line_4_eligible_renewable_fuel_required_diesel" AS "Compliance Report Summary - Compliance Report__line_0ef43e75",
      "Compliance Report Summary - Compliance Report"."line_4_eligible_renewable_fuel_required_jet_fuel" AS "Compliance Report Summary - Compliance Report__line_91ad62ee",
      "Compliance Report Summary - Compliance Report"."line_5_net_notionally_transferred_gasoline" AS "Compliance Report Summary - Compliance Report__line_b1027537",
      "Compliance Report Summary - Compliance Report"."line_5_net_notionally_transferred_diesel" AS "Compliance Report Summary - Compliance Report__line_38be33f3",
      "Compliance Report Summary - Compliance Report"."line_5_net_notionally_transferred_jet_fuel" AS "Compliance Report Summary - Compliance Report__line_82c517d4",
      "Compliance Report Summary - Compliance Report"."line_6_renewable_fuel_retained_gasoline" AS "Compliance Report Summary - Compliance Report__line_6927f733",
      "Compliance Report Summary - Compliance Report"."line_6_renewable_fuel_retained_diesel" AS "Compliance Report Summary - Compliance Report__line_93d805cb",
      "Compliance Report Summary - Compliance Report"."line_6_renewable_fuel_retained_jet_fuel" AS "Compliance Report Summary - Compliance Report__line_5ae095d0",
      "Compliance Report Summary - Compliance Report"."line_7_previously_retained_gasoline" AS "Compliance Report Summary - Compliance Report__line_157d6973",
      "Compliance Report Summary - Compliance Report"."line_7_previously_retained_diesel" AS "Compliance Report Summary - Compliance Report__line_31fd1f1b",
      "Compliance Report Summary - Compliance Report"."line_7_previously_retained_jet_fuel" AS "Compliance Report Summary - Compliance Report__line_26ba0b90",
      "Compliance Report Summary - Compliance Report"."line_8_obligation_deferred_gasoline" AS "Compliance Report Summary - Compliance Report__line_27419684",
      "Compliance Report Summary - Compliance Report"."line_8_obligation_deferred_diesel" AS "Compliance Report Summary - Compliance Report__line_ac263897",
      "Compliance Report Summary - Compliance Report"."line_8_obligation_deferred_jet_fuel" AS "Compliance Report Summary - Compliance Report__line_1486f467",
      "Compliance Report Summary - Compliance Report"."line_9_obligation_added_gasoline" AS "Compliance Report Summary - Compliance Report__line_c12cb8c0",
      "Compliance Report Summary - Compliance Report"."line_9_obligation_added_diesel" AS "Compliance Report Summary - Compliance Report__line_05eb459f",
      "Compliance Report Summary - Compliance Report"."line_9_obligation_added_jet_fuel" AS "Compliance Report Summary - Compliance Report__line_f2ebda23",
      "Compliance Report Summary - Compliance Report"."line_10_net_renewable_fuel_supplied_gasoline" AS "Compliance Report Summary - Compliance Report__line_1be763e7",
      "Compliance Report Summary - Compliance Report"."line_10_net_renewable_fuel_supplied_diesel" AS "Compliance Report Summary - Compliance Report__line_b72177b0",
      "Compliance Report Summary - Compliance Report"."line_10_net_renewable_fuel_supplied_jet_fuel" AS "Compliance Report Summary - Compliance Report__line_28200104",
      "Compliance Report Summary - Compliance Report"."line_11_non_compliance_penalty_gasoline" AS "Compliance Report Summary - Compliance Report__line_53735f1d",
      "Compliance Report Summary - Compliance Report"."line_11_non_compliance_penalty_diesel" AS "Compliance Report Summary - Compliance Report__line_64a07c80",
      "Compliance Report Summary - Compliance Report"."line_11_non_compliance_penalty_jet_fuel" AS "Compliance Report Summary - Compliance Report__line_60b43dfe",
      "Compliance Report Summary - Compliance Report"."line_12_low_carbon_fuel_required" AS "Compliance Report Summary - Compliance Report__line_da2710ad",
      "Compliance Report Summary - Compliance Report"."line_13_low_carbon_fuel_supplied" AS "Compliance Report Summary - Compliance Report__line_b25fca1c",
      "Compliance Report Summary - Compliance Report"."line_14_low_carbon_fuel_surplus" AS "Compliance Report Summary - Compliance Report__line_4b98033f",
      "Compliance Report Summary - Compliance Report"."line_15_banked_units_used" AS "Compliance Report Summary - Compliance Report__line_1d7d6a31",
      "Compliance Report Summary - Compliance Report"."line_16_banked_units_remaining" AS "Compliance Report Summary - Compliance Report__line_684112bb",
      "Compliance Report Summary - Compliance Report"."line_17_non_banked_units_used" AS "Compliance Report Summary - Compliance Report__line_b1d3ad5e",
      "Compliance Report Summary - Compliance Report"."line_18_units_to_be_banked" AS "Compliance Report Summary - Compliance Report__line_e173956e",
      "Compliance Report Summary - Compliance Report"."line_19_units_to_be_exported" AS "Compliance Report Summary - Compliance Report__line_9a885574",
      "Compliance Report Summary - Compliance Report"."line_20_surplus_deficit_units" AS "Compliance Report Summary - Compliance Report__line_8e71546f",
      "Compliance Report Summary - Compliance Report"."line_21_surplus_deficit_ratio" AS "Compliance Report Summary - Compliance Report__line_00d2728d",
      "Compliance Report Summary - Compliance Report"."line_22_compliance_units_issued" AS "Compliance Report Summary - Compliance Report__line_29d9cb9c",
      "Compliance Report Summary - Compliance Report"."line_11_fossil_derived_base_fuel_gasoline" AS "Compliance Report Summary - Compliance Report__line_d8942234",
      "Compliance Report Summary - Compliance Report"."line_11_fossil_derived_base_fuel_diesel" AS "Compliance Report Summary - Compliance Report__line_125e31fc",
      "Compliance Report Summary - Compliance Report"."line_11_fossil_derived_base_fuel_jet_fuel" AS "Compliance Report Summary - Compliance Report__line_eb5340d7",
      "Compliance Report Summary - Compliance Report"."line_11_fossil_derived_base_fuel_total" AS "Compliance Report Summary - Compliance Report__line_bff5157d",
      "Compliance Report Summary - Compliance Report"."line_21_non_compliance_penalty_payable" AS "Compliance Report Summary - Compliance Report__line_7c9c21b1",
      "Compliance Report Summary - Compliance Report"."total_non_compliance_penalty_payable" AS "Compliance Report Summary - Compliance Report__tota_0e1e6fb3",
      "Compliance Report Summary - Compliance Report"."create_date" AS "Compliance Report Summary - Compliance Report__create_date",
      "Compliance Report Summary - Compliance Report"."update_date" AS "Compliance Report Summary - Compliance Report__update_date",
      "Compliance Report Summary - Compliance Report"."create_user" AS "Compliance Report Summary - Compliance Report__create_user",
      "Compliance Report Summary - Compliance Report"."update_user" AS "Compliance Report Summary - Compliance Report__update_user",
      "Compliance Report Summary - Compliance Report"."early_issuance_credits_q1" AS "Compliance Report Summary - Compliance Report__earl_6d4994a4",
      "Compliance Report Summary - Compliance Report"."early_issuance_credits_q2" AS "Compliance Report Summary - Compliance Report__earl_f440c51e",
      "Compliance Report Summary - Compliance Report"."early_issuance_credits_q3" AS "Compliance Report Summary - Compliance Report__earl_8347f588",
      "Compliance Report Summary - Compliance Report"."early_issuance_credits_q4" AS "Compliance Report Summary - Compliance Report__earl_1d23602b",
      "Transaction"."transaction_id" AS "Transaction__transaction_id",
      "Transaction"."compliance_units" AS "Transaction__compliance_units",
      "Transaction"."organization_id" AS "Transaction__organization_id",
      "Transaction"."transaction_action" AS "Transaction__transaction_action",
      "Transaction"."create_date" AS "Transaction__create_date",
      "Transaction"."update_date" AS "Transaction__update_date",
      "Transaction"."create_user" AS "Transaction__create_user",
      "Transaction"."update_user" AS "Transaction__update_user",
      "Transaction"."effective_date" AS "Transaction__effective_date",
      "Transaction"."effective_status" AS "Transaction__effective_status",
      "Transaction"."expiration_date" AS "Transaction__expiration_date",
      "Organization"."organization_id" AS "Organization__organization_id",
      "Organization"."organization_code" AS "Organization__organization_code",
      "Organization"."name" AS "Organization__name",
      "Organization"."operating_name" AS "Organization__operating_name",
      "Organization"."email" AS "Organization__email",
      "Organization"."phone" AS "Organization__phone",
      "Organization"."edrms_record" AS "Organization__edrms_record",
      "Organization"."total_balance" AS "Organization__total_balance",
      "Organization"."reserved_balance" AS "Organization__reserved_balance",
      "Organization"."count_transfers_in_progress" AS "Organization__count_transfers_in_progress",
      "Organization"."organization_status_id" AS "Organization__organization_status_id",
      "Organization"."organization_type_id" AS "Organization__organization_type_id",
      "Organization"."organization_address_id" AS "Organization__organization_address_id",
      "Organization"."organization_attorney_address_id" AS "Organization__organization_attorney_address_id",
      "Organization"."create_date" AS "Organization__create_date",
      "Organization"."update_date" AS "Organization__update_date",
      "Organization"."create_user" AS "Organization__create_user",
      "Organization"."update_user" AS "Organization__update_user",
      "Organization"."effective_date" AS "Organization__effective_date",
      "Organization"."effective_status" AS "Organization__effective_status",
      "Organization"."expiration_date" AS "Organization__expiration_date",
      COALESCE("Organization Early Issuance"."has_early_issuance", false) AS "Organization__has_early_issuance",
      "Organization"."records_address" AS "Organization__records_address",
      "Compliance Reports Chained - Compliance Report Group UUID"."group_uuid" AS "CR Chained - CR Group UUID__group_uuid",
      "Compliance Reports Chained - Compliance Report Group UUID"."max_version" AS "CR Chained - CR Group UUID__max_version"
    FROM
      "compliance_report"
      INNER JOIN "compliance_period" AS "Compliance Period" ON "compliance_report"."compliance_period_id" = "Compliance Period"."compliance_period_id"
      INNER JOIN "compliance_report_status" AS "Compliance Report Status - Current Status" ON "compliance_report"."current_status_id" = "Compliance Report Status - Current Status"."compliance_report_status_id"
      INNER JOIN "compliance_report_summary" AS "Compliance Report Summary - Compliance Report" ON "compliance_report"."compliance_report_id" = "Compliance Report Summary - Compliance Report"."compliance_report_id"
     
LEFT JOIN "transaction" AS "Transaction" ON "compliance_report"."transaction_id" = "Transaction"."transaction_id"
      LEFT JOIN "organization" AS "Organization" ON "compliance_report"."organization_id" = "Organization"."organization_id"
      LEFT JOIN "organization_early_issuance_by_year" AS "Organization Early Issuance" ON "compliance_report"."organization_id" = "Organization Early Issuance"."organization_id" AND "compliance_report"."compliance_period_id" = "Organization Early Issuance"."compliance_period_id"
      INNER JOIN (
        SELECT
          compliance_report_group_uuid AS group_uuid,
          max(VERSION) AS max_version
        FROM
          COMPLIANCE_REPORT
       
GROUP BY
          COMPLIANCE_REPORT.compliance_report_group_uuid
      ) AS "Compliance Reports Chained - Compliance Report Group UUID" ON (
        "compliance_report"."compliance_report_group_uuid" = "Compliance Reports Chained - Compliance Report Group UUID"."group_uuid"
      )
     
   AND (
        "compliance_report"."version" = "Compliance Reports Chained - Compliance Report Group UUID"."max_version"
      );

GRANT SELECT ON vw_compliance_report_base TO basic_lcfs_reporting_role;

-- ==========================================
-- Allocation Agreement Chained View
-- ==========================================
drop view if exists vw_allocation_agreement_chained;
CREATE OR REPLACE VIEW vw_allocation_agreement_chained AS
SELECT
      "allocation_agreement"."group_uuid" AS "group_uuid",
      MAX("allocation_agreement"."version") AS "max"
    FROM
      "allocation_agreement"
   
GROUP BY
      "allocation_agreement"."group_uuid"
   
ORDER BY
      "allocation_agreement"."group_uuid" ASC;

GRANT SELECT ON vw_allocation_agreement_chained TO basic_lcfs_reporting_role;

-- ==========================================
-- Allocation Agreement Base View
-- ==========================================
drop view if exists vw_allocation_agreement_base;
CREATE OR REPLACE VIEW vw_allocation_agreement_base AS
WITH latest_aa AS (
    SELECT DISTINCT ON (group_uuid) *
    FROM allocation_agreement
    ORDER BY group_uuid, version DESC
)
SELECT
      "source"."group_uuid" AS "group_uuid",
      "source"."max" AS "max",
      CASE
        WHEN "Allocation Agreement - Group UUID"."allocation_transaction_type_id" = 1 THEN 'Allocated From'
        WHEN "Allocation Agreement - Group UUID"."allocation_transaction_type_id" = 2 THEN 'Allocation To'
      END AS "Allocation transaction type",
      "Allocation Agreement - Group UUID"."allocation_agreement_id" AS "Allocation Agreement - Group UUID__allocation_agreement_id",
      "Allocation Agreement - Group UUID"."transaction_partner" AS "Allocation Agreement - Group UUID__transaction_partner",
      "Allocation Agreement - Group UUID"."postal_address" AS "Allocation Agreement - Group UUID__postal_address",
      "Allocation Agreement - Group UUID"."transaction_partner_email" AS "Allocation Agreement - Group UUID__transaction_partner_email",
      "Allocation Agreement - Group UUID"."transaction_partner_phone" AS "Allocation Agreement - Group UUID__transaction_partner_phone",
      "Allocation Agreement - Group UUID"."ci_of_fuel" AS "Allocation Agreement - Group UUID__ci_of_fuel",
      "Allocation Agreement - Group UUID"."quantity" AS "Allocation Agreement - Group UUID__quantity",
      "Allocation Agreement - Group UUID"."units" AS "Allocation Agreement - Group UUID__units",
      "Allocation Agreement - Group UUID"."fuel_type_other" AS "Allocation Agreement - Group UUID__fuel_type_other",
      "Allocation Agreement - Group UUID"."allocation_transaction_type_id" AS "Allocation Agreement - Group UUID__allocation_trans_ad55ef48",
      "Allocation Agreement - Group UUID"."fuel_type_id" AS "Allocation Agreement - Group UUID__fuel_type_id",
      "Allocation Agreement - Group UUID"."fuel_category_id" AS "Allocation Agreement - Group UUID__fuel_category_id",
      "Allocation Agreement - Group UUID"."provision_of_the_act_id" AS "Allocation Agreement - Group UUID__provision_of_the_act_id",
      "Allocation Agreement - Group UUID"."fuel_code_id" AS "Allocation Agreement - Group UUID__fuel_code_id",
      "Allocation Agreement - Group UUID"."compliance_report_id" AS "Allocation Agreement - Group UUID__compliance_report_id",
      "Allocation Agreement - Group UUID"."create_date" AS "Allocation Agreement - Group UUID__create_date",
      "Allocation Agreement - Group UUID"."update_date" AS "Allocation Agreement - Group UUID__update_date",
      "Allocation Agreement - Group UUID"."create_user" AS "Allocation Agreement - Group UUID__create_user",
      "Allocation Agreement - Group UUID"."update_user" AS "Allocation Agreement - Group UUID__update_user",
      "Allocation Agreement - Group UUID"."display_order" AS "Allocation Agreement - Group UUID__display_order",
      "Allocation Agreement - Group UUID"."group_uuid" AS "Allocation Agreement - Group UUID__group_uuid",
      "Allocation Agreement - Group UUID"."version" AS "Allocation Agreement - Group UUID__version",
      "Allocation Agreement - Group UUID"."action_type" AS "Allocation Agreement - Group UUID__action_type",
      "Allocation Agreement - Group UUID"."quantity_not_sold" AS "Allocation Agreement - Group UUID__quantity_not_sold",
      "Compliance Report Base - Compliance Report"."compliance_report_id" AS "Compliance Report Base - Compliance Report__complia_6afb9aaa",
      "Compliance Report Base - Compliance Report"."compliance_period_id" AS "Compliance Report Base - Compliance Report__complia_cda244b4",
      "Compliance Report Base - Compliance Report"."organization_id" AS "Compliance Report Base - Compliance Report__organization_id",
      "Compliance Report Base - Compliance Report"."current_status_id" AS "Compliance Report Base - Compliance Report__current_4315b3a2",
      "Compliance Report Base - Compliance Report"."transaction_id" AS "Compliance Report Base - Compliance Report__transaction_id",
      "Compliance Report Base - Compliance Report"."compliance_report_group_uuid" AS "Compliance Report Base - Compliance Report__complia_8e1217db",
      "Compliance Report Base - Compliance Report"."legacy_id" AS "Compliance Report Base - Compliance Report__legacy_id",
      "Compliance Report Base - Compliance Report"."version" AS "Compliance Report Base - Compliance Report__version",
      "Compliance Report Base - Compliance Report"."supplemental_initiator" AS "Compliance Report Base - Compliance Report__supplem_3e383c17",
      "Compliance Report Base - Compliance Report"."reporting_frequency" AS "Compliance Report Base - Compliance Report__reporti_c3204642",
      "Compliance Report Base - Compliance Report"."nickname" AS "Compliance Report Base - Compliance Report__nickname",
      "Compliance Report Base - Compliance Report"."supplemental_note" AS "Compliance Report Base - Compliance Report__supplem_76c93d97",
      "Compliance Report Base - Compliance Report"."create_date" AS "Compliance Report Base - Compliance Report__create_date",
      "Compliance Report Base - Compliance Report"."update_date" AS "Compliance Report Base - Compliance Report__update_date",
      "Compliance Report Base - Compliance Report"."create_user" AS "Compliance Report Base - Compliance Report__create_user",
      "Compliance Report Base - Compliance Report"."update_user" AS "Compliance Report Base - Compliance Report__update_user",
      "Compliance Report Base - Compliance Report"."assessment_statement" AS "Compliance Report Base - Compliance Report__assessm_7b8d860b",
      "Compliance Report Base - Compliance Report"."Renewable Requirements" AS "Compliance Report Base - Compliance Report__Renewab_f11c34b5",
      "Compliance Report Base - Compliance Report"."Low Carbon Requirements" AS "Compliance Report Base - Compliance Report__Low Car_035b150f",
      "Compliance Report Base - Compliance Report"."Compliance Period__compliance_period_id" AS "Compliance Report Base - Compliance Report__Complia_dd118a33",
      "Compliance Report Base - Compliance Report"."Compliance Period__description" AS "Compliance Report Base - Compliance Report__Complia_cb30ad19",
      "Compliance Report Base - Compliance Report"."Compliance Period__display_order" AS "Compliance Report Base - Compliance Report__Complia_721c9a5e",
      "Compliance Report Base - Compliance Report"."Compliance Period__create_date" AS "Compliance Report Base - Compliance Report__Complia_8deb472c",
      "Compliance Report Base - Compliance Report"."Compliance Period__update_date" AS "Compliance Report Base - Compliance Report__Complia_d8268dda",
      "Compliance Report Base - Compliance Report"."Compliance Period__effective_date" AS "Compliance Report Base - Compliance Report__Complia_6a450a4b",
      "Compliance Report Base - Compliance Report"."Compliance Period__effective_status" AS "Compliance Report Base - Compliance Report__Complia_e535ee64",
      "Compliance Report Base - Compliance Report"."Compliance Period__expiration_date" AS "Compliance Report Base - Compliance Report__Complia_27d99d4c",
      "Compliance Report Base - Compliance Report"."Compliance Report Status - Current Status__complian_8aca39b7" AS "Compliance Report Base - Compliance Report__Complia_35a08ff4",
      "Compliance Report Base - Compliance Report"."Compliance Report Status - Current Status__display_order" AS "Compliance Report Base - Compliance Report__Complia_617d3c08",
      "Compliance Report Base - Compliance Report"."Compliance Report Status - Current Status__status" AS "Compliance Report Base - Compliance Report__Complia_f6d97a34",
      "Compliance Report Base - Compliance Report"."Compliance Report Status - Current Status__create_date" AS "Compliance Report Base - Compliance Report__Complia_de8161a6",
      "Compliance Report Base - Compliance Report"."Compliance Report Status - Current Status__update_date" AS "Compliance Report Base - Compliance Report__Complia_8b4cab50",
      "Compliance Report Base - Compliance Report"."Compliance Report Status - Current Status__effective_date" AS "Compliance Report Base - Compliance Report__Complia_e85e9f2c",
      "Compliance Report Base - Compliance Report"."Compliance Report Status - Current Status__effective_status" AS "Compliance Report Base - Compliance Report__Complia_4fecf6d4",
      "Compliance Report Base - Compliance Report"."Compliance Report Status - Current Status__expiration_date" AS "Compliance Report Base - Compliance Report__Complia_f48d7222",
      "Compliance Report Base - Compliance Report"."Compliance Report Summary - Compliance Report__summary_id" AS "Compliance Report Base - Compliance Report__Complia_fe5bffa9",
      "Compliance Report Base - Compliance Report"."Compliance Report Summary - Compliance Report__comp_1db2e1e9" AS "Compliance Report Base - Compliance Report__Complia_ac5855d3",
      "Compliance Report Base - Compliance Report"."Compliance Report Summary - Compliance Report__quarter" AS "Compliance Report Base - Compliance Report__Complia_716d2691",
      "Compliance Report Base - Compliance Report"."Compliance Report Summary - Compliance Report__is_locked" AS "Compliance Report Base - Compliance Report__Complia_9880522d",
      "Compliance Report Base - Compliance Report"."Compliance Report Summary - Compliance Report__line_2c0818fb" AS "Compliance Report Base - Compliance Report__Complia_e084f95e",
      "Compliance Report Base - Compliance Report"."Compliance Report Summary - Compliance Report__line_2ff66c5b" AS "Compliance Report Base - Compliance Report__Complia_bbf3740d",
      "Compliance Report Base - Compliance Report"."Compliance Report Summary - Compliance Report__line_1fcf7a18" AS "Compliance Report Base - Compliance Report__Complia_0948e373",
      "Compliance Report Base - Compliance Report"."Compliance Report Summary - Compliance Report__line_d70f8aef" AS "Compliance Report Base - Compliance Report__Complia_1151727e",
      "Compliance Report Base - Compliance Report"."Compliance Report Summary - Compliance Report__line_2773c83c" AS "Compliance Report Base - Compliance Report__Complia_8c046bfd",
      "Compliance Report Base - Compliance Report"."Compliance Report Summary - Compliance Report__line_e4c8e80c" AS "Compliance Report Base - Compliance Report__Complia_0c86fc50",
      "Compliance Report Base - Compliance Report"."Compliance Report Summary - Compliance Report__line_9cec896d" AS "Compliance Report Base - Compliance Report__Complia_817c5f4a",
      "Compliance Report Base - Compliance Report"."Compliance Report Summary - Compliance Report__line_489bea32" AS "Compliance Report Base - Compliance Report__Complia_d930be19",
      "Compliance Report Base - Compliance Report"."Compliance Report Summary - Compliance Report__line_af2beb8e" AS "Compliance Report Base - Compliance Report__Complia_c9668257",
      "Compliance Report Base - Compliance Report"."Compliance Report Summary - Compliance Report__line_a26a000d" AS "Compliance Report Base - Compliance Report__Complia_eef8c8e5",
      "Compliance Report Base - Compliance Report"."Compliance Report Summary - Compliance Report__line_0ef43e75" AS "Compliance Report Base - Compliance Report__Complia_469410d8",
      "Compliance Report Base - Compliance Report"."Compliance Report Summary - Compliance Report__line_91ad62ee" AS "Compliance Report Base - Compliance Report__Complia_169c9f01",
      "Compliance Report Base - Compliance Report"."Compliance Report Summary - Compliance Report__line_b1027537" AS "Compliance Report Base - Compliance Report__Complia_ba262a42",
      "Compliance Report Base - Compliance Report"."Compliance Report Summary - Compliance Report__line_38be33f3" AS "Compliance Report Base - Compliance Report__Complia_3609a003",
      "Compliance Report Base - Compliance Report"."Compliance Report Summary - Compliance Report__line_82c517d4" AS "Compliance Report Base - Compliance Report__Complia_3d0e6803",
      "Compliance Report Base - Compliance Report"."Compliance Report Summary - Compliance Report__line_6927f733" AS "Compliance Report Base - Compliance Report__Complia_aad5cfd2",
      "Compliance Report Base - Compliance Report"."Compliance Report Summary - Compliance Report__line_93d805cb" AS "Compliance Report Base - Compliance Report__Complia_c437462d",
      "Compliance Report Base - Compliance Report"."Compliance Report Summary - Compliance Report__line_5ae095d0" AS "Compliance Report Base - Compliance Report__Complia_6bd2da0d",
      "Compliance Report Base - Compliance Report"."Compliance Report Summary - Compliance Report__line_157d6973" AS "Compliance Report Base - Compliance Report__Complia_ed316fbb",
      "Compliance Report Base - Compliance Report"."Compliance Report Summary - Compliance Report__line_31fd1f1b" AS "Compliance Report Base - Compliance Report__Complia_2c880057",
      "Compliance Report Base - Compliance Report"."Compliance Report Summary - Compliance Report__line_26ba0b90" AS "Compliance Report Base - Compliance Report__Complia_84fd8648",
      "Compliance Report Base - Compliance Report"."Compliance Report Summary - Compliance Report__line_27419684" AS "Compliance Report Base - Compliance Report__Complia_c8859563",
      "Compliance Report Base - Compliance Report"."Compliance Report Summary - Compliance Report__line_ac263897" AS "Compliance Report Base - Compliance Report__Complia_45fe3e7a",
      "Compliance Report Base - Compliance Report"."Compliance Report Summary - Compliance Report__line_1486f467" AS "Compliance Report Base - Compliance Report__Complia_256023d8",
      "Compliance Report Base - Compliance Report"."Compliance Report Summary - Compliance Report__line_c12cb8c0" AS "Compliance Report Base - Compliance Report__Complia_eee3c998",
      "Compliance Report Base - Compliance Report"."Compliance Report Summary - Compliance Report__line_05eb459f" AS "Compliance Report Base - Compliance Report__Complia_c90c8a63",
      "Compliance Report Base - Compliance Report"."Compliance Report Summary - Compliance Report__line_f2ebda23" AS "Compliance Report Base - Compliance Report__Complia_c7afbbd2",
      "Compliance Report Base - Compliance Report"."Compliance Report Summary - Compliance Report__line_1be763e7" AS "Compliance Report Base - Compliance Report__Complia_b7c1da7c",
      "Compliance Report Base - Compliance Report"."Compliance Report Summary - Compliance Report__line_b72177b0" AS "Compliance Report Base - Compliance Report__Complia_eddee97b",
      "Compliance Report Base - Compliance Report"."Compliance Report Summary - Compliance Report__line_28200104" AS "Compliance Report Base - Compliance Report__Complia_656afc20",
      "Compliance Report Base - Compliance Report"."Compliance Report Summary - Compliance Report__line_53735f1d" AS "Compliance Report Base - Compliance Report__Complia_5698e212",
      "Compliance Report Base - Compliance Report"."Compliance Report Summary - Compliance Report__line_64a07c80" AS "Compliance Report Base - Compliance Report__Complia_91c16e81",
      "Compliance Report Base - Compliance Report"."Compliance Report Summary - Compliance Report__line_60b43dfe" AS "Compliance Report Base - Compliance Report__Complia_a38eca8f",
      "Compliance Report Base - Compliance Report"."Compliance Report Summary - Compliance Report__line_da2710ad" AS "Compliance Report Base - Compliance Report__Complia_83fb46a6",
      "Compliance Report Base - Compliance Report"."Compliance Report Summary - Compliance Report__line_b25fca1c" AS "Compliance Report Base - Compliance Report__Complia_677a2191",
      "Compliance Report Base - Compliance Report"."Compliance Report Summary - Compliance Report__line_4b98033f" AS "Compliance Report Base - Compliance Report__Complia_d3db4f29",
      "Compliance Report Base - Compliance Report"."Compliance Report Summary - Compliance Report__line_1d7d6a31" AS "Compliance Report Base - Compliance Report__Complia_805e5698",
      "Compliance Report Base - Compliance Report"."Compliance Report Summary - Compliance Report__line_684112bb" AS "Compliance Report Base - Compliance Report__Complia_ba662a5c",
      "Compliance Report Base - Compliance Report"."Compliance Report Summary - Compliance Report__line_b1d3ad5e" AS "Compliance Report Base - Compliance Report__Complia_407ecab4",
      "Compliance Report Base - Compliance Report"."Compliance Report Summary - Compliance Report__line_e173956e" AS "Compliance Report Base - Compliance Report__Complia_884b89fd",
      "Compliance Report Base - Compliance Report"."Compliance Report Summary - Compliance Report__line_9a885574" AS "Compliance Report Base - Compliance Report__Complia_6030ea9c",
      "Compliance Report Base - Compliance Report"."Compliance Report Summary - Compliance Report__line_8e71546f" AS "Compliance Report Base - Compliance Report__Complia_392f751b",
      "Compliance Report Base - Compliance Report"."Compliance Report Summary - Compliance Report__line_00d2728d" AS "Compliance Report Base - Compliance Report__Complia_889450ac",
      "Compliance Report Base - Compliance Report"."Compliance Report Summary - Compliance Report__line_29d9cb9c" AS "Compliance Report Base - Compliance Report__Complia_875531b4",
      "Compliance Report Base - Compliance Report"."Compliance Report Summary - Compliance Report__line_d8942234" AS "Compliance Report Base - Compliance Report__Complia_ea067573",
      "Compliance Report Base - Compliance Report"."Compliance Report Summary - Compliance Report__line_125e31fc" AS "Compliance Report Base - Compliance Report__Complia_a93845e5",
      "Compliance Report Base - Compliance Report"."Compliance Report Summary - Compliance Report__line_eb5340d7" AS "Compliance Report Base - Compliance Report__Complia_2ef7cee4",
      "Compliance Report Base - Compliance Report"."Compliance Report Summary - Compliance Report__line_bff5157d" AS "Compliance Report Base - Compliance Report__Complia_87c65017",
      "Compliance Report Base - Compliance Report"."Compliance Report Summary - Compliance Report__line_7c9c21b1" AS "Compliance Report Base - Compliance Report__Complia_4bc20903",
      "Compliance Report Base - Compliance Report"."Compliance Report Summary - Compliance Report__tota_0e1e6fb3" AS "Compliance Report Base - Compliance Report__Complia_0dd060c1",
      "Compliance Report Base - Compliance Report"."Compliance Report Summary - Compliance Report__create_date" AS "Compliance Report Base - Compliance Report__Complia_e63c35ab",
      "Compliance Report Base - Compliance Report"."Compliance Report Summary - Compliance Report__update_date" AS "Compliance Report Base - Compliance Report__Complia_b3f1ff5d",
      "Compliance Report Base - Compliance Report"."Compliance Report Summary - Compliance Report__create_user" AS "Compliance Report Base - Compliance Report__Complia_c131d498",
      "Compliance Report Base - Compliance Report"."Compliance Report Summary - Compliance Report__update_user" AS "Compliance Report Base - Compliance Report__Complia_94fc1e6e",
      "Compliance Report Base - Compliance Report"."Compliance Report Summary - Compliance Report__earl_6d4994a4" AS "Compliance Report Base - Compliance Report__Complia_df1f10d1",
      "Compliance Report Base - Compliance Report"."Compliance Report Summary - Compliance Report__earl_f440c51e" AS "Compliance Report Base - Compliance Report__Complia_a759d116",
      "Compliance Report Base - Compliance Report"."Compliance Report Summary - Compliance Report__earl_8347f588" AS "Compliance Report Base - Compliance Report__Complia_63b4b44e",
      "Compliance Report Base - Compliance Report"."Compliance Report Summary - Compliance Report__earl_1d23602b" AS "Compliance Report Base - Compliance Report__Complia_05c7a0a8",
      "Compliance Report Base - Compliance Report"."Transaction__transaction_id" AS "Compliance Report Base - Compliance Report__Transac_cf3e7bc2",
      "Compliance Report Base - Compliance Report"."Transaction__compliance_units" AS "Compliance Report Base - Compliance Report__Transac_2787ccf9",
      "Compliance Report Base - Compliance Report"."Transaction__organization_id" AS "Compliance Report Base - Compliance Report__Transac_d7fde363",
      "Compliance Report Base - Compliance Report"."Transaction__transaction_action" AS "Compliance Report Base - Compliance Report__Transac_5afd1852",
      "Compliance Report Base - Compliance Report"."Transaction__create_date" AS "Compliance Report Base - Compliance Report__Transac_1a243093",
      "Compliance Report Base - Compliance Report"."Transaction__update_date" AS "Compliance Report Base - Compliance Report__Transac_4fe9fa65",
      "Compliance Report Base - Compliance Report"."Transaction__create_user" AS "Compliance Report Base - Compliance Report__Transac_3d29d1a0",
      "Compliance Report Base - Compliance Report"."Transaction__update_user" AS "Compliance Report Base - Compliance Report__Transac_68e41b56",
      "Compliance Report Base - Compliance Report"."Transaction__effective_date" AS "Compliance Report Base - Compliance Report__Transac_cfe283e1",
      "Compliance Report Base - Compliance Report"."Transaction__effective_status" AS "Compliance Report Base - Compliance Report__Transac_25b92424",
      "Compliance Report Base - Compliance Report"."Transaction__expiration_date" AS "Compliance Report Base - Compliance Report__Transac_117f7033",
      "Compliance Report Base - Compliance Report"."Organization__organization_id" AS "Compliance Report Base - Compliance Report__Organiz_ea2b8583",
      "Compliance Report Base - Compliance Report"."Organization__organization_code" AS "Compliance Report Base - Compliance Report__Organiz_93047002",
      "Compliance Report Base - Compliance Report"."Organization__name" AS "Compliance Report Base - Compliance Report__Organiz_825c76de",
      "Compliance Report Base - Compliance Report"."Organization__operating_name" AS "Compliance Report Base - Compliance Report__Organiz_1e26fe43",
      "Compliance Report Base - Compliance Report"."Organization__email" AS "Compliance Report Base - Compliance Report__Organiz_6f46599a",
      "Compliance Report Base - Compliance Report"."Organization__phone" AS "Compliance Report Base - Compliance Report__Organiz_cc9bb233",
      "Compliance Report Base - Compliance Report"."Organization__edrms_record" AS "Compliance Report Base - Compliance Report__Organiz_f96b3406",
      "Compliance Report Base - Compliance Report"."Organization__total_balance" AS "Compliance Report Base - Compliance Report__Organiz_5b0e3a8e",
      "Compliance Report Base - Compliance Report"."Organization__reserved_balance" AS "Compliance Report Base - Compliance Report__Organiz_002dae56",
      "Compliance Report Base - Compliance Report"."Organization__count_transfers_in_progress" AS "Compliance Report Base - Compliance Report__Organiz_ddd4cd6e",
      "Compliance Report Base - Compliance Report"."Organization__organization_status_id" AS "Compliance Report Base - Compliance Report__Organiz_4ca3989e",
      "Compliance Report Base - Compliance Report"."Organization__organization_type_id" AS "Compliance Report Base - Compliance Report__Organiz_af01dea6",
      "Compliance Report Base - Compliance Report"."Organization__organization_address_id" AS "Compliance Report Base - Compliance Report__Organiz_57f78a9f",
      "Compliance Report Base - Compliance Report"."Organization__organization_attorney_address_id" AS "Compliance Report Base - Compliance Report__Organiz_b438bcc2",
      "Compliance Report Base - Compliance Report"."Organization__create_date" AS "Compliance Report Base - Compliance Report__Organiz_48401463",
      "Compliance Report Base - Compliance Report"."Organization__update_date" AS "Compliance Report Base - Compliance Report__Organiz_1d8dde95",
      "Compliance Report Base - Compliance Report"."Organization__create_user" AS "Compliance Report Base - Compliance Report__Organiz_6f4df550",
      "Compliance Report Base - Compliance Report"."Organization__update_user" AS "Compliance Report Base - Compliance Report__Organiz_3a803fa6",
      "Compliance Report Base - Compliance Report"."Organization__effective_date" AS "Compliance Report Base - Compliance Report__Organiz_c111b484",
      "Compliance Report Base - Compliance Report"."Organization__effective_status" AS "Compliance Report Base - Compliance Report__Organiz_858e103a",
      "Compliance Report Base - Compliance Report"."Organization__expiration_date" AS "Compliance Report Base - Compliance Report__Organiz_2ca916d3",
      "Compliance Report Base - Compliance Report"."Organization__has_early_issuance" AS "Compliance Report Base - Compliance Report__Organiz_23acfb32",
      "Compliance Report Base - Compliance Report"."Organization__records_address" AS "Compliance Report Base - Compliance Report__Organiz_eb230b97",
      "Compliance Report Base - Compliance Report"."Compliance Reports Chained - Compliance Report Grou_1a77e4cb" AS "Compliance Report Base - Compliance Report__Complia_a81d65f5",
      "Compliance Report Base - Compliance Report"."Compliance Reports Chained - Compliance Report Grou_480bb7b1" AS "Compliance Report Base - Compliance Report__Complia_cfae0019"
    FROM
      (
        SELECT
          "allocation_agreement"."group_uuid" AS "group_uuid",
          MAX("allocation_agreement"."version") AS "max"
        FROM
          "allocation_agreement"
       
GROUP BY
          "allocation_agreement"."group_uuid"
       
ORDER BY
          "allocation_agreement"."group_uuid" ASC
      ) AS "source"
     
LEFT JOIN "allocation_agreement" AS "Allocation Agreement - Group UUID" ON (
        "source"."group_uuid" = "Allocation Agreement - Group UUID"."group_uuid"
      )
     
   AND (
        "source"."max" = "Allocation Agreement - Group UUID"."version"
      )
      LEFT JOIN (
        SELECT
          "compliance_report"."compliance_report_id" AS "compliance_report_id",
          "compliance_report"."compliance_period_id" AS "compliance_period_id",
          "compliance_report"."organization_id" AS "organization_id",
          "compliance_report"."current_status_id" AS "current_status_id",
          "compliance_report"."transaction_id" AS "transaction_id",
          "compliance_report"."compliance_report_group_uuid" AS "compliance_report_group_uuid",
          "compliance_report"."legacy_id" AS "legacy_id",
          "compliance_report"."version" AS "version",
          "compliance_report"."supplemental_initiator" AS "supplemental_initiator",
          "compliance_report"."reporting_frequency" AS "reporting_frequency",
          "compliance_report"."nickname" AS "nickname",
          "compliance_report"."supplemental_note" AS "supplemental_note",
          "compliance_report"."create_date" AS "create_date",
          "compliance_report"."update_date" AS "update_date",
          "compliance_report"."create_user" AS "create_user",
          "compliance_report"."update_user" AS "update_user",
          "compliance_report"."assessment_statement" AS "assessment_statement",
          CASE
            WHEN "Compliance Report Summary - Compliance Report"."line_11_fossil_derived_base_fuel_total" > 0 THEN 'Not Met'
            ELSE 'Met'
          END AS "Renewable Requirements",
          CASE
            WHEN "Compliance Report Summary - Compliance Report"."line_21_non_compliance_penalty_payable" > 0 THEN 'Not Met'
            ELSE 'Met'
          END AS "Low Carbon Requirements",
          "Compliance Period"."compliance_period_id" AS "Compliance Period__compliance_period_id",
          "Compliance Period"."description" AS "Compliance Period__description",
          "Compliance Period"."display_order" AS "Compliance Period__display_order",
          "Compliance Period"."create_date" AS "Compliance Period__create_date",
          "Compliance Period"."update_date" AS "Compliance Period__update_date",
          "Compliance Period"."effective_date" AS "Compliance Period__effective_date",
          "Compliance Period"."effective_status" AS "Compliance Period__effective_status",
          "Compliance Period"."expiration_date" AS "Compliance Period__expiration_date",
          "Compliance Report Status - Current Status"."compliance_report_status_id" AS "Compliance Report Status - Current Status__complian_8aca39b7",
          "Compliance Report Status - Current Status"."display_order" AS "Compliance Report Status - Current Status__display_order",
          "Compliance Report Status - Current Status"."status" AS "Compliance Report Status - Current Status__status",
          "Compliance Report Status - Current Status"."create_date" AS "Compliance Report Status - Current Status__create_date",
          "Compliance Report Status - Current Status"."update_date" AS "Compliance Report Status - Current Status__update_date",
          "Compliance Report Status - Current Status"."effective_date" AS "Compliance Report Status - Current Status__effective_date",
          "Compliance Report Status - Current Status"."effective_status" AS "Compliance Report Status - Current Status__effective_status",
          "Compliance Report Status - Current Status"."expiration_date" AS "Compliance Report Status - Current Status__expiration_date",
          "Compliance Report Summary - Compliance Report"."summary_id" AS "Compliance Report Summary - Compliance Report__summary_id",
          "Compliance Report Summary - Compliance Report"."compliance_report_id" AS "Compliance Report Summary - Compliance Report__comp_1db2e1e9",
          "Compliance Report Summary - Compliance Report"."quarter" AS "Compliance Report Summary - Compliance Report__quarter",
          "Compliance Report Summary - Compliance Report"."is_locked" AS "Compliance Report Summary - Compliance Report__is_locked",
          "Compliance Report Summary - Compliance Report"."line_1_fossil_derived_base_fuel_gasoline" AS "Compliance Report Summary - Compliance Report__line_2c0818fb",
          "Compliance Report Summary - Compliance Report"."line_1_fossil_derived_base_fuel_diesel" AS "Compliance Report Summary - Compliance Report__line_2ff66c5b",
          "Compliance Report Summary - Compliance Report"."line_1_fossil_derived_base_fuel_jet_fuel" AS "Compliance Report Summary - Compliance Report__line_1fcf7a18",
          "Compliance Report Summary - Compliance Report"."line_2_eligible_renewable_fuel_supplied_gasoline" AS "Compliance Report Summary - Compliance Report__line_d70f8aef",
          "Compliance Report Summary - Compliance Report"."line_2_eligible_renewable_fuel_supplied_diesel" AS "Compliance Report Summary - Compliance Report__line_2773c83c",
          "Compliance Report Summary - Compliance Report"."line_2_eligible_renewable_fuel_supplied_jet_fuel" AS "Compliance Report Summary - Compliance Report__line_e4c8e80c",
          "Compliance Report Summary - Compliance Report"."line_3_total_tracked_fuel_supplied_gasoline" AS "Compliance Report Summary - Compliance Report__line_9cec896d",
          "Compliance Report Summary - Compliance Report"."line_3_total_tracked_fuel_supplied_diesel" AS "Compliance Report Summary - Compliance Report__line_489bea32",
          "Compliance Report Summary - Compliance Report"."line_3_total_tracked_fuel_supplied_jet_fuel" AS "Compliance Report Summary - Compliance Report__line_af2beb8e",
          "Compliance Report Summary - Compliance Report"."line_4_eligible_renewable_fuel_required_gasoline" AS "Compliance Report Summary - Compliance Report__line_a26a000d",
          "Compliance Report Summary - Compliance Report"."line_4_eligible_renewable_fuel_required_diesel" AS "Compliance Report Summary - Compliance Report__line_0ef43e75",
          "Compliance Report Summary - Compliance Report"."line_4_eligible_renewable_fuel_required_jet_fuel" AS "Compliance Report Summary - Compliance Report__line_91ad62ee",
          "Compliance Report Summary - Compliance Report"."line_5_net_notionally_transferred_gasoline" AS "Compliance Report Summary - Compliance Report__line_b1027537",
          "Compliance Report Summary - Compliance Report"."line_5_net_notionally_transferred_diesel" AS "Compliance Report Summary - Compliance Report__line_38be33f3",
          "Compliance Report Summary - Compliance Report"."line_5_net_notionally_transferred_jet_fuel" AS "Compliance Report Summary - Compliance Report__line_82c517d4",
          "Compliance Report Summary - Compliance Report"."line_6_renewable_fuel_retained_gasoline" AS "Compliance Report Summary - Compliance Report__line_6927f733",
          "Compliance Report Summary - Compliance Report"."line_6_renewable_fuel_retained_diesel" AS "Compliance Report Summary - Compliance Report__line_93d805cb",
          "Compliance Report Summary - Compliance Report"."line_6_renewable_fuel_retained_jet_fuel" AS "Compliance Report Summary - Compliance Report__line_5ae095d0",
          "Compliance Report Summary - Compliance Report"."line_7_previously_retained_gasoline" AS "Compliance Report Summary - Compliance Report__line_157d6973",
          "Compliance Report Summary - Compliance Report"."line_7_previously_retained_diesel" AS "Compliance Report Summary - Compliance Report__line_31fd1f1b",
          "Compliance Report Summary - Compliance Report"."line_7_previously_retained_jet_fuel" AS "Compliance Report Summary - Compliance Report__line_26ba0b90",
          "Compliance Report Summary - Compliance Report"."line_8_obligation_deferred_gasoline" AS "Compliance Report Summary - Compliance Report__line_27419684",
          "Compliance Report Summary - Compliance Report"."line_8_obligation_deferred_diesel" AS "Compliance Report Summary - Compliance Report__line_ac263897",
          "Compliance Report Summary - Compliance Report"."line_8_obligation_deferred_jet_fuel" AS "Compliance Report Summary - Compliance Report__line_1486f467",
          "Compliance Report Summary - Compliance Report"."line_9_obligation_added_gasoline" AS "Compliance Report Summary - Compliance Report__line_c12cb8c0",
          "Compliance Report Summary - Compliance Report"."line_9_obligation_added_diesel" AS "Compliance Report Summary - Compliance Report__line_05eb459f",
          "Compliance Report Summary - Compliance Report"."line_9_obligation_added_jet_fuel" AS "Compliance Report Summary - Compliance Report__line_f2ebda23",
          "Compliance Report Summary - Compliance Report"."line_10_net_renewable_fuel_supplied_gasoline" AS "Compliance Report Summary - Compliance Report__line_1be763e7",
          "Compliance Report Summary - Compliance Report"."line_10_net_renewable_fuel_supplied_diesel" AS "Compliance Report Summary - Compliance Report__line_b72177b0",
          "Compliance Report Summary - Compliance Report"."line_10_net_renewable_fuel_supplied_jet_fuel" AS "Compliance Report Summary - Compliance Report__line_28200104",
          "Compliance Report Summary - Compliance Report"."line_11_non_compliance_penalty_gasoline" AS "Compliance Report Summary - Compliance Report__line_53735f1d",
          "Compliance Report Summary - Compliance Report"."line_11_non_compliance_penalty_diesel" AS "Compliance Report Summary - Compliance Report__line_64a07c80",
          "Compliance Report Summary - Compliance Report"."line_11_non_compliance_penalty_jet_fuel" AS "Compliance Report Summary - Compliance Report__line_60b43dfe",
          "Compliance Report Summary - Compliance Report"."line_12_low_carbon_fuel_required" AS "Compliance Report Summary - Compliance Report__line_da2710ad",
          "Compliance Report Summary - Compliance Report"."line_13_low_carbon_fuel_supplied" AS "Compliance Report Summary - Compliance Report__line_b25fca1c",
          "Compliance Report Summary - Compliance Report"."line_14_low_carbon_fuel_surplus" AS "Compliance Report Summary - Compliance Report__line_4b98033f",
          "Compliance Report Summary - Compliance Report"."line_15_banked_units_used" AS "Compliance Report Summary - Compliance Report__line_1d7d6a31",
          "Compliance Report Summary - Compliance Report"."line_16_banked_units_remaining" AS "Compliance Report Summary - Compliance Report__line_684112bb",
          "Compliance Report Summary - Compliance Report"."line_17_non_banked_units_used" AS "Compliance Report Summary - Compliance Report__line_b1d3ad5e",
          "Compliance Report Summary - Compliance Report"."line_18_units_to_be_banked" AS "Compliance Report Summary - Compliance Report__line_e173956e",
          "Compliance Report Summary - Compliance Report"."line_19_units_to_be_exported" AS "Compliance Report Summary - Compliance Report__line_9a885574",
          "Compliance Report Summary - Compliance Report"."line_20_surplus_deficit_units" AS "Compliance Report Summary - Compliance Report__line_8e71546f",
          "Compliance Report Summary - Compliance Report"."line_21_surplus_deficit_ratio" AS "Compliance Report Summary - Compliance Report__line_00d2728d",
          "Compliance Report Summary - Compliance Report"."line_22_compliance_units_issued" AS "Compliance Report Summary - Compliance Report__line_29d9cb9c",
          "Compliance Report Summary - Compliance Report"."line_11_fossil_derived_base_fuel_gasoline" AS "Compliance Report Summary - Compliance Report__line_d8942234",
          "Compliance Report Summary - Compliance Report"."line_11_fossil_derived_base_fuel_diesel" AS "Compliance Report Summary - Compliance Report__line_125e31fc",
          "Compliance Report Summary - Compliance Report"."line_11_fossil_derived_base_fuel_jet_fuel" AS "Compliance Report Summary - Compliance Report__line_eb5340d7",
          "Compliance Report Summary - Compliance Report"."line_11_fossil_derived_base_fuel_total" AS "Compliance Report Summary - Compliance Report__line_bff5157d",
          "Compliance Report Summary - Compliance Report"."line_21_non_compliance_penalty_payable" AS "Compliance Report Summary - Compliance Report__line_7c9c21b1",
          "Compliance Report Summary - Compliance Report"."total_non_compliance_penalty_payable" AS "Compliance Report Summary - Compliance Report__tota_0e1e6fb3",
          "Compliance Report Summary - Compliance Report"."create_date" AS "Compliance Report Summary - Compliance Report__create_date",
          "Compliance Report Summary - Compliance Report"."update_date" AS "Compliance Report Summary - Compliance Report__update_date",
          "Compliance Report Summary - Compliance Report"."create_user" AS "Compliance Report Summary - Compliance Report__create_user",
          "Compliance Report Summary - Compliance Report"."update_user" AS "Compliance Report Summary - Compliance Report__update_user",
          "Compliance Report Summary - Compliance Report"."early_issuance_credits_q1" AS "Compliance Report Summary - Compliance Report__earl_6d4994a4",
          "Compliance Report Summary - Compliance Report"."early_issuance_credits_q2" AS "Compliance Report Summary - Compliance Report__earl_f440c51e",
          "Compliance Report Summary - Compliance Report"."early_issuance_credits_q3" AS "Compliance Report Summary - Compliance Report__earl_8347f588",
          "Compliance Report Summary - Compliance Report"."early_issuance_credits_q4" AS "Compliance Report Summary - Compliance Report__earl_1d23602b",
          "Transaction"."transaction_id" AS "Transaction__transaction_id",
          "Transaction"."compliance_units" AS "Transaction__compliance_units",
          "Transaction"."organization_id" AS "Transaction__organization_id",
          "Transaction"."transaction_action" AS "Transaction__transaction_action",
          "Transaction"."create_date" AS "Transaction__create_date",
          "Transaction"."update_date" AS "Transaction__update_date",
          "Transaction"."create_user" AS "Transaction__create_user",
          "Transaction"."update_user" AS "Transaction__update_user",
          "Transaction"."effective_date" AS "Transaction__effective_date",
          "Transaction"."effective_status" AS "Transaction__effective_status",
          "Transaction"."expiration_date" AS "Transaction__expiration_date",
          "Organization"."organization_id" AS "Organization__organization_id",
          "Organization"."organization_code" AS "Organization__organization_code",
          "Organization"."name" AS "Organization__name",
          "Organization"."operating_name" AS "Organization__operating_name",
          "Organization"."email" AS "Organization__email",
          "Organization"."phone" AS "Organization__phone",
          "Organization"."edrms_record" AS "Organization__edrms_record",
          "Organization"."total_balance" AS "Organization__total_balance",
          "Organization"."reserved_balance" AS "Organization__reserved_balance",
          "Organization"."count_transfers_in_progress" AS "Organization__count_transfers_in_progress",
          "Organization"."organization_status_id" AS "Organization__organization_status_id",
          "Organization"."organization_type_id" AS "Organization__organization_type_id",
          "Organization"."organization_address_id" AS "Organization__organization_address_id",
          "Organization"."organization_attorney_address_id" AS "Organization__organization_attorney_address_id",
          "Organization"."create_date" AS "Organization__create_date",
          "Organization"."update_date" AS "Organization__update_date",
          "Organization"."create_user" AS "Organization__create_user",
          "Organization"."update_user" AS "Organization__update_user",
          "Organization"."effective_date" AS "Organization__effective_date",
          "Organization"."effective_status" AS "Organization__effective_status",
          "Organization"."expiration_date" AS "Organization__expiration_date",
<<<<<<< HEAD
          COALESCE("Organization Early Issuance"."has_early_issuance", false) AS "Organization__has_early_issuance",
=======
          "Organization"."has_early_issuance" AS "Organization__has_early_issuance",
>>>>>>> ccf6d130
          "Organization"."records_address" AS "Organization__records_address",
          "Compliance Reports Chained - Compliance Report Group UUID"."group_uuid" AS "Compliance Reports Chained - Compliance Report Grou_1a77e4cb",
          "Compliance Reports Chained - Compliance Report Group UUID"."max_version" AS "Compliance Reports Chained - Compliance Report Grou_480bb7b1"
        FROM
          "compliance_report"
          INNER JOIN "compliance_period" AS "Compliance Period" ON "compliance_report"."compliance_period_id" = "Compliance Period"."compliance_period_id"
          INNER JOIN "compliance_report_status" AS "Compliance Report Status - Current Status" ON "compliance_report"."current_status_id" = "Compliance Report Status - Current Status"."compliance_report_status_id"
          INNER JOIN "compliance_report_summary" AS "Compliance Report Summary - Compliance Report" ON "compliance_report"."compliance_report_id" = "Compliance Report Summary - Compliance Report"."compliance_report_id"
          LEFT JOIN "transaction" AS "Transaction" ON "compliance_report"."transaction_id" = "Transaction"."transaction_id"
          LEFT JOIN "organization" AS "Organization" ON "compliance_report"."organization_id" = "Organization"."organization_id"
<<<<<<< HEAD
          LEFT JOIN "organization_early_issuance_by_year" AS "Organization Early Issuance" ON "compliance_report"."organization_id" = "Organization Early Issuance"."organization_id" AND "compliance_report"."compliance_period_id" = "Organization Early Issuance"."compliance_period_id"
=======
>>>>>>> ccf6d130
          INNER JOIN (
            SELECT
              compliance_report_group_uuid AS group_uuid,
              max(VERSION) AS max_version
            FROM
              COMPLIANCE_REPORT
            GROUP BY
              COMPLIANCE_REPORT.compliance_report_group_uuid
          ) AS "Compliance Reports Chained - Compliance Report Group UUID" ON (
            "compliance_report"."compliance_report_group_uuid" = "Compliance Reports Chained - Compliance Report Group UUID"."group_uuid"
          )
          AND (
            "compliance_report"."version" = "Compliance Reports Chained - Compliance Report Group UUID"."max_version"
          )
      ) AS "Compliance Report Base - Compliance Report" ON "Allocation Agreement - Group UUID"."compliance_report_id" = "Compliance Report Base - Compliance Report"."compliance_report_id";

GRANT SELECT ON vw_allocation_agreement_base TO basic_lcfs_reporting_role;

-- ==========================================
-- Fuel Code Base View
-- ==========================================
drop view if exists vw_fuel_code_base cascade;
CREATE OR REPLACE VIEW vw_fuel_code_base AS
SELECT
    fc.fuel_code_id,
    fcp.fuel_code_prefix_id,
    fcp.prefix,
    fc.fuel_suffix,
    fcs.fuel_code_status_id,
    fcs.status,
    ft.fuel_type_id,
    ft.fuel_type,
    fc.company,
    fc.contact_name,
    fc.contact_email,
    fc.carbon_intensity,
    fc.edrms,
    fc.last_updated,
    fc.application_date,
    fc.approval_date,
    fc.create_date,
    fc.effective_date,
    fc.expiration_date,
    fc.effective_status,
    fc.feedstock,
    fc.feedstock_location,
    fc.feedstock_misc,
    fc.fuel_production_facility_city,
    fc.fuel_production_facility_province_state,
    fc.fuel_production_facility_country,
    fc.facility_nameplate_capacity,
    fc.facility_nameplate_capacity_unit,
    fc.former_company,
    finished_modes.transport_modes AS finished_fuel_transport_modes,
    feedstock_modes.transport_modes AS feedstock_fuel_transport_modes,
    fc.notes
FROM fuel_code fc
JOIN fuel_code_prefix fcp ON fc.prefix_id = fcp.fuel_code_prefix_id
JOIN fuel_code_status fcs ON fc.fuel_status_id = fcs.fuel_code_status_id
JOIN fuel_type ft ON fc.fuel_type_id = ft.fuel_type_id
LEFT JOIN LATERAL (
    SELECT ARRAY_AGG(tm.transport_mode ORDER BY tm.transport_mode) AS transport_modes
    FROM finished_fuel_transport_mode fftm
    JOIN transport_mode tm ON fftm.transport_mode_id = tm.transport_mode_id
    WHERE fftm.fuel_code_id = fc.fuel_code_id
) finished_modes ON TRUE
LEFT JOIN LATERAL (
    SELECT ARRAY_AGG(tm.transport_mode ORDER BY tm.transport_mode) AS transport_modes
    FROM feedstock_fuel_transport_mode fftm
    JOIN transport_mode tm ON fftm.transport_mode_id = tm.transport_mode_id
    WHERE fftm.fuel_code_id = fc.fuel_code_id
) feedstock_modes ON TRUE
WHERE fcs.status != 'Deleted';
GRANT SELECT ON vw_fuel_code_base TO basic_lcfs_reporting_role;
GRANT SELECT ON fuel_code, fuel_code_prefix, fuel_code_status, fuel_type, fuel_category TO basic_lcfs_reporting_role;
-- ==========================================
-- Compliance Reports List View
-- ==========================================
create or replace view v_compliance_report as
WITH latest_versions AS (
    -- Use window function instead of GROUP BY for better performance
    SELECT DISTINCT
        compliance_report_group_uuid,
        FIRST_VALUE(version) OVER (
            PARTITION BY compliance_report_group_uuid 
            ORDER BY version DESC
        ) as max_version,
        FIRST_VALUE(current_status_id) OVER (
            PARTITION BY compliance_report_group_uuid 
            ORDER BY version DESC
        ) as latest_status_id,
        FIRST_VALUE(crs.status) OVER (
            PARTITION BY compliance_report_group_uuid 
            ORDER BY version DESC
        ) as latest_status,
        FIRST_VALUE(supplemental_initiator) OVER (
            PARTITION BY compliance_report_group_uuid 
            ORDER BY version DESC
        ) as latest_supplemental_initiator,
        FIRST_VALUE(cr.create_date) OVER (
            PARTITION BY compliance_report_group_uuid 
            ORDER BY version DESC
        ) as latest_supplemental_create_date
    FROM compliance_report cr
    JOIN compliance_report_status crs ON cr.current_status_id = crs.compliance_report_status_id
),
versioned_reports AS (
    -- Single scan to get both latest and second-latest with their statuses
    SELECT 
        cr.*,
        crs.status,
        ROW_NUMBER() OVER (
            PARTITION BY cr.compliance_report_group_uuid 
            ORDER BY cr.version DESC
        ) as version_rank,
        lws.latest_supplemental_initiator,
        lws.latest_supplemental_create_date,
        lws.latest_status
    FROM compliance_report cr
    JOIN compliance_report_status crs ON cr.current_status_id = crs.compliance_report_status_id
    JOIN latest_versions lws ON cr.compliance_report_group_uuid = lws.compliance_report_group_uuid
),
selected_reports AS (
    SELECT *
    FROM versioned_reports vr
    WHERE version_rank = 1  -- Always include latest
       OR (version_rank = 2   -- Include second-latest when LATEST has these conditions
           AND (vr.latest_status IN ('Draft','Analyst_adjustment') 
                OR vr.latest_supplemental_initiator = 'GOVERNMENT_REASSESSMENT'))
)
SELECT DISTINCT
    sr.compliance_report_id,
    sr.compliance_report_group_uuid,
    sr.version,
    cp.compliance_period_id,
    cp.description AS compliance_period,
    o.organization_id,
    o.name AS organization_name,
    sr.nickname AS report_type,
    sr.current_status_id AS report_status_id,
    case when sr.latest_status = 'Draft'
	      and sr.version_rank = 2 -- not the latest report
	      and sr.latest_supplemental_initiator = 'GOVERNMENT_INITIATED'::supplementalinitiatortype 
	      	then 'Supplemental_requested'::compliancereportstatusenum 
	     else sr.status 
	  end as report_status,
    sr.update_date,
    sr.supplemental_initiator,
    sr.reporting_frequency,
    sr.legacy_id,
    sr.transaction_id,
    sr.assessment_statement,
    (sr.version_rank = 1) as is_latest,
    sr.latest_supplemental_initiator as latest_report_supplemental_initiator,
    sr.latest_supplemental_create_date,
    sr.latest_status,
    sr.assigned_analyst_id,
    up.first_name AS assigned_analyst_first_name,
    up.last_name AS assigned_analyst_last_name
FROM selected_reports sr
JOIN compliance_period cp ON sr.compliance_period_id = cp.compliance_period_id
JOIN organization o ON sr.organization_id = o.organization_id
LEFT JOIN user_profile up ON sr.assigned_analyst_id = up.user_profile_id
ORDER BY sr.compliance_report_group_uuid, sr.version DESC;

-- ==========================================
-- Compliance Report Base View With Early Issuance By Year
-- ==========================================
drop view if exists vw_compliance_report_base cascade;
CREATE OR REPLACE VIEW vw_compliance_report_base AS
SELECT
      "compliance_report"."compliance_report_id" AS "compliance_report_id",
      "compliance_report"."compliance_period_id" AS "compliance_period_id",
      "compliance_report"."organization_id" AS "organization_id",
      "compliance_report"."current_status_id" AS "current_status_id",
      "compliance_report"."transaction_id" AS "transaction_id",
      "compliance_report"."compliance_report_group_uuid" AS "compliance_report_group_uuid",
      "compliance_report"."legacy_id" AS "legacy_id",
      "compliance_report"."version" AS "version",
      "compliance_report"."supplemental_initiator" AS "supplemental_initiator",
      "compliance_report"."reporting_frequency" AS "reporting_frequency",
      "compliance_report"."nickname" AS "nickname",
      "compliance_report"."supplemental_note" AS "supplemental_note",
      "compliance_report"."create_date" AS "create_date",
      "compliance_report"."update_date" AS "update_date",
      "compliance_report"."create_user" AS "create_user",
      "compliance_report"."update_user" AS "update_user",
      "compliance_report"."assessment_statement" AS "assessment_statement",
      CASE
        WHEN "Compliance Report Summary - Compliance Report"."line_11_fossil_derived_base_fuel_total" > 0 THEN 'Not Met'
        ELSE 'Met'
      END AS "Renewable Requirements",
      CASE
        WHEN "Compliance Report Summary - Compliance Report"."line_21_non_compliance_penalty_payable" > 0 THEN 'Not Met'
        ELSE 'Met'
      END AS "Low Carbon Requirements",
      "Compliance Period"."compliance_period_id" AS "Compliance Period__compliance_period_id",
      "Compliance Period"."description" AS "Compliance Period__description",
      "Compliance Period"."display_order" AS "Compliance Period__display_order",
      "Compliance Period"."create_date" AS "Compliance Period__create_date",
      "Compliance Period"."update_date" AS "Compliance Period__update_date",
      "Compliance Period"."effective_date" AS "Compliance Period__effective_date",
      "Compliance Period"."effective_status" AS "Compliance Period__effective_status",
      "Compliance Period"."expiration_date" AS "Compliance Period__expiration_date",
      "Compliance Report Status - Current Status"."compliance_report_status_id" AS "Compliance Report Status - Current Status__complian_8aca39b7",
      "Compliance Report Status - Current Status"."display_order" AS "Compliance Report Status - Current Status__display_order",
      "Compliance Report Status - Current Status"."status" AS "Compliance Report Status - Current Status__status",
      "Compliance Report Status - Current Status"."create_date" AS "Compliance Report Status - Current Status__create_date",
      "Compliance Report Status - Current Status"."update_date" AS "Compliance Report Status - Current Status__update_date",
      "Compliance Report Status - Current Status"."effective_date" AS "Compliance Report Status - Current Status__effective_date",
      "Compliance Report Status - Current Status"."effective_status" AS "Compliance Report Status - Current Status__effective_status",
      "Compliance Report Status - Current Status"."expiration_date" AS "Compliance Report Status - Current Status__expiration_date",
      "Compliance Report Summary - Compliance Report"."summary_id" AS "Compliance Report Summary - Compliance Report__summary_id",
      "Compliance Report Summary - Compliance Report"."compliance_report_id" AS "Compliance Report Summary - Compliance Report__comp_1db2e1e9",
      "Compliance Report Summary - Compliance Report"."quarter" AS "Compliance Report Summary - Compliance Report__quarter",
      "Compliance Report Summary - Compliance Report"."is_locked" AS "Compliance Report Summary - Compliance Report__is_locked",
      "Compliance Report Summary - Compliance Report"."line_1_fossil_derived_base_fuel_gasoline" AS "Compliance Report Summary - Compliance Report__line_2c0818fb",
      "Compliance Report Summary - Compliance Report"."line_1_fossil_derived_base_fuel_diesel" AS "Compliance Report Summary - Compliance Report__line_2ff66c5b",
      "Compliance Report Summary - Compliance Report"."line_1_fossil_derived_base_fuel_jet_fuel" AS "Compliance Report Summary - Compliance Report__line_1fcf7a18",
      "Compliance Report Summary - Compliance Report"."line_2_eligible_renewable_fuel_supplied_gasoline" AS "Compliance Report Summary - Compliance Report__line_d70f8aef",
      "Compliance Report Summary - Compliance Report"."line_2_eligible_renewable_fuel_supplied_diesel" AS "Compliance Report Summary - Compliance Report__line_2773c83c",
      "Compliance Report Summary - Compliance Report"."line_2_eligible_renewable_fuel_supplied_jet_fuel" AS "Compliance Report Summary - Compliance Report__line_e4c8e80c",
      "Compliance Report Summary - Compliance Report"."line_3_total_tracked_fuel_supplied_gasoline" AS "Compliance Report Summary - Compliance Report__line_9cec896d",
      "Compliance Report Summary - Compliance Report"."line_3_total_tracked_fuel_supplied_diesel" AS "Compliance Report Summary - Compliance Report__line_489bea32",
      "Compliance Report Summary - Compliance Report"."line_3_total_tracked_fuel_supplied_jet_fuel" AS "Compliance Report Summary - Compliance Report__line_af2beb8e",
      "Compliance Report Summary - Compliance Report"."line_4_eligible_renewable_fuel_required_gasoline" AS "Compliance Report Summary - Compliance Report__line_a26a000d",
      "Compliance Report Summary - Compliance Report"."line_4_eligible_renewable_fuel_required_diesel" AS "Compliance Report Summary - Compliance Report__line_0ef43e75",
      "Compliance Report Summary - Compliance Report"."line_4_eligible_renewable_fuel_required_jet_fuel" AS "Compliance Report Summary - Compliance Report__line_91ad62ee",
      "Compliance Report Summary - Compliance Report"."line_5_net_notionally_transferred_gasoline" AS "Compliance Report Summary - Compliance Report__line_b1027537",
      "Compliance Report Summary - Compliance Report"."line_5_net_notionally_transferred_diesel" AS "Compliance Report Summary - Compliance Report__line_38be33f3",
      "Compliance Report Summary - Compliance Report"."line_5_net_notionally_transferred_jet_fuel" AS "Compliance Report Summary - Compliance Report__line_82c517d4",
      "Compliance Report Summary - Compliance Report"."line_6_renewable_fuel_retained_gasoline" AS "Compliance Report Summary - Compliance Report__line_6927f733",
      "Compliance Report Summary - Compliance Report"."line_6_renewable_fuel_retained_diesel" AS "Compliance Report Summary - Compliance Report__line_93d805cb",
      "Compliance Report Summary - Compliance Report"."line_6_renewable_fuel_retained_jet_fuel" AS "Compliance Report Summary - Compliance Report__line_5ae095d0",
      "Compliance Report Summary - Compliance Report"."line_7_previously_retained_gasoline" AS "Compliance Report Summary - Compliance Report__line_157d6973",
      "Compliance Report Summary - Compliance Report"."line_7_previously_retained_diesel" AS "Compliance Report Summary - Compliance Report__line_31fd1f1b",
      "Compliance Report Summary - Compliance Report"."line_7_previously_retained_jet_fuel" AS "Compliance Report Summary - Compliance Report__line_26ba0b90",
      "Compliance Report Summary - Compliance Report"."line_8_obligation_deferred_gasoline" AS "Compliance Report Summary - Compliance Report__line_27419684",
      "Compliance Report Summary - Compliance Report"."line_8_obligation_deferred_diesel" AS "Compliance Report Summary - Compliance Report__line_ac263897",
      "Compliance Report Summary - Compliance Report"."line_8_obligation_deferred_jet_fuel" AS "Compliance Report Summary - Compliance Report__line_1486f467",
      "Compliance Report Summary - Compliance Report"."line_9_obligation_added_gasoline" AS "Compliance Report Summary - Compliance Report__line_c12cb8c0",
      "Compliance Report Summary - Compliance Report"."line_9_obligation_added_diesel" AS "Compliance Report Summary - Compliance Report__line_05eb459f",
      "Compliance Report Summary - Compliance Report"."line_9_obligation_added_jet_fuel" AS "Compliance Report Summary - Compliance Report__line_f2ebda23",
      "Compliance Report Summary - Compliance Report"."line_10_net_renewable_fuel_supplied_gasoline" AS "Compliance Report Summary - Compliance Report__line_1be763e7",
      "Compliance Report Summary - Compliance Report"."line_10_net_renewable_fuel_supplied_diesel" AS "Compliance Report Summary - Compliance Report__line_b72177b0",
      "Compliance Report Summary - Compliance Report"."line_10_net_renewable_fuel_supplied_jet_fuel" AS "Compliance Report Summary - Compliance Report__line_28200104",
      "Compliance Report Summary - Compliance Report"."line_11_non_compliance_penalty_gasoline" AS "Compliance Report Summary - Compliance Report__line_53735f1d",
      "Compliance Report Summary - Compliance Report"."line_11_non_compliance_penalty_diesel" AS "Compliance Report Summary - Compliance Report__line_64a07c80",
      "Compliance Report Summary - Compliance Report"."line_11_non_compliance_penalty_jet_fuel" AS "Compliance Report Summary - Compliance Report__line_60b43dfe",
      "Compliance Report Summary - Compliance Report"."line_12_low_carbon_fuel_required" AS "Compliance Report Summary - Compliance Report__line_da2710ad",
      "Compliance Report Summary - Compliance Report"."line_13_low_carbon_fuel_supplied" AS "Compliance Report Summary - Compliance Report__line_b25fca1c",
      "Compliance Report Summary - Compliance Report"."line_14_low_carbon_fuel_surplus" AS "Compliance Report Summary - Compliance Report__line_4b98033f",
      "Compliance Report Summary - Compliance Report"."line_15_banked_units_used" AS "Compliance Report Summary - Compliance Report__line_1d7d6a31",
      "Compliance Report Summary - Compliance Report"."line_16_banked_units_remaining" AS "Compliance Report Summary - Compliance Report__line_684112bb",
      "Compliance Report Summary - Compliance Report"."line_17_non_banked_units_used" AS "Compliance Report Summary - Compliance Report__line_b1d3ad5e",
      "Compliance Report Summary - Compliance Report"."line_18_units_to_be_banked" AS "Compliance Report Summary - Compliance Report__line_e173956e",
      "Compliance Report Summary - Compliance Report"."line_19_units_to_be_exported" AS "Compliance Report Summary - Compliance Report__line_9a885574",
      "Compliance Report Summary - Compliance Report"."line_20_surplus_deficit_units" AS "Compliance Report Summary - Compliance Report__line_8e71546f",
      "Compliance Report Summary - Compliance Report"."line_21_surplus_deficit_ratio" AS "Compliance Report Summary - Compliance Report__line_00d2728d",
      "Compliance Report Summary - Compliance Report"."line_22_compliance_units_issued" AS "Compliance Report Summary - Compliance Report__line_29d9cb9c",
      "Compliance Report Summary - Compliance Report"."line_11_fossil_derived_base_fuel_gasoline" AS "Compliance Report Summary - Compliance Report__line_d8942234",
      "Compliance Report Summary - Compliance Report"."line_11_fossil_derived_base_fuel_diesel" AS "Compliance Report Summary - Compliance Report__line_125e31fc",
      "Compliance Report Summary - Compliance Report"."line_11_fossil_derived_base_fuel_jet_fuel" AS "Compliance Report Summary - Compliance Report__line_eb5340d7",
      "Compliance Report Summary - Compliance Report"."line_11_fossil_derived_base_fuel_total" AS "Compliance Report Summary - Compliance Report__line_bff5157d",
      "Compliance Report Summary - Compliance Report"."line_21_non_compliance_penalty_payable" AS "Compliance Report Summary - Compliance Report__line_7c9c21b1",
      "Compliance Report Summary - Compliance Report"."total_non_compliance_penalty_payable" AS "Compliance Report Summary - Compliance Report__tota_0e1e6fb3",
      "Compliance Report Summary - Compliance Report"."credits_offset_a" AS "Compliance Report Summary - Compliance Report__cred_0f455db6",
      "Compliance Report Summary - Compliance Report"."credits_offset_b" AS "Compliance Report Summary - Compliance Report__cred_964c0c0c",
      "Compliance Report Summary - Compliance Report"."credits_offset_c" AS "Compliance Report Summary - Compliance Report__cred_e14b3c9a",
      "Compliance Report Summary - Compliance Report"."create_date" AS "Compliance Report Summary - Compliance Report__create_date",
      "Compliance Report Summary - Compliance Report"."update_date" AS "Compliance Report Summary - Compliance Report__update_date",
      "Compliance Report Summary - Compliance Report"."create_user" AS "Compliance Report Summary - Compliance Report__create_user",
      "Compliance Report Summary - Compliance Report"."update_user" AS "Compliance Report Summary - Compliance Report__update_user",
      "Compliance Report Summary - Compliance Report"."early_issuance_credits_q1" AS "Compliance Report Summary - Compliance Report__earl_6d4994a4",
      "Compliance Report Summary - Compliance Report"."early_issuance_credits_q2" AS "Compliance Report Summary - Compliance Report__earl_f440c51e",
      "Compliance Report Summary - Compliance Report"."early_issuance_credits_q3" AS "Compliance Report Summary - Compliance Report__earl_8347f588",
      "Compliance Report Summary - Compliance Report"."early_issuance_credits_q4" AS "Compliance Report Summary - Compliance Report__earl_1d23602b",
      "Transaction"."transaction_id" AS "Transaction__transaction_id",
      "Transaction"."compliance_units" AS "Transaction__compliance_units",
      "Transaction"."organization_id" AS "Transaction__organization_id",
      "Transaction"."transaction_action" AS "Transaction__transaction_action",
      "Transaction"."create_date" AS "Transaction__create_date",
      "Transaction"."update_date" AS "Transaction__update_date",
      "Transaction"."create_user" AS "Transaction__create_user",
      "Transaction"."update_user" AS "Transaction__update_user",
      "Transaction"."effective_date" AS "Transaction__effective_date",
      "Transaction"."effective_status" AS "Transaction__effective_status",
      "Transaction"."expiration_date" AS "Transaction__expiration_date",
      "Organization"."organization_id" AS "Organization__organization_id",
      "Organization"."organization_code" AS "Organization__organization_code",
      "Organization"."name" AS "Organization__name",
      "Organization"."operating_name" AS "Organization__operating_name",
      "Organization"."email" AS "Organization__email",
      "Organization"."phone" AS "Organization__phone",
      "Organization"."edrms_record" AS "Organization__edrms_record",
      "Organization"."total_balance" AS "Organization__total_balance",
      "Organization"."reserved_balance" AS "Organization__reserved_balance",
      "Organization"."count_transfers_in_progress" AS "Organization__count_transfers_in_progress",
      "Organization"."organization_status_id" AS "Organization__organization_status_id",
      "Organization"."organization_type_id" AS "Organization__organization_type_id",
      "Organization"."organization_address_id" AS "Organization__organization_address_id",
      "Organization"."organization_attorney_address_id" AS "Organization__organization_attorney_address_id",
      "Organization"."create_date" AS "Organization__create_date",
      "Organization"."update_date" AS "Organization__update_date",
      "Organization"."create_user" AS "Organization__create_user",
      "Organization"."update_user" AS "Organization__update_user",
      "Organization"."effective_date" AS "Organization__effective_date",
      "Organization"."effective_status" AS "Organization__effective_status",
      "Organization"."expiration_date" AS "Organization__expiration_date",
      COALESCE("Organization Early Issuance"."has_early_issuance", false) AS "Organization__has_early_issuance",
      "Organization"."records_address" AS "Organization__records_address",
      "Compliance Reports Chained - Compliance Report Group UUID"."group_uuid" AS "Compliance Reports Chained - Compliance Report Grou_1a77e4cb",
      "Compliance Reports Chained - Compliance Report Group UUID"."max_version" AS "Compliance Reports Chained - Compliance Report Grou_480bb7b1"
    FROM
      "compliance_report"
      INNER JOIN "compliance_period" AS "Compliance Period" ON "compliance_report"."compliance_period_id" = "Compliance Period"."compliance_period_id"
      INNER JOIN "compliance_report_status" AS "Compliance Report Status - Current Status" ON "compliance_report"."current_status_id" = "Compliance Report Status - Current Status"."compliance_report_status_id"
      INNER JOIN "compliance_report_summary" AS "Compliance Report Summary - Compliance Report" ON "compliance_report"."compliance_report_id" = "Compliance Report Summary - Compliance Report"."compliance_report_id"
     
LEFT JOIN "transaction" AS "Transaction" ON "compliance_report"."transaction_id" = "Transaction"."transaction_id"
      LEFT JOIN "organization" AS "Organization" ON "compliance_report"."organization_id" = "Organization"."organization_id"
      LEFT JOIN "organization_early_issuance_by_year" AS "Organization Early Issuance" ON "compliance_report"."organization_id" = "Organization Early Issuance"."organization_id" AND "compliance_report"."compliance_period_id" = "Organization Early Issuance"."compliance_period_id"
      INNER JOIN (
        SELECT
          compliance_report_group_uuid AS group_uuid,
          max(VERSION) AS max_version
        FROM
          COMPLIANCE_REPORT
       
GROUP BY
          COMPLIANCE_REPORT.compliance_report_group_uuid
      ) AS "Compliance Reports Chained - Compliance Report Group UUID" ON (
        "compliance_report"."compliance_report_group_uuid" = "Compliance Reports Chained - Compliance Report Group UUID"."group_uuid"
      )
     
   AND (
        "compliance_report"."version" = "Compliance Reports Chained - Compliance Report Group UUID"."max_version"
      );

GRANT SELECT ON vw_compliance_report_base TO basic_lcfs_reporting_role;

-- ==========================================
-- Allocation Agreement Base View With Early Issuance By Year
-- ==========================================
drop view if exists vw_allocation_agreement_base;
CREATE OR REPLACE VIEW vw_allocation_agreement_base AS
SELECT
      "source"."group_uuid" AS "group_uuid",
      "source"."max" AS "max",
      CASE
        WHEN "Allocation Agreement - Group UUID"."allocation_transaction_type_id" = 1 THEN 'Allocated From'
        WHEN "Allocation Agreement - Group UUID"."allocation_transaction_type_id" = 2 THEN 'Allocation To'
      END AS "Allocation transaction type",
      "Allocation Agreement - Group UUID"."allocation_agreement_id" AS "Allocation Agreement - Group UUID__allocation_agreement_id",
      "Allocation Agreement - Group UUID"."transaction_partner" AS "Allocation Agreement - Group UUID__transaction_partner",
      "Allocation Agreement - Group UUID"."postal_address" AS "Allocation Agreement - Group UUID__postal_address",
      "Allocation Agreement - Group UUID"."transaction_partner_email" AS "Allocation Agreement - Group UUID__transaction_partner_email",
      "Allocation Agreement - Group UUID"."transaction_partner_phone" AS "Allocation Agreement - Group UUID__transaction_partner_phone",
      "Allocation Agreement - Group UUID"."ci_of_fuel" AS "Allocation Agreement - Group UUID__ci_of_fuel",
      "Allocation Agreement - Group UUID"."quantity" AS "Allocation Agreement - Group UUID__quantity",
      "Allocation Agreement - Group UUID"."units" AS "Allocation Agreement - Group UUID__units",
      "Allocation Agreement - Group UUID"."fuel_type_other" AS "Allocation Agreement - Group UUID__fuel_type_other",
      "Allocation Agreement - Group UUID"."allocation_transaction_type_id" AS "Allocation Agreement - Group UUID__allocation_trans_ad55ef48",
      "Allocation Agreement - Group UUID"."fuel_type_id" AS "Allocation Agreement - Group UUID__fuel_type_id",
      "Allocation Agreement - Group UUID"."fuel_category_id" AS "Allocation Agreement - Group UUID__fuel_category_id",
      "Allocation Agreement - Group UUID"."provision_of_the_act_id" AS "Allocation Agreement - Group UUID__provision_of_the_act_id",
      "Allocation Agreement - Group UUID"."fuel_code_id" AS "Allocation Agreement - Group UUID__fuel_code_id",
      "Allocation Agreement - Group UUID"."compliance_report_id" AS "Allocation Agreement - Group UUID__compliance_report_id",
      "Allocation Agreement - Group UUID"."create_date" AS "Allocation Agreement - Group UUID__create_date",
      "Allocation Agreement - Group UUID"."update_date" AS "Allocation Agreement - Group UUID__update_date",
      "Allocation Agreement - Group UUID"."create_user" AS "Allocation Agreement - Group UUID__create_user",
      "Allocation Agreement - Group UUID"."update_user" AS "Allocation Agreement - Group UUID__update_user",
      "Allocation Agreement - Group UUID"."display_order" AS "Allocation Agreement - Group UUID__display_order",
      "Allocation Agreement - Group UUID"."group_uuid" AS "Allocation Agreement - Group UUID__group_uuid",
      "Allocation Agreement - Group UUID"."version" AS "Allocation Agreement - Group UUID__version",
      "Allocation Agreement - Group UUID"."action_type" AS "Allocation Agreement - Group UUID__action_type",
      "Allocation Agreement - Group UUID"."quantity_not_sold" AS "Allocation Agreement - Group UUID__quantity_not_sold",
      "Compliance Report Base - Compliance Report"."compliance_report_id" AS "Compliance Report Base - Compliance Report__complia_6afb9aaa",
      "Compliance Report Base - Compliance Report"."compliance_period_id" AS "Compliance Report Base - Compliance Report__complia_cda244b4",
      "Compliance Report Base - Compliance Report"."organization_id" AS "Compliance Report Base - Compliance Report__organization_id",
      "Compliance Report Base - Compliance Report"."current_status_id" AS "Compliance Report Base - Compliance Report__current_4315b3a2",
      "Compliance Report Base - Compliance Report"."transaction_id" AS "Compliance Report Base - Compliance Report__transaction_id",
      "Compliance Report Base - Compliance Report"."compliance_report_group_uuid" AS "Compliance Report Base - Compliance Report__complia_8e1217db",
      "Compliance Report Base - Compliance Report"."legacy_id" AS "Compliance Report Base - Compliance Report__legacy_id",
      "Compliance Report Base - Compliance Report"."version" AS "Compliance Report Base - Compliance Report__version",
      "Compliance Report Base - Compliance Report"."supplemental_initiator" AS "Compliance Report Base - Compliance Report__supplem_3e383c17",
      "Compliance Report Base - Compliance Report"."reporting_frequency" AS "Compliance Report Base - Compliance Report__reporti_c3204642",
      "Compliance Report Base - Compliance Report"."nickname" AS "Compliance Report Base - Compliance Report__nickname",
      "Compliance Report Base - Compliance Report"."supplemental_note" AS "Compliance Report Base - Compliance Report__supplem_76c93d97",
      "Compliance Report Base - Compliance Report"."create_date" AS "Compliance Report Base - Compliance Report__create_date",
      "Compliance Report Base - Compliance Report"."update_date" AS "Compliance Report Base - Compliance Report__update_date",
      "Compliance Report Base - Compliance Report"."create_user" AS "Compliance Report Base - Compliance Report__create_user",
      "Compliance Report Base - Compliance Report"."update_user" AS "Compliance Report Base - Compliance Report__update_user",
      "Compliance Report Base - Compliance Report"."assessment_statement" AS "Compliance Report Base - Compliance Report__assessm_7b8d860b",
      "Compliance Report Base - Compliance Report"."Renewable Requirements" AS "Compliance Report Base - Compliance Report__Renewab_f11c34b5",
      "Compliance Report Base - Compliance Report"."Low Carbon Requirements" AS "Compliance Report Base - Compliance Report__Low Car_035b150f",
      "Compliance Report Base - Compliance Report"."Compliance Period__compliance_period_id" AS "Compliance Report Base - Compliance Report__Complia_dd118a33",
      "Compliance Report Base - Compliance Report"."Compliance Period__description" AS "Compliance Report Base - Compliance Report__Complia_cb30ad19",
      "Compliance Report Base - Compliance Report"."Compliance Period__display_order" AS "Compliance Report Base - Compliance Report__Complia_721c9a5e",
      "Compliance Report Base - Compliance Report"."Compliance Period__create_date" AS "Compliance Report Base - Compliance Report__Complia_8deb472c",
      "Compliance Report Base - Compliance Report"."Compliance Period__update_date" AS "Compliance Report Base - Compliance Report__Complia_d8268dda",
      "Compliance Report Base - Compliance Report"."Compliance Period__effective_date" AS "Compliance Report Base - Compliance Report__Complia_6a450a4b",
      "Compliance Report Base - Compliance Report"."Compliance Period__effective_status" AS "Compliance Report Base - Compliance Report__Complia_e535ee64",
      "Compliance Report Base - Compliance Report"."Compliance Period__expiration_date" AS "Compliance Report Base - Compliance Report__Complia_27d99d4c",
      "Compliance Report Base - Compliance Report"."Compliance Report Status - Current Status__complian_8aca39b7" AS "Compliance Report Base - Compliance Report__Complia_35a08ff4",
      "Compliance Report Base - Compliance Report"."Compliance Report Status - Current Status__display_order" AS "Compliance Report Base - Compliance Report__Complia_617d3c08",
      "Compliance Report Base - Compliance Report"."Compliance Report Status - Current Status__status" AS "Compliance Report Base - Compliance Report__Complia_f6d97a34",
      "Compliance Report Base - Compliance Report"."Compliance Report Status - Current Status__create_date" AS "Compliance Report Base - Compliance Report__Complia_de8161a6",
      "Compliance Report Base - Compliance Report"."Compliance Report Status - Current Status__update_date" AS "Compliance Report Base - Compliance Report__Complia_8b4cab50",
      "Compliance Report Base - Compliance Report"."Compliance Report Status - Current Status__effective_date" AS "Compliance Report Base - Compliance Report__Complia_e85e9f2c",
      "Compliance Report Base - Compliance Report"."Compliance Report Status - Current Status__effective_status" AS "Compliance Report Base - Compliance Report__Complia_4fecf6d4",
      "Compliance Report Base - Compliance Report"."Compliance Report Status - Current Status__expiration_date" AS "Compliance Report Base - Compliance Report__Complia_f48d7222",
      "Compliance Report Base - Compliance Report"."Compliance Report Summary - Compliance Report__summary_id" AS "Compliance Report Base - Compliance Report__Complia_fe5bffa9",
      "Compliance Report Base - Compliance Report"."Compliance Report Summary - Compliance Report__comp_1db2e1e9" AS "Compliance Report Base - Compliance Report__Complia_ac5855d3",
      "Compliance Report Base - Compliance Report"."Compliance Report Summary - Compliance Report__quarter" AS "Compliance Report Base - Compliance Report__Complia_716d2691",
      "Compliance Report Base - Compliance Report"."Compliance Report Summary - Compliance Report__is_locked" AS "Compliance Report Base - Compliance Report__Complia_9880522d",
      "Compliance Report Base - Compliance Report"."Compliance Report Summary - Compliance Report__line_2c0818fb" AS "Compliance Report Base - Compliance Report__Complia_e084f95e",
      "Compliance Report Base - Compliance Report"."Compliance Report Summary - Compliance Report__line_2ff66c5b" AS "Compliance Report Base - Compliance Report__Complia_bbf3740d",
      "Compliance Report Base - Compliance Report"."Compliance Report Summary - Compliance Report__line_1fcf7a18" AS "Compliance Report Base - Compliance Report__Complia_0948e373",
      "Compliance Report Base - Compliance Report"."Compliance Report Summary - Compliance Report__line_d70f8aef" AS "Compliance Report Base - Compliance Report__Complia_1151727e",
      "Compliance Report Base - Compliance Report"."Compliance Report Summary - Compliance Report__line_2773c83c" AS "Compliance Report Base - Compliance Report__Complia_8c046bfd",
      "Compliance Report Base - Compliance Report"."Compliance Report Summary - Compliance Report__line_e4c8e80c" AS "Compliance Report Base - Compliance Report__Complia_0c86fc50",
      "Compliance Report Base - Compliance Report"."Compliance Report Summary - Compliance Report__line_9cec896d" AS "Compliance Report Base - Compliance Report__Complia_817c5f4a",
      "Compliance Report Base - Compliance Report"."Compliance Report Summary - Compliance Report__line_489bea32" AS "Compliance Report Base - Compliance Report__Complia_d930be19",
      "Compliance Report Base - Compliance Report"."Compliance Report Summary - Compliance Report__line_af2beb8e" AS "Compliance Report Base - Compliance Report__Complia_c9668257",
      "Compliance Report Base - Compliance Report"."Compliance Report Summary - Compliance Report__line_a26a000d" AS "Compliance Report Base - Compliance Report__Complia_eef8c8e5",
      "Compliance Report Base - Compliance Report"."Compliance Report Summary - Compliance Report__line_0ef43e75" AS "Compliance Report Base - Compliance Report__Complia_469410d8",
      "Compliance Report Base - Compliance Report"."Compliance Report Summary - Compliance Report__line_91ad62ee" AS "Compliance Report Base - Compliance Report__Complia_169c9f01",
      "Compliance Report Base - Compliance Report"."Compliance Report Summary - Compliance Report__line_b1027537" AS "Compliance Report Base - Compliance Report__Complia_ba262a42",
      "Compliance Report Base - Compliance Report"."Compliance Report Summary - Compliance Report__line_38be33f3" AS "Compliance Report Base - Compliance Report__Complia_3609a003",
      "Compliance Report Base - Compliance Report"."Compliance Report Summary - Compliance Report__line_82c517d4" AS "Compliance Report Base - Compliance Report__Complia_3d0e6803",
      "Compliance Report Base - Compliance Report"."Compliance Report Summary - Compliance Report__line_6927f733" AS "Compliance Report Base - Compliance Report__Complia_aad5cfd2",
      "Compliance Report Base - Compliance Report"."Compliance Report Summary - Compliance Report__line_93d805cb" AS "Compliance Report Base - Compliance Report__Complia_c437462d",
      "Compliance Report Base - Compliance Report"."Compliance Report Summary - Compliance Report__line_5ae095d0" AS "Compliance Report Base - Compliance Report__Complia_6bd2da0d",
      "Compliance Report Base - Compliance Report"."Compliance Report Summary - Compliance Report__line_157d6973" AS "Compliance Report Base - Compliance Report__Complia_ed316fbb",
      "Compliance Report Base - Compliance Report"."Compliance Report Summary - Compliance Report__line_31fd1f1b" AS "Compliance Report Base - Compliance Report__Complia_2c880057",
      "Compliance Report Base - Compliance Report"."Compliance Report Summary - Compliance Report__line_26ba0b90" AS "Compliance Report Base - Compliance Report__Complia_84fd8648",
      "Compliance Report Base - Compliance Report"."Compliance Report Summary - Compliance Report__line_27419684" AS "Compliance Report Base - Compliance Report__Complia_c8859563",
      "Compliance Report Base - Compliance Report"."Compliance Report Summary - Compliance Report__line_ac263897" AS "Compliance Report Base - Compliance Report__Complia_45fe3e7a",
      "Compliance Report Base - Compliance Report"."Compliance Report Summary - Compliance Report__line_1486f467" AS "Compliance Report Base - Compliance Report__Complia_256023d8",
      "Compliance Report Base - Compliance Report"."Compliance Report Summary - Compliance Report__line_c12cb8c0" AS "Compliance Report Base - Compliance Report__Complia_eee3c998",
      "Compliance Report Base - Compliance Report"."Compliance Report Summary - Compliance Report__line_05eb459f" AS "Compliance Report Base - Compliance Report__Complia_c90c8a63",
      "Compliance Report Base - Compliance Report"."Compliance Report Summary - Compliance Report__line_f2ebda23" AS "Compliance Report Base - Compliance Report__Complia_c7afbbd2",
      "Compliance Report Base - Compliance Report"."Compliance Report Summary - Compliance Report__line_1be763e7" AS "Compliance Report Base - Compliance Report__Complia_b7c1da7c",
      "Compliance Report Base - Compliance Report"."Compliance Report Summary - Compliance Report__line_b72177b0" AS "Compliance Report Base - Compliance Report__Complia_eddee97b",
      "Compliance Report Base - Compliance Report"."Compliance Report Summary - Compliance Report__line_28200104" AS "Compliance Report Base - Compliance Report__Complia_656afc20",
      "Compliance Report Base - Compliance Report"."Compliance Report Summary - Compliance Report__line_53735f1d" AS "Compliance Report Base - Compliance Report__Complia_5698e212",
      "Compliance Report Base - Compliance Report"."Compliance Report Summary - Compliance Report__line_64a07c80" AS "Compliance Report Base - Compliance Report__Complia_91c16e81",
      "Compliance Report Base - Compliance Report"."Compliance Report Summary - Compliance Report__line_60b43dfe" AS "Compliance Report Base - Compliance Report__Complia_a38eca8f",
      "Compliance Report Base - Compliance Report"."Compliance Report Summary - Compliance Report__line_da2710ad" AS "Compliance Report Base - Compliance Report__Complia_83fb46a6",
      "Compliance Report Base - Compliance Report"."Compliance Report Summary - Compliance Report__line_b25fca1c" AS "Compliance Report Base - Compliance Report__Complia_677a2191",
      "Compliance Report Base - Compliance Report"."Compliance Report Summary - Compliance Report__line_4b98033f" AS "Compliance Report Base - Compliance Report__Complia_d3db4f29",
      "Compliance Report Base - Compliance Report"."Compliance Report Summary - Compliance Report__line_1d7d6a31" AS "Compliance Report Base - Compliance Report__Complia_805e5698",
      "Compliance Report Base - Compliance Report"."Compliance Report Summary - Compliance Report__line_684112bb" AS "Compliance Report Base - Compliance Report__Complia_ba662a5c",
      "Compliance Report Base - Compliance Report"."Compliance Report Summary - Compliance Report__line_b1d3ad5e" AS "Compliance Report Base - Compliance Report__Complia_407ecab4",
      "Compliance Report Base - Compliance Report"."Compliance Report Summary - Compliance Report__line_e173956e" AS "Compliance Report Base - Compliance Report__Complia_884b89fd",
      "Compliance Report Base - Compliance Report"."Compliance Report Summary - Compliance Report__line_9a885574" AS "Compliance Report Base - Compliance Report__Complia_6030ea9c",
      "Compliance Report Base - Compliance Report"."Compliance Report Summary - Compliance Report__line_8e71546f" AS "Compliance Report Base - Compliance Report__Complia_392f751b",
      "Compliance Report Base - Compliance Report"."Compliance Report Summary - Compliance Report__line_00d2728d" AS "Compliance Report Base - Compliance Report__Complia_889450ac",
      "Compliance Report Base - Compliance Report"."Compliance Report Summary - Compliance Report__line_29d9cb9c" AS "Compliance Report Base - Compliance Report__Complia_875531b4",
      "Compliance Report Base - Compliance Report"."Compliance Report Summary - Compliance Report__line_d8942234" AS "Compliance Report Base - Compliance Report__Complia_ea067573",
      "Compliance Report Base - Compliance Report"."Compliance Report Summary - Compliance Report__line_125e31fc" AS "Compliance Report Base - Compliance Report__Complia_a93845e5",
      "Compliance Report Base - Compliance Report"."Compliance Report Summary - Compliance Report__line_eb5340d7" AS "Compliance Report Base - Compliance Report__Complia_2ef7cee4",
      "Compliance Report Base - Compliance Report"."Compliance Report Summary - Compliance Report__line_bff5157d" AS "Compliance Report Base - Compliance Report__Complia_87c65017",
      "Compliance Report Base - Compliance Report"."Compliance Report Summary - Compliance Report__line_7c9c21b1" AS "Compliance Report Base - Compliance Report__Complia_4bc20903",
      "Compliance Report Base - Compliance Report"."Compliance Report Summary - Compliance Report__tota_0e1e6fb3" AS "Compliance Report Base - Compliance Report__Complia_0dd060c1",
      "Compliance Report Base - Compliance Report"."Compliance Report Summary - Compliance Report__cred_0f455db6" AS "Compliance Report Base - Compliance Report__Complia_e72f37f4",
      "Compliance Report Base - Compliance Report"."Compliance Report Summary - Compliance Report__cred_964c0c0c" AS "Compliance Report Base - Compliance Report__Complia_cdfb8319",
      "Compliance Report Base - Compliance Report"."Compliance Report Summary - Compliance Report__cred_e14b3c9a" AS "Compliance Report Base - Compliance Report__Complia_1acc0725",
      "Compliance Report Base - Compliance Report"."Compliance Report Summary - Compliance Report__create_date" AS "Compliance Report Base - Compliance Report__Complia_e63c35ab",
      "Compliance Report Base - Compliance Report"."Compliance Report Summary - Compliance Report__update_date" AS "Compliance Report Base - Compliance Report__Complia_b3f1ff5d",
      "Compliance Report Base - Compliance Report"."Compliance Report Summary - Compliance Report__create_user" AS "Compliance Report Base - Compliance Report__Complia_c131d498",
      "Compliance Report Base - Compliance Report"."Compliance Report Summary - Compliance Report__update_user" AS "Compliance Report Base - Compliance Report__Complia_94fc1e6e",
      "Compliance Report Base - Compliance Report"."Compliance Report Summary - Compliance Report__earl_6d4994a4" AS "Compliance Report Base - Compliance Report__Complia_df1f10d1",
      "Compliance Report Base - Compliance Report"."Compliance Report Summary - Compliance Report__earl_f440c51e" AS "Compliance Report Base - Compliance Report__Complia_a759d116",
      "Compliance Report Base - Compliance Report"."Compliance Report Summary - Compliance Report__earl_8347f588" AS "Compliance Report Base - Compliance Report__Complia_63b4b44e",
      "Compliance Report Base - Compliance Report"."Compliance Report Summary - Compliance Report__earl_1d23602b" AS "Compliance Report Base - Compliance Report__Complia_05c7a0a8",
      "Compliance Report Base - Compliance Report"."Transaction__transaction_id" AS "Compliance Report Base - Compliance Report__Transac_cf3e7bc2",
      "Compliance Report Base - Compliance Report"."Transaction__compliance_units" AS "Compliance Report Base - Compliance Report__Transac_2787ccf9",
      "Compliance Report Base - Compliance Report"."Transaction__organization_id" AS "Compliance Report Base - Compliance Report__Transac_d7fde363",
      "Compliance Report Base - Compliance Report"."Transaction__transaction_action" AS "Compliance Report Base - Compliance Report__Transac_5afd1852",
      "Compliance Report Base - Compliance Report"."Transaction__create_date" AS "Compliance Report Base - Compliance Report__Transac_1a243093",
      "Compliance Report Base - Compliance Report"."Transaction__update_date" AS "Compliance Report Base - Compliance Report__Transac_4fe9fa65",
      "Compliance Report Base - Compliance Report"."Transaction__create_user" AS "Compliance Report Base - Compliance Report__Transac_3d29d1a0",
      "Compliance Report Base - Compliance Report"."Transaction__update_user" AS "Compliance Report Base - Compliance Report__Transac_68e41b56",
      "Compliance Report Base - Compliance Report"."Transaction__effective_date" AS "Compliance Report Base - Compliance Report__Transac_cfe283e1",
      "Compliance Report Base - Compliance Report"."Transaction__effective_status" AS "Compliance Report Base - Compliance Report__Transac_25b92424",
      "Compliance Report Base - Compliance Report"."Transaction__expiration_date" AS "Compliance Report Base - Compliance Report__Transac_117f7033",
      "Compliance Report Base - Compliance Report"."Organization__organization_id" AS "Compliance Report Base - Compliance Report__Organiz_ea2b8583",
      "Compliance Report Base - Compliance Report"."Organization__organization_code" AS "Compliance Report Base - Compliance Report__Organiz_93047002",
      "Compliance Report Base - Compliance Report"."Organization__name" AS "Compliance Report Base - Compliance Report__Organiz_825c76de",
      "Compliance Report Base - Compliance Report"."Organization__operating_name" AS "Compliance Report Base - Compliance Report__Organiz_1e26fe43",
      "Compliance Report Base - Compliance Report"."Organization__email" AS "Compliance Report Base - Compliance Report__Organiz_6f46599a",
      "Compliance Report Base - Compliance Report"."Organization__phone" AS "Compliance Report Base - Compliance Report__Organiz_cc9bb233",
      "Compliance Report Base - Compliance Report"."Organization__edrms_record" AS "Compliance Report Base - Compliance Report__Organiz_f96b3406",
      "Compliance Report Base - Compliance Report"."Organization__total_balance" AS "Compliance Report Base - Compliance Report__Organiz_5b0e3a8e",
      "Compliance Report Base - Compliance Report"."Organization__reserved_balance" AS "Compliance Report Base - Compliance Report__Organiz_002dae56",
      "Compliance Report Base - Compliance Report"."Organization__count_transfers_in_progress" AS "Compliance Report Base - Compliance Report__Organiz_ddd4cd6e",
      "Compliance Report Base - Compliance Report"."Organization__organization_status_id" AS "Compliance Report Base - Compliance Report__Organiz_4ca3989e",
      "Compliance Report Base - Compliance Report"."Organization__organization_type_id" AS "Compliance Report Base - Compliance Report__Organiz_af01dea6",
      "Compliance Report Base - Compliance Report"."Organization__organization_address_id" AS "Compliance Report Base - Compliance Report__Organiz_57f78a9f",
      "Compliance Report Base - Compliance Report"."Organization__organization_attorney_address_id" AS "Compliance Report Base - Compliance Report__Organiz_b438bcc2",
      "Compliance Report Base - Compliance Report"."Organization__create_date" AS "Compliance Report Base - Compliance Report__Organiz_48401463",
      "Compliance Report Base - Compliance Report"."Organization__update_date" AS "Compliance Report Base - Compliance Report__Organiz_1d8dde95",
      "Compliance Report Base - Compliance Report"."Organization__create_user" AS "Compliance Report Base - Compliance Report__Organiz_6f4df550",
      "Compliance Report Base - Compliance Report"."Organization__update_user" AS "Compliance Report Base - Compliance Report__Organiz_3a803fa6",
      "Compliance Report Base - Compliance Report"."Organization__effective_date" AS "Compliance Report Base - Compliance Report__Organiz_c111b484",
      "Compliance Report Base - Compliance Report"."Organization__effective_status" AS "Compliance Report Base - Compliance Report__Organiz_858e103a",
      "Compliance Report Base - Compliance Report"."Organization__expiration_date" AS "Compliance Report Base - Compliance Report__Organiz_2ca916d3",
      "Compliance Report Base - Compliance Report"."Organization__has_early_issuance" AS "Compliance Report Base - Compliance Report__Organiz_23acfb32",
      "Compliance Report Base - Compliance Report"."Organization__records_address" AS "Compliance Report Base - Compliance Report__Organiz_eb230b97",
      "Compliance Report Base - Compliance Report"."Compliance Reports Chained - Compliance Report Grou_1a77e4cb" AS "Compliance Report Base - Compliance Report__Complia_a81d65f5",
      "Compliance Report Base - Compliance Report"."Compliance Reports Chained - Compliance Report Grou_480bb7b1" AS "Compliance Report Base - Compliance Report__Complia_cfae0019"
    FROM
      (
        SELECT
          "allocation_agreement"."group_uuid" AS "group_uuid",
          MAX("allocation_agreement"."version") AS "max"
        FROM
          "allocation_agreement"
        GROUP BY
          "allocation_agreement"."group_uuid"
        ORDER BY
          "allocation_agreement"."group_uuid" ASC
      ) AS "source"
      LEFT JOIN "allocation_agreement" AS "Allocation Agreement - Group UUID" ON (
        "source"."group_uuid" = "Allocation Agreement - Group UUID"."group_uuid"
      )
      AND (
        "source"."max" = "Allocation Agreement - Group UUID"."version"
      )
      LEFT JOIN (
        SELECT
          "compliance_report"."compliance_report_id" AS "compliance_report_id",
          "compliance_report"."compliance_period_id" AS "compliance_period_id",
          "compliance_report"."organization_id" AS "organization_id",
          "compliance_report"."current_status_id" AS "current_status_id",
          "compliance_report"."transaction_id" AS "transaction_id",
          "compliance_report"."compliance_report_group_uuid" AS "compliance_report_group_uuid",
          "compliance_report"."legacy_id" AS "legacy_id",
          "compliance_report"."version" AS "version",
          "compliance_report"."supplemental_initiator" AS "supplemental_initiator",
          "compliance_report"."reporting_frequency" AS "reporting_frequency",
          "compliance_report"."nickname" AS "nickname",
          "compliance_report"."supplemental_note" AS "supplemental_note",
          "compliance_report"."create_date" AS "create_date",
          "compliance_report"."update_date" AS "update_date",
          "compliance_report"."create_user" AS "create_user",
          "compliance_report"."update_user" AS "update_user",
          "compliance_report"."assessment_statement" AS "assessment_statement",
          CASE
            WHEN "Compliance Report Summary - Compliance Report"."line_11_fossil_derived_base_fuel_total" > 0 THEN 'Not Met'
            ELSE 'Met'
          END AS "Renewable Requirements",
          CASE
            WHEN "Compliance Report Summary - Compliance Report"."line_21_non_compliance_penalty_payable" > 0 THEN 'Not Met'
            ELSE 'Met'
          END AS "Low Carbon Requirements",
          "Compliance Period"."compliance_period_id" AS "Compliance Period__compliance_period_id",
          "Compliance Period"."description" AS "Compliance Period__description",
          "Compliance Period"."display_order" AS "Compliance Period__display_order",
          "Compliance Period"."create_date" AS "Compliance Period__create_date",
          "Compliance Period"."update_date" AS "Compliance Period__update_date",
          "Compliance Period"."effective_date" AS "Compliance Period__effective_date",
          "Compliance Period"."effective_status" AS "Compliance Period__effective_status",
          "Compliance Period"."expiration_date" AS "Compliance Period__expiration_date",
          "Compliance Report Status - Current Status"."compliance_report_status_id" AS "Compliance Report Status - Current Status__complian_8aca39b7",
          "Compliance Report Status - Current Status"."display_order" AS "Compliance Report Status - Current Status__display_order",
          "Compliance Report Status - Current Status"."status" AS "Compliance Report Status - Current Status__status",
          "Compliance Report Status - Current Status"."create_date" AS "Compliance Report Status - Current Status__create_date",
          "Compliance Report Status - Current Status"."update_date" AS "Compliance Report Status - Current Status__update_date",
          "Compliance Report Status - Current Status"."effective_date" AS "Compliance Report Status - Current Status__effective_date",
          "Compliance Report Status - Current Status"."effective_status" AS "Compliance Report Status - Current Status__effective_status",
          "Compliance Report Status - Current Status"."expiration_date" AS "Compliance Report Status - Current Status__expiration_date",
          "Compliance Report Summary - Compliance Report"."summary_id" AS "Compliance Report Summary - Compliance Report__summary_id",
          "Compliance Report Summary - Compliance Report"."compliance_report_id" AS "Compliance Report Summary - Compliance Report__comp_1db2e1e9",
          "Compliance Report Summary - Compliance Report"."quarter" AS "Compliance Report Summary - Compliance Report__quarter",
          "Compliance Report Summary - Compliance Report"."is_locked" AS "Compliance Report Summary - Compliance Report__is_locked",
          "Compliance Report Summary - Compliance Report"."line_1_fossil_derived_base_fuel_gasoline" AS "Compliance Report Summary - Compliance Report__line_2c0818fb",
          "Compliance Report Summary - Compliance Report"."line_1_fossil_derived_base_fuel_diesel" AS "Compliance Report Summary - Compliance Report__line_2ff66c5b",
          "Compliance Report Summary - Compliance Report"."line_1_fossil_derived_base_fuel_jet_fuel" AS "Compliance Report Summary - Compliance Report__line_1fcf7a18",
          "Compliance Report Summary - Compliance Report"."line_2_eligible_renewable_fuel_supplied_gasoline" AS "Compliance Report Summary - Compliance Report__line_d70f8aef",
          "Compliance Report Summary - Compliance Report"."line_2_eligible_renewable_fuel_supplied_diesel" AS "Compliance Report Summary - Compliance Report__line_2773c83c",
          "Compliance Report Summary - Compliance Report"."line_2_eligible_renewable_fuel_supplied_jet_fuel" AS "Compliance Report Summary - Compliance Report__line_e4c8e80c",
          "Compliance Report Summary - Compliance Report"."line_3_total_tracked_fuel_supplied_gasoline" AS "Compliance Report Summary - Compliance Report__line_9cec896d",
          "Compliance Report Summary - Compliance Report"."line_3_total_tracked_fuel_supplied_diesel" AS "Compliance Report Summary - Compliance Report__line_489bea32",
          "Compliance Report Summary - Compliance Report"."line_3_total_tracked_fuel_supplied_jet_fuel" AS "Compliance Report Summary - Compliance Report__line_af2beb8e",
          "Compliance Report Summary - Compliance Report"."line_4_eligible_renewable_fuel_required_gasoline" AS "Compliance Report Summary - Compliance Report__line_a26a000d",
          "Compliance Report Summary - Compliance Report"."line_4_eligible_renewable_fuel_required_diesel" AS "Compliance Report Summary - Compliance Report__line_0ef43e75",
          "Compliance Report Summary - Compliance Report"."line_4_eligible_renewable_fuel_required_jet_fuel" AS "Compliance Report Summary - Compliance Report__line_91ad62ee",
          "Compliance Report Summary - Compliance Report"."line_5_net_notionally_transferred_gasoline" AS "Compliance Report Summary - Compliance Report__line_b1027537",
          "Compliance Report Summary - Compliance Report"."line_5_net_notionally_transferred_diesel" AS "Compliance Report Summary - Compliance Report__line_38be33f3",
          "Compliance Report Summary - Compliance Report"."line_5_net_notionally_transferred_jet_fuel" AS "Compliance Report Summary - Compliance Report__line_82c517d4",
          "Compliance Report Summary - Compliance Report"."line_6_renewable_fuel_retained_gasoline" AS "Compliance Report Summary - Compliance Report__line_6927f733",
          "Compliance Report Summary - Compliance Report"."line_6_renewable_fuel_retained_diesel" AS "Compliance Report Summary - Compliance Report__line_93d805cb",
          "Compliance Report Summary - Compliance Report"."line_6_renewable_fuel_retained_jet_fuel" AS "Compliance Report Summary - Compliance Report__line_5ae095d0",
          "Compliance Report Summary - Compliance Report"."line_7_previously_retained_gasoline" AS "Compliance Report Summary - Compliance Report__line_157d6973",
          "Compliance Report Summary - Compliance Report"."line_7_previously_retained_diesel" AS "Compliance Report Summary - Compliance Report__line_31fd1f1b",
          "Compliance Report Summary - Compliance Report"."line_7_previously_retained_jet_fuel" AS "Compliance Report Summary - Compliance Report__line_26ba0b90",
          "Compliance Report Summary - Compliance Report"."line_8_obligation_deferred_gasoline" AS "Compliance Report Summary - Compliance Report__line_27419684",
          "Compliance Report Summary - Compliance Report"."line_8_obligation_deferred_diesel" AS "Compliance Report Summary - Compliance Report__line_ac263897",
          "Compliance Report Summary - Compliance Report"."line_8_obligation_deferred_jet_fuel" AS "Compliance Report Summary - Compliance Report__line_1486f467",
          "Compliance Report Summary - Compliance Report"."line_9_obligation_added_gasoline" AS "Compliance Report Summary - Compliance Report__line_c12cb8c0",
          "Compliance Report Summary - Compliance Report"."line_9_obligation_added_diesel" AS "Compliance Report Summary - Compliance Report__line_05eb459f",
          "Compliance Report Summary - Compliance Report"."line_9_obligation_added_jet_fuel" AS "Compliance Report Summary - Compliance Report__line_f2ebda23",
          "Compliance Report Summary - Compliance Report"."line_10_net_renewable_fuel_supplied_gasoline" AS "Compliance Report Summary - Compliance Report__line_1be763e7",
          "Compliance Report Summary - Compliance Report"."line_10_net_renewable_fuel_supplied_diesel" AS "Compliance Report Summary - Compliance Report__line_b72177b0",
          "Compliance Report Summary - Compliance Report"."line_10_net_renewable_fuel_supplied_jet_fuel" AS "Compliance Report Summary - Compliance Report__line_28200104",
          "Compliance Report Summary - Compliance Report"."line_11_non_compliance_penalty_gasoline" AS "Compliance Report Summary - Compliance Report__line_53735f1d",
          "Compliance Report Summary - Compliance Report"."line_11_non_compliance_penalty_diesel" AS "Compliance Report Summary - Compliance Report__line_64a07c80",
          "Compliance Report Summary - Compliance Report"."line_11_non_compliance_penalty_jet_fuel" AS "Compliance Report Summary - Compliance Report__line_60b43dfe",
          "Compliance Report Summary - Compliance Report"."line_12_low_carbon_fuel_required" AS "Compliance Report Summary - Compliance Report__line_da2710ad",
          "Compliance Report Summary - Compliance Report"."line_13_low_carbon_fuel_supplied" AS "Compliance Report Summary - Compliance Report__line_b25fca1c",
          "Compliance Report Summary - Compliance Report"."line_14_low_carbon_fuel_surplus" AS "Compliance Report Summary - Compliance Report__line_4b98033f",
          "Compliance Report Summary - Compliance Report"."line_15_banked_units_used" AS "Compliance Report Summary - Compliance Report__line_1d7d6a31",
          "Compliance Report Summary - Compliance Report"."line_16_banked_units_remaining" AS "Compliance Report Summary - Compliance Report__line_684112bb",
          "Compliance Report Summary - Compliance Report"."line_17_non_banked_units_used" AS "Compliance Report Summary - Compliance Report__line_b1d3ad5e",
          "Compliance Report Summary - Compliance Report"."line_18_units_to_be_banked" AS "Compliance Report Summary - Compliance Report__line_e173956e",
          "Compliance Report Summary - Compliance Report"."line_19_units_to_be_exported" AS "Compliance Report Summary - Compliance Report__line_9a885574",
          "Compliance Report Summary - Compliance Report"."line_20_surplus_deficit_units" AS "Compliance Report Summary - Compliance Report__line_8e71546f",
          "Compliance Report Summary - Compliance Report"."line_21_surplus_deficit_ratio" AS "Compliance Report Summary - Compliance Report__line_00d2728d",
          "Compliance Report Summary - Compliance Report"."line_22_compliance_units_issued" AS "Compliance Report Summary - Compliance Report__line_29d9cb9c",
          "Compliance Report Summary - Compliance Report"."line_11_fossil_derived_base_fuel_gasoline" AS "Compliance Report Summary - Compliance Report__line_d8942234",
          "Compliance Report Summary - Compliance Report"."line_11_fossil_derived_base_fuel_diesel" AS "Compliance Report Summary - Compliance Report__line_125e31fc",
          "Compliance Report Summary - Compliance Report"."line_11_fossil_derived_base_fuel_jet_fuel" AS "Compliance Report Summary - Compliance Report__line_eb5340d7",
          "Compliance Report Summary - Compliance Report"."line_11_fossil_derived_base_fuel_total" AS "Compliance Report Summary - Compliance Report__line_bff5157d",
          "Compliance Report Summary - Compliance Report"."line_21_non_compliance_penalty_payable" AS "Compliance Report Summary - Compliance Report__line_7c9c21b1",
          "Compliance Report Summary - Compliance Report"."total_non_compliance_penalty_payable" AS "Compliance Report Summary - Compliance Report__tota_0e1e6fb3",
          "Compliance Report Summary - Compliance Report"."credits_offset_a" AS "Compliance Report Summary - Compliance Report__cred_0f455db6",
          "Compliance Report Summary - Compliance Report"."credits_offset_b" AS "Compliance Report Summary - Compliance Report__cred_964c0c0c",
          "Compliance Report Summary - Compliance Report"."credits_offset_c" AS "Compliance Report Summary - Compliance Report__cred_e14b3c9a",
          "Compliance Report Summary - Compliance Report"."create_date" AS "Compliance Report Summary - Compliance Report__create_date",
          "Compliance Report Summary - Compliance Report"."update_date" AS "Compliance Report Summary - Compliance Report__update_date",
          "Compliance Report Summary - Compliance Report"."create_user" AS "Compliance Report Summary - Compliance Report__create_user",
          "Compliance Report Summary - Compliance Report"."update_user" AS "Compliance Report Summary - Compliance Report__update_user",
          "Compliance Report Summary - Compliance Report"."early_issuance_credits_q1" AS "Compliance Report Summary - Compliance Report__earl_6d4994a4",
          "Compliance Report Summary - Compliance Report"."early_issuance_credits_q2" AS "Compliance Report Summary - Compliance Report__earl_f440c51e",
          "Compliance Report Summary - Compliance Report"."early_issuance_credits_q3" AS "Compliance Report Summary - Compliance Report__earl_8347f588",
          "Compliance Report Summary - Compliance Report"."early_issuance_credits_q4" AS "Compliance Report Summary - Compliance Report__earl_1d23602b",
          "Transaction"."transaction_id" AS "Transaction__transaction_id",
          "Transaction"."compliance_units" AS "Transaction__compliance_units",
          "Transaction"."organization_id" AS "Transaction__organization_id",
          "Transaction"."transaction_action" AS "Transaction__transaction_action",
          "Transaction"."create_date" AS "Transaction__create_date",
          "Transaction"."update_date" AS "Transaction__update_date",
          "Transaction"."create_user" AS "Transaction__create_user",
          "Transaction"."update_user" AS "Transaction__update_user",
          "Transaction"."effective_date" AS "Transaction__effective_date",
          "Transaction"."effective_status" AS "Transaction__effective_status",
          "Transaction"."expiration_date" AS "Transaction__expiration_date",
          "Organization"."organization_id" AS "Organization__organization_id",
          "Organization"."organization_code" AS "Organization__organization_code",
          "Organization"."name" AS "Organization__name",
          "Organization"."operating_name" AS "Organization__operating_name",
          "Organization"."email" AS "Organization__email",
          "Organization"."phone" AS "Organization__phone",
          "Organization"."edrms_record" AS "Organization__edrms_record",
          "Organization"."total_balance" AS "Organization__total_balance",
          "Organization"."reserved_balance" AS "Organization__reserved_balance",
          "Organization"."count_transfers_in_progress" AS "Organization__count_transfers_in_progress",
          "Organization"."organization_status_id" AS "Organization__organization_status_id",
          "Organization"."organization_type_id" AS "Organization__organization_type_id",
          "Organization"."organization_address_id" AS "Organization__organization_address_id",
          "Organization"."organization_attorney_address_id" AS "Organization__organization_attorney_address_id",
          "Organization"."create_date" AS "Organization__create_date",
          "Organization"."update_date" AS "Organization__update_date",
          "Organization"."create_user" AS "Organization__create_user",
          "Organization"."update_user" AS "Organization__update_user",
          "Organization"."effective_date" AS "Organization__effective_date",
          "Organization"."effective_status" AS "Organization__effective_status",
          "Organization"."expiration_date" AS "Organization__expiration_date",
          COALESCE("Organization Early Issuance"."has_early_issuance", false) AS "Organization__has_early_issuance",
          "Organization"."records_address" AS "Organization__records_address",
          "Compliance Reports Chained - Compliance Report Group UUID"."group_uuid" AS "Compliance Reports Chained - Compliance Report Grou_1a77e4cb",
          "Compliance Reports Chained - Compliance Report Group UUID"."max_version" AS "Compliance Reports Chained - Compliance Report Grou_480bb7b1"
        FROM
          "compliance_report"
          INNER JOIN "compliance_period" AS "Compliance Period" ON "compliance_report"."compliance_period_id" = "Compliance Period"."compliance_period_id"
          INNER JOIN "compliance_report_status" AS "Compliance Report Status - Current Status" ON "compliance_report"."current_status_id" = "Compliance Report Status - Current Status"."compliance_report_status_id"
          INNER JOIN "compliance_report_summary" AS "Compliance Report Summary - Compliance Report" ON "compliance_report"."compliance_report_id" = "Compliance Report Summary - Compliance Report"."compliance_report_id"
          LEFT JOIN "transaction" AS "Transaction" ON "compliance_report"."transaction_id" = "Transaction"."transaction_id"
          LEFT JOIN "organization" AS "Organization" ON "compliance_report"."organization_id" = "Organization"."organization_id"
          LEFT JOIN "organization_early_issuance_by_year" AS "Organization Early Issuance" ON "compliance_report"."organization_id" = "Organization Early Issuance"."organization_id" AND "compliance_report"."compliance_period_id" = "Organization Early Issuance"."compliance_period_id"
          INNER JOIN (
            SELECT
              compliance_report_group_uuid AS group_uuid,
              max(VERSION) AS max_version
            FROM
              COMPLIANCE_REPORT
            GROUP BY
              COMPLIANCE_REPORT.compliance_report_group_uuid
          ) AS "Compliance Reports Chained - Compliance Report Group UUID" ON (
            "compliance_report"."compliance_report_group_uuid" = "Compliance Reports Chained - Compliance Report Group UUID"."group_uuid"
          )
          AND (
            "compliance_report"."version" = "Compliance Reports Chained - Compliance Report Group UUID"."max_version"
          )
      ) AS "Compliance Report Base - Compliance Report" ON "Allocation Agreement - Group UUID"."compliance_report_id" = "Compliance Report Base - Compliance Report"."compliance_report_id";

GRANT SELECT ON vw_allocation_agreement_base TO basic_lcfs_reporting_role;
-- ==========================================
-- Fuel Export Analytics Base View
-- ==========================================
drop view if exists vw_fuel_export_analytics_base;
CREATE OR REPLACE VIEW vw_fuel_export_analytics_base AS
WITH
  latest_fe AS (
    SELECT
      fe.group_uuid,
      MAX(fe.version) AS max_version
    FROM
      fuel_export fe
    WHERE
      action_type <> 'DELETE'
    GROUP BY
      fe.group_uuid
  ),
  selected_fe AS (
    SELECT
      fe.*
    FROM
      fuel_export fe
      JOIN latest_fe lfe ON fe.group_uuid = lfe.group_uuid
      AND fe.version = lfe.max_version
    WHERE
      fe.action_type != 'DELETE'
  ),
  finished_fuel_transport_modes_agg AS (
    SELECT
      fc.fuel_code_id,
      ARRAY_AGG(tm.transport_mode ORDER BY tm.transport_mode) AS transport_modes
    FROM
      fuel_code fc
      JOIN finished_fuel_transport_mode fftm ON fc.fuel_code_id = fftm.fuel_code_id
      JOIN transport_mode tm ON fftm.transport_mode_id = tm.transport_mode_id
    GROUP BY
      fc.fuel_code_id
  ),
  feedstock_fuel_transport_modes_agg AS (
    SELECT
      fc.fuel_code_id,
      ARRAY_AGG(tm.transport_mode ORDER BY tm.transport_mode) AS transport_modes
    FROM
      fuel_code fc
      JOIN feedstock_fuel_transport_mode fftm ON fc.fuel_code_id = fftm.fuel_code_id
      JOIN transport_mode tm ON fftm.transport_mode_id = tm.transport_mode_id
    GROUP BY
      fc.fuel_code_id
  ),
  grouped_reports AS (
    SELECT
      compliance_report_id,
      compliance_report_group_uuid,
      VERSION,
      compliance_period_id,
      current_status_id,
      organization_id
    FROM
      compliance_report
    WHERE
      compliance_report_group_uuid IN (
        SELECT
          vcrb.compliance_report_group_uuid
        FROM
          vw_compliance_report_analytics_base vcrb
      )
  )
SELECT DISTINCT
  gr.compliance_report_group_uuid,
  vcrb.report_status,
  vcrb.compliance_report_id,
  org.organization_id,
  org.name AS supplier_name,
  cp.description AS compliance_year,
  ft.fuel_type,
  fcat.category as fuel_category,
  eut.type AS end_use_type,
  pa.description as provision_description,
  fe.compliance_units,
  fe.quantity,
  ft.units as fuel_units,
  fe.target_ci,
  fe.ci_of_fuel as rci,
  fe.uci,
  fe.energy_density,
  fe.eer,
  fe.energy as energy_content,
  concat(fcp.prefix, fc.fuel_suffix) AS fuel_code,
  fc.company as fuel_code_company,
  fc.feedstock,
  fc.feedstock_location,
  fc.feedstock_misc,
  fc.effective_date,
  fc.application_date,
  fc.approval_date,
  fc.expiration_date,
  ft.renewable,
  ft.fossil_derived,
  fc.carbon_intensity,
  fc.fuel_production_facility_city,
  fc.fuel_production_facility_province_state,
  fc.fuel_production_facility_country,
  fc.facility_nameplate_capacity,
  fc.facility_nameplate_capacity_unit,
  finishedftma.transport_modes as Finished_fuel_transport_modes,
  feedstockftma.transport_modes as Feedstock_fuel_transport_modes,
  fcs.status as fuel_code_status,
  fe.fuel_export_id,
  fe.fuel_type_id,
  fe.fuel_code_id,
  fe.provision_of_the_act_id,
  fe.fuel_category_id,
  fe.end_use_id
FROM
  selected_fe fe
  JOIN grouped_reports gr ON fe.compliance_report_id = gr.compliance_report_id
  JOIN vw_compliance_report_analytics_base vcrb ON vcrb.compliance_report_group_uuid = gr.compliance_report_group_uuid
  JOIN compliance_period cp ON gr.compliance_period_id = cp.compliance_period_id
  JOIN organization org ON gr.organization_id = org.organization_id
  LEFT JOIN fuel_code fc ON fe.fuel_code_id = fc.fuel_code_id
  LEFT JOIN fuel_code_status fcs ON fc.fuel_status_id = fcs.fuel_code_status_id
  LEFT JOIN fuel_code_prefix fcp ON fc.prefix_id = fcp.fuel_code_prefix_id
  LEFT JOIN fuel_type ft ON fe.fuel_type_id = ft.fuel_type_id
  LEFT JOIN fuel_category fcat ON fcat.fuel_category_id = fe.fuel_category_id
  LEFT JOIN end_use_type eut ON fe.end_use_id = eut.end_use_type_id
  LEFT JOIN provision_of_the_act pa ON fe.provision_of_the_act_id = pa.provision_of_the_act_id
  LEFT JOIN finished_fuel_transport_modes_agg finishedftma ON fc.fuel_code_id = finishedftma.fuel_code_id
  LEFT JOIN feedstock_fuel_transport_modes_agg feedstockftma ON fc.fuel_code_id = feedstockftma.fuel_code_id;
  
  grant select on vw_fuel_export_analytics_base to basic_lcfs_reporting_role;

-- ==========================================
-- Final Supply Equipment Base View
-- ==========================================
DROP VIEW IF EXISTS vw_fse_base CASCADE;
CREATE OR REPLACE VIEW vw_fse_base AS
WITH
fse_intended_uses AS (
    SELECT 
        fse.final_supply_equipment_id,
        STRING_AGG(DISTINCT eut.type, ', ' ORDER BY eut.type) AS intended_uses
    FROM final_supply_equipment fse
    LEFT JOIN final_supply_intended_use_association fsiua 
        ON fse.final_supply_equipment_id = fsiua.final_supply_equipment_id
    LEFT JOIN end_use_type eut 
        ON fsiua.end_use_type_id = eut.end_use_type_id
        AND eut.intended_use = true
    GROUP BY fse.final_supply_equipment_id
),
fse_intended_users AS (
    SELECT 
        fse.final_supply_equipment_id,
        STRING_AGG(DISTINCT eurt.type_name, ', ' ORDER BY eurt.type_name) AS intended_users
    FROM final_supply_equipment fse
    LEFT JOIN final_supply_intended_user_association fsiura 
        ON fse.final_supply_equipment_id = fsiura.final_supply_equipment_id
    LEFT JOIN end_user_type eurt 
        ON fsiura.end_user_type_id = eurt.end_user_type_id
        AND eurt.intended_use = true
    GROUP BY fse.final_supply_equipment_id
)
SELECT 
    o.name AS "Organization",
    fse.supply_from_date AS "Supply From Date",
    fse.supply_to_date AS "Supply To Date",
    fse.kwh_usage AS "kWh Usage",
    fse.serial_nbr AS "Serial #",
    fse.manufacturer AS "Manufacturer",
    fse.model AS "Model",
    loe.name AS "Level of Equipment",
    fse.ports AS "Ports",
    COALESCE(fiu.intended_uses, '') AS "Intended Use",
    COALESCE(fiur.intended_users, '') AS "Intended Users",
    fse.street_address AS "Street Address",
    fse.city AS "City",
    fse.postal_code AS "Postal Code",
    fse.latitude AS "Latitude",
    fse.longitude AS "Longitude",
    fse.notes AS "Notes"
    
FROM final_supply_equipment fse
JOIN v_compliance_report vcr 
    ON vcr.compliance_report_id = fse.compliance_report_id
    AND vcr.is_latest = true
JOIN compliance_report cr 
    ON cr.compliance_report_id = fse.compliance_report_id
JOIN compliance_report_status crs 
    ON crs.compliance_report_status_id = cr.current_status_id
    AND crs.status != 'Draft'  -- Exclude draft reports
JOIN organization o 
    ON o.organization_id = cr.organization_id
JOIN compliance_period cp 
    ON cp.compliance_period_id = cr.compliance_period_id
LEFT JOIN level_of_equipment loe 
    ON loe.level_of_equipment_id = fse.level_of_equipment_id
LEFT JOIN fse_intended_uses fiu 
    ON fiu.final_supply_equipment_id = fse.final_supply_equipment_id
LEFT JOIN fse_intended_users fiur 
    ON fiur.final_supply_equipment_id = fse.final_supply_equipment_id

ORDER BY 
    o.name,
    cp.description DESC,
    fse.supply_from_date,
    fse.serial_nbr;

GRANT SELECT ON vw_fse_base TO basic_lcfs_reporting_role;

-- Create indexes
CREATE INDEX IF NOT EXISTS idx_fse_info_org_year
    ON final_supply_equipment (compliance_report_id);
CREATE INDEX IF NOT EXISTS idx_fse_info_supply_dates
    ON final_supply_equipment (supply_from_date, supply_to_date);
CREATE INDEX IF NOT EXISTS idx_fse_info_location
    ON final_supply_equipment (latitude, longitude);


-- ==========================================
-- Electricity Allocation FSE Match Query
-- ==========================================

DROP VIEW IF EXISTS vw_electricity_allocation_fse_match CASCADE;
CREATE OR REPLACE VIEW vw_electricity_allocation_fse_match AS
WITH electricity_allocations AS (
    SELECT DISTINCT
        vcr.compliance_period AS "Compliance Year",
        vcr.organization_name AS "Reporting Organization",
        aa.transaction_partner AS "Legal Name of Transaction Partner",
        COALESCE(ft.fuel_type, aa.fuel_type_other) AS "Fuel Type",
        aa.quantity AS "Quantity",
        aa.units AS "Units"
    FROM allocation_agreement aa
    JOIN v_compliance_report vcr 
        ON vcr.compliance_report_id = aa.compliance_report_id
        AND vcr.report_status != 'Draft'
    LEFT JOIN fuel_type ft ON aa.fuel_type_id = ft.fuel_type_id
    WHERE (LOWER(COALESCE(ft.fuel_type, aa.fuel_type_other)) LIKE '%electricity%')
),
fse_organizations AS (
    SELECT DISTINCT
        vcr.compliance_period AS "Compliance Year",
        vcr.organization_name AS "Reporting Organization",
        fse.organization_name AS "FSE Organization Name",
        COUNT(*) AS "FSE Equipment Count"
    FROM final_supply_equipment fse
    JOIN v_compliance_report vcr 
        ON vcr.compliance_report_id = fse.compliance_report_id
        AND vcr.report_status != 'Draft'
    GROUP BY vcr.compliance_period, vcr.organization_name, fse.organization_name
)
SELECT 
    ea."Compliance Year",
    ea."Reporting Organization",
    ea."Legal Name of Transaction Partner",
    ea."Fuel Type",
    ea."Quantity",
    ea."Units",
    fo."FSE Organization Name",
    COALESCE(fo."FSE Equipment Count", 0) AS "FSE Equipment Count",
    CASE 
        WHEN fo."FSE Organization Name" IS NOT NULL THEN 'Matched'
        ELSE 'Missing FSE Data'
    END AS "FSE Match Status"
FROM electricity_allocations ea
LEFT JOIN fse_organizations fo 
    ON ea."Compliance Year" = fo."Compliance Year"
    AND ea."Reporting Organization" = fo."Reporting Organization"
    AND LOWER(TRIM(ea."Legal Name of Transaction Partner")) = LOWER(TRIM(fo."FSE Organization Name"))

ORDER BY 
    ea."Compliance Year" DESC,
    ea."Reporting Organization",
    ea."Legal Name of Transaction Partner";

GRANT SELECT ON vw_electricity_allocation_fse_match TO basic_lcfs_reporting_role;

-- ==========================================
-- Allocation Agreement Duplicate Check
-- ==========================================

DROP VIEW IF EXISTS vw_allocation_agreement_duplicate_check CASCADE;
CREATE OR REPLACE VIEW vw_allocation_agreement_duplicate_check AS
WITH latest_aa AS (
    SELECT DISTINCT ON (group_uuid) *
    FROM allocation_agreement
    WHERE action_type != 'DELETE'
    ORDER BY group_uuid, version DESC
),
base_data AS (
    SELECT
        aa.postal_address,
        LOWER(TRIM(aa.postal_address))     AS address_normalized,
        aa.transaction_partner,
        LOWER(TRIM(aa.transaction_partner)) AS organization_name_normalized,
        cp.description                     AS compliance_year,
        o.organization_code                AS organization_code,
        o.name                             AS reporting_organization_name,
        lr.compliance_report_id            AS compliance_report_id
    FROM latest_aa aa
    JOIN v_compliance_report lr
      ON lr.compliance_report_id = aa.compliance_report_id
     AND lr.report_status != 'Draft'
    JOIN organization       o  ON o.organization_id       = lr.organization_id
    JOIN compliance_period  cp ON cp.compliance_period_id = lr.compliance_period_id
),
address_duplicates AS (
    SELECT 
        postal_address,
        address_normalized,
        compliance_year,
        COUNT(DISTINCT compliance_report_id) as duplicate_count,
        STRING_AGG(DISTINCT organization_code, ', ') as organization_codes,
        STRING_AGG(DISTINCT reporting_organization_name, ', ') as reporting_organizations,
        STRING_AGG(DISTINCT compliance_report_id::text, ', ') as compliance_report_ids
    FROM base_data
    GROUP BY postal_address, address_normalized, compliance_year
    HAVING COUNT(DISTINCT organization_code) > 1
),
org_name_duplicates AS (
    SELECT 
        transaction_partner,
        organization_name_normalized,
        compliance_year,
        COUNT(DISTINCT compliance_report_id) as duplicate_count,
        STRING_AGG(DISTINCT organization_code, ', ') as organization_codes,
        STRING_AGG(DISTINCT reporting_organization_name, ', ') as reporting_organizations,
        STRING_AGG(DISTINCT compliance_report_id::text, ', ') as compliance_report_ids
    FROM base_data
    GROUP BY transaction_partner, organization_name_normalized, compliance_year
    HAVING COUNT(DISTINCT organization_code) > 1
)
SELECT 
    'Address Duplicate' AS "Issue Type",
    ad.postal_address AS "Duplicate Value",
    ad.compliance_year AS "Year",
    ad.duplicate_count AS "Number of Compliance Reports",
    ad.compliance_report_ids AS "Compliance Report IDs",
    ad.organization_codes AS "Organization Codes"
FROM address_duplicates ad

UNION ALL

SELECT 
    'Allocator Name Duplicate' AS "Issue Type",
    od.transaction_partner AS "Duplicate Value",
    od.compliance_year AS "Year",
    od.duplicate_count AS "Number of Compliance Reports",
    od.compliance_report_ids AS "Compliance Report IDs",
    od.organization_codes AS "Organization Codes"
FROM org_name_duplicates od

ORDER BY "Year" DESC, "Issue Type", "Number of Compliance Reports" DESC;

GRANT SELECT ON vw_allocation_agreement_duplicate_check TO basic_lcfs_reporting_role;

CREATE INDEX IF NOT EXISTS idx_allocation_agreement_addr_norm
    ON allocation_agreement (LOWER(TRIM(postal_address)));

-- ==========================================
-- Final Supply Equipment Duplicate Check
-- ==========================================

DROP VIEW IF EXISTS vw_fse_duplicate_check CASCADE;
CREATE OR REPLACE VIEW vw_fse_duplicate_check AS
WITH base_data AS (
    SELECT
        fse.street_address,
        LOWER(TRIM(fse.street_address))     AS street_address_normalized,
        fse.city,
        LOWER(TRIM(fse.city))               AS city_normalized,
        fse.postal_code,
        LOWER(TRIM(fse.postal_code))        AS postal_code_normalized,
        fse.organization_name,
        LOWER(TRIM(fse.organization_name))  AS organization_name_normalized,
        CONCAT(LOWER(TRIM(fse.street_address)), ', ', LOWER(TRIM(fse.city)), ', ', LOWER(TRIM(fse.postal_code))) AS full_address_normalized,
        vcr.compliance_period               AS compliance_year,
        o.organization_code                 AS organization_code,
        o.name                              AS reporting_organization_name,
        vcr.compliance_report_id            AS compliance_report_id
    FROM final_supply_equipment fse
    JOIN v_compliance_report vcr
      ON vcr.compliance_report_id = fse.compliance_report_id
     AND vcr.report_status != 'Draft'
    JOIN organization       o  ON o.organization_id       = vcr.organization_id
    JOIN compliance_period  cp ON cp.compliance_period_id = vcr.compliance_period_id
),
full_address_duplicates AS (
    SELECT 
        CONCAT(street_address, ', ', city, ', ', postal_code) as full_address,
        full_address_normalized,
        compliance_year,
        COUNT(DISTINCT compliance_report_id) as duplicate_count,
        STRING_AGG(DISTINCT compliance_report_id::text, ', ') as compliance_report_ids,
        STRING_AGG(DISTINCT organization_code, ', ') as organization_codes
    FROM base_data
    GROUP BY street_address, city, postal_code, full_address_normalized, compliance_year
    HAVING COUNT(DISTINCT organization_code) > 1
),
organization_name_duplicates AS (
    SELECT 
        organization_name,
        organization_name_normalized,
        compliance_year,
        COUNT(DISTINCT compliance_report_id) as duplicate_count,
        STRING_AGG(DISTINCT compliance_report_id::text, ', ') as compliance_report_ids,
        STRING_AGG(DISTINCT organization_code, ', ') as organization_codes
    FROM base_data
    GROUP BY organization_name, organization_name_normalized, compliance_year
    HAVING COUNT(DISTINCT organization_code) > 1
)
SELECT 
    'Full Address Duplicate' AS "Issue Type",
    fad.full_address AS "Duplicate Value",
    fad.compliance_year AS "Year",
    fad.duplicate_count AS "Number of Compliance Reports",
    fad.compliance_report_ids AS "Compliance Report IDs",
    fad.organization_codes AS "Organization Codes"
FROM full_address_duplicates fad

UNION ALL

SELECT 
    'Organization Name Duplicate' AS "Issue Type",
    ond.organization_name AS "Duplicate Value",
    ond.compliance_year AS "Year",
    ond.duplicate_count AS "Number of Compliance Reports",
    ond.compliance_report_ids AS "Compliance Report IDs",
    ond.organization_codes AS "Organization Codes"
FROM organization_name_duplicates ond

ORDER BY "Year" DESC, "Issue Type", "Number of Compliance Reports" DESC;

GRANT SELECT ON vw_fse_duplicate_check TO basic_lcfs_reporting_role;

CREATE INDEX IF NOT EXISTS idx_fse_full_address_norm
    ON final_supply_equipment (LOWER(TRIM(street_address)), LOWER(TRIM(city)), LOWER(TRIM(postal_code)));
CREATE INDEX IF NOT EXISTS idx_fse_organization_name_norm
    ON final_supply_equipment (LOWER(TRIM(organization_name)));<|MERGE_RESOLUTION|>--- conflicted
+++ resolved
@@ -1319,11 +1319,7 @@
           "Organization"."effective_date" AS "Organization__effective_date",
           "Organization"."effective_status" AS "Organization__effective_status",
           "Organization"."expiration_date" AS "Organization__expiration_date",
-<<<<<<< HEAD
           COALESCE("Organization Early Issuance"."has_early_issuance", false) AS "Organization__has_early_issuance",
-=======
-          "Organization"."has_early_issuance" AS "Organization__has_early_issuance",
->>>>>>> ccf6d130
           "Organization"."records_address" AS "Organization__records_address",
           "Compliance Reports Chained - Compliance Report Group UUID"."group_uuid" AS "Compliance Reports Chained - Compliance Report Grou_1a77e4cb",
           "Compliance Reports Chained - Compliance Report Group UUID"."max_version" AS "Compliance Reports Chained - Compliance Report Grou_480bb7b1"
@@ -1334,10 +1330,7 @@
           INNER JOIN "compliance_report_summary" AS "Compliance Report Summary - Compliance Report" ON "compliance_report"."compliance_report_id" = "Compliance Report Summary - Compliance Report"."compliance_report_id"
           LEFT JOIN "transaction" AS "Transaction" ON "compliance_report"."transaction_id" = "Transaction"."transaction_id"
           LEFT JOIN "organization" AS "Organization" ON "compliance_report"."organization_id" = "Organization"."organization_id"
-<<<<<<< HEAD
           LEFT JOIN "organization_early_issuance_by_year" AS "Organization Early Issuance" ON "compliance_report"."organization_id" = "Organization Early Issuance"."organization_id" AND "compliance_report"."compliance_period_id" = "Organization Early Issuance"."compliance_period_id"
-=======
->>>>>>> ccf6d130
           INNER JOIN (
             SELECT
               compliance_report_group_uuid AS group_uuid,
@@ -2038,6 +2031,7 @@
       ) AS "Compliance Report Base - Compliance Report" ON "Allocation Agreement - Group UUID"."compliance_report_id" = "Compliance Report Base - Compliance Report"."compliance_report_id";
 
 GRANT SELECT ON vw_allocation_agreement_base TO basic_lcfs_reporting_role;
+
 -- ==========================================
 -- Fuel Export Analytics Base View
 -- ==========================================
@@ -2475,4 +2469,6 @@
 CREATE INDEX IF NOT EXISTS idx_fse_full_address_norm
     ON final_supply_equipment (LOWER(TRIM(street_address)), LOWER(TRIM(city)), LOWER(TRIM(postal_code)));
 CREATE INDEX IF NOT EXISTS idx_fse_organization_name_norm
-    ON final_supply_equipment (LOWER(TRIM(organization_name)));+    ON final_supply_equipment (LOWER(TRIM(organization_name)));
+
+grant select on vw_fuel_export_analytics_base to basic_lcfs_reporting_role;