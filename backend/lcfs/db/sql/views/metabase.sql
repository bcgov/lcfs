--- conflicted
+++ resolved
@@ -1026,67 +1026,39 @@
 drop view if exists vw_fuel_code_base cascade;
 CREATE OR REPLACE VIEW vw_fuel_code_base AS
 SELECT
-<<<<<<< HEAD
-    fuel_code.fuel_code_id AS "ID",
-    fuel_code_prefix.prefix AS "Prefix",
-    fuel_code.fuel_suffix AS "Suffix",
-    fuel_code_status.status AS "Status",
-    fuel_type.fuel_type AS "Fuel Type",
-    fuel_code.company AS "Company",
-    fuel_code.carbon_intensity AS "Carbon Intensity",
-    fuel_code.last_updated AS "Last Updated",
-    fuel_code.application_date AS "Application Date",
-    fuel_code.approval_date AS "Approval Date",
-    fuel_code.feedstock AS "Feedstock",
-    fuel_code.feedstock_location AS "Feedstock Location",
-    fuel_code.feedstock_misc AS "Feedstock Misc",
-    fuel_code.fuel_production_facility_city AS "Facility City",
-    fuel_code.fuel_production_facility_province_state AS "Facility State",
-    fuel_code.fuel_production_facility_country AS "Facility Country",
-    fuel_code.facility_nameplate_capacity AS "Facility Capacity",
-    fuel_code.notes AS "Notes"
-FROM
-    fuel_code
-    JOIN fuel_code_prefix ON fuel_code.prefix_id = fuel_code_prefix.fuel_code_prefix_id
-    JOIN fuel_code_status ON fuel_code.fuel_status_id = fuel_code_status.fuel_code_status_id
-    JOIN fuel_type ON fuel_code.fuel_type_id = fuel_type.fuel_type_id
-WHERE
-    fuel_code_status.status != 'Deleted';
-
--- Grant permissions
-=======
-    fc.fuel_code_id,
+    fc.fuel_code_id AS "ID",
     fcp.fuel_code_prefix_id,
-    fcp.prefix,
-    fc.fuel_suffix,
+    fcp.prefix AS "Prefix",
+    fc.fuel_suffix AS "Suffix",
     fcs.fuel_code_status_id,
-    fcs.status,
+    fcs.status AS "Status",
     ft.fuel_type_id,
-    ft.fuel_type,
-    fc.company,
+    ft.fuel_type AS "Fuel Type",
+    fc.company AS "Company",
     fc.contact_name,
     fc.contact_email,
-    fc.carbon_intensity,
+    fc.carbon_intensity AS "Carbon Intensity",
     fc.edrms,
-    fc.last_updated,
-    fc.application_date,
-    fc.approval_date,
+    fc.last_updated AS "Last Updated",
+    fc.application_date AS "Application Date",
+    fc.approval_dateAS "Approval Date",
     fc.create_date,
     fc.effective_date,
     fc.expiration_date,
     fc.effective_status,
-    fc.feedstock,
-    fc.feedstock_location,
-    fc.feedstock_misc,
-    fc.fuel_production_facility_city,
-    fc.fuel_production_facility_province_state,
-    fc.fuel_production_facility_country,
-    fc.facility_nameplate_capacity,
+    fc.feedstock AS "Feedstock",
+    fc.feedstock_location AS "Feedstock Location",
+    fc.feedstock_misc AS "Feedstock Misc",
+    fc.fuel_production_facility_city AS "Facility City",
+    fc.fuel_production_facility_province_state AS "Facility State",
+    fc.fuel_production_facility_country AS "Facility Country",
+    fc.facility_nameplate_capacity AS "Facility Capacity",
     fc.facility_nameplate_capacity_unit,
     fc.former_company,
     finished_modes.transport_modes AS finished_fuel_transport_modes,
     feedstock_modes.transport_modes AS feedstock_fuel_transport_modes,
-    fc.notes
+    fc.notes AS "Notes"
+    
 FROM fuel_code fc
 JOIN fuel_code_prefix fcp ON fc.prefix_id = fcp.fuel_code_prefix_id
 JOIN fuel_code_status fcs ON fc.fuel_status_id = fcs.fuel_code_status_id
@@ -1104,7 +1076,6 @@
     WHERE fftm.fuel_code_id = fc.fuel_code_id
 ) feedstock_modes ON TRUE
 WHERE fcs.status != 'Deleted';
->>>>>>> 068c60b3
 GRANT SELECT ON vw_fuel_code_base TO basic_lcfs_reporting_role;
 GRANT SELECT ON fuel_code, fuel_code_prefix, fuel_code_status, fuel_type, fuel_category TO basic_lcfs_reporting_role;
 -- ==========================================
