"""Adds organization_early_issuance_by_year table, extends compliance periods to 2050, and migrates early issuance flags.

Revision ID: a1b2c3d4e5f7
<<<<<<< HEAD
Revises: 3eb97134895a
=======
Revises: 07cce665fabc
>>>>>>> 52e02030
Create Date: 2025-07-10 10:10:00.000000

"""

import sqlalchemy as sa
from alembic import op

# revision identifiers, used by Alembic.
revision = "a1b2c3d4e5f7"
<<<<<<< HEAD
down_revision = "3eb97134895a"
=======
down_revision = "07cce665fabc"
>>>>>>> 52e02030
branch_labels = None
depends_on = None


def upgrade() -> None:
    # Add remaining compliance periods from 2033 to 2050 (previously added until 2032)
    dates = [(year, f"{year}-01-01", f"{year}-12-31") for year in range(2033, 2051)]
    for i, (year, start_date, end_date) in enumerate(dates, 24):
        op.execute(
            f"""
            INSERT INTO compliance_period (
                compliance_period_id, description, display_order,
                effective_date, expiration_date, effective_status
            )
            VALUES (
                {i}, '{year}', {i},
                '{start_date}', '{end_date}', TRUE
            )
            ON CONFLICT (compliance_period_id) DO NOTHING;
        """
        )

    # Create organization_early_issuance_by_year table
    op.create_table(
        "organization_early_issuance_by_year",
        sa.Column(
            "early_issuance_by_year_id",
            sa.Integer(),
            autoincrement=True,
            nullable=False,
            comment="Unique identifier for the early issuance by year record",
        ),
        sa.Column(
            "organization_id",
            sa.Integer(),
            nullable=False,
            comment="Foreign key to the organization",
        ),
        sa.Column(
            "compliance_period_id",
            sa.Integer(),
            nullable=False,
            comment="Foreign key to the compliance period",
        ),
        sa.Column(
            "has_early_issuance",
            sa.Boolean(),
            nullable=False,
            server_default=sa.text("FALSE"),
            comment="True if the organization can create early issuance reports for this compliance year",
        ),
        sa.Column(
            "create_date",
            sa.TIMESTAMP(timezone=True),
            server_default=sa.text("now()"),
            nullable=True,
            comment="Date and time (UTC) when the physical record was created in the database.",
        ),
        sa.Column(
            "update_date",
            sa.TIMESTAMP(timezone=True),
            server_default=sa.text("now()"),
            nullable=True,
            comment="Date and time (UTC) when the physical record was updated in the database.",
        ),
        sa.Column(
            "create_user",
            sa.String(),
            nullable=True,
            comment="The user who created this record in the database.",
        ),
        sa.Column(
            "update_user",
            sa.String(),
            nullable=True,
            comment="The user who last updated this record in the database.",
        ),
        sa.PrimaryKeyConstraint("early_issuance_by_year_id"),
        sa.ForeignKeyConstraint(
            ["organization_id"],
            ["organization.organization_id"],
            name="fk_organization_early_issuance_by_year_organization_id",
        ),
        sa.ForeignKeyConstraint(
            ["compliance_period_id"],
            ["compliance_period.compliance_period_id"],
            name="fk_organization_early_issuance_by_year_compliance_period_id",
        ),
        sa.UniqueConstraint(
            "organization_id",
            "compliance_period_id",
            name="uq_organization_early_issuance_by_year",
        ),
        comment="Tracks early issuance reporting eligibility by organization and compliance year",
    )

    # Copy all has_early_issuance values from organization table
    # to organization_early_issuance_by_year table for the current year (2025)
    op.execute(
        """
        INSERT INTO organization_early_issuance_by_year (
            organization_id, 
            compliance_period_id, 
            has_early_issuance,
            create_user,
            update_user
        )
        SELECT 
            o.organization_id,
            cp.compliance_period_id,
            COALESCE(o.has_early_issuance, FALSE) as has_early_issuance,
            'migration_a1b2c3d4e5f7' as create_user,
            'migration_a1b2c3d4e5f7' as update_user
        FROM organization o
        CROSS JOIN compliance_period cp
        WHERE cp.description = '2025'
        ON CONFLICT (organization_id, compliance_period_id) DO UPDATE SET
            has_early_issuance = EXCLUDED.has_early_issuance,
            update_user = EXCLUDED.update_user,
            update_date = now();
        """
    )


def downgrade() -> None:
    # Note: We don't need to revert the compliance periods (2033-2050) as they are reference data
    # and may be used by other parts of the system

    # Clean up data migration: Remove records created by this migration
    op.execute(
        """
        DELETE FROM organization_early_issuance_by_year 
        WHERE create_user = 'migration_a1b2c3d4e5f7'
        """
    )

    op.drop_table("organization_early_issuance_by_year")<|MERGE_RESOLUTION|>--- conflicted
+++ resolved
@@ -1,11 +1,7 @@
 """Adds organization_early_issuance_by_year table, extends compliance periods to 2050, and migrates early issuance flags.
 
 Revision ID: a1b2c3d4e5f7
-<<<<<<< HEAD
-Revises: 3eb97134895a
-=======
 Revises: 07cce665fabc
->>>>>>> 52e02030
 Create Date: 2025-07-10 10:10:00.000000
 
 """
@@ -15,11 +11,7 @@
 
 # revision identifiers, used by Alembic.
 revision = "a1b2c3d4e5f7"
-<<<<<<< HEAD
-down_revision = "3eb97134895a"
-=======
 down_revision = "07cce665fabc"
->>>>>>> 52e02030
 branch_labels = None
 depends_on = None
 
