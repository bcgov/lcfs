--- conflicted
+++ resolved
@@ -13,14 +13,13 @@
                                  "an entry for the government which is also "
                                  "considered an organization."}
 
-    organization_id = Column(Integer, Sequence('organization_id_seq'), comment="Unique identifier for the organization", primary_key=True, autoincrement=True)
+    id = Column(Integer, Sequence('organization_id_seq'), comment="Unique identifier for the organization", primary_key=True, autoincrement=True)
     name = Column(String(500), comment="Organization's legal name")
-    organization_status_id = Column(Integer, ForeignKey('organization_status.id'))
-    organization_type_id = Column(Integer, ForeignKey('organization_type.id'), comment="Organization's type")
-    organization_address_id = Column(Integer, ForeignKey('organization_address.id'))
-    attorney_address_id = Column(Integer, ForeignKey('organization_attorney_address.id'))
+    status = Column(Integer, ForeignKey('organization_status.id'))
+    type = Column(Integer, ForeignKey('organization_type.organization_type_id'), comment="Organization's type")
+    address = Column(Integer, ForeignKey('organization_address.id'))
+    attorney_address = Column(Integer, ForeignKey('organization_attorney_address.id'))
 
-<<<<<<< HEAD
     org_type = relationship('OrganizationType', back_populates='organization')
     organization_address = relationship('OrganizationAddress', back_populates='organization')
     org_attorney_addr = relationship('OrganizationAttorneyAddress', back_populates='organization')
@@ -32,10 +31,4 @@
 
     def __repr__(self):
         return self.name
-=======
-    org_type = relationship('OrganizationType', back_populates='organizations')
-    org_status = relationship('OrganizationStatus', back_populates='organizations')
-    org_address = relationship('OrganizationAddress', back_populates='organization')
-    org_attorney_address = relationship('OrganizationAttorneyAddress', back_populates='organization')
-    users = relationship('User', back_populates='organization')
->>>>>>> 4fc043a2
+
