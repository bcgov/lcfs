--- conflicted
+++ resolved
@@ -31,11 +31,7 @@
             name="uix_compliance_reporting_equipment_dates",
         ),
         UniqueConstraint(
-<<<<<<< HEAD
-            "compliance_report_id",
-=======
             "compliance_report_group_uuid",
->>>>>>> 050b0c6d
             "charging_equipment_id",
             "organization_id",
             name="uix_compliance_reporting_period_by_org",
