--- conflicted
+++ resolved
@@ -1,4 +1,4 @@
-from sqlalchemy import Column, Integer, ForeignKey, Enum, String, Numeric
+from sqlalchemy import Column, Integer, ForeignKey, Enum, String, Numeric, Float
 from sqlalchemy.orm import relationship
 from sqlalchemy.sql import text
 from lcfs.db.base import BaseModel, Auditable
@@ -77,13 +77,9 @@
     fuel_type_other = Column(
         String(1000), nullable=True, comment="Other fuel type is one provided"
     )
-<<<<<<< HEAD
-    energy = Column(Float, nullable=True, comment="Energy content of the fuel supplied")
     fuel_type_other = Column(
         String(1000), nullable=True, comment="Other fuel type if one provided"
     )
-=======
->>>>>>> a3d0ea98
 
     # relational columns
     fuel_category_id = Column(
