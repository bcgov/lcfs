--- conflicted
+++ resolved
@@ -139,19 +139,17 @@
         nullable=True,
         comment="Assessment statement for the compliance report",
     )
-<<<<<<< HEAD
     is_non_assessment = Column(
         Boolean,
         nullable=False,
         default=False,
         comment="Flag indicating if report is not subject to assessment under the Low Carbon Fuels Act",
-=======
+    )
     assigned_analyst_id = Column(
         Integer,
         ForeignKey("user_profile.user_profile_id"),
         nullable=True,
         comment="Foreign key to user_profile for assigned analyst",
->>>>>>> 52e02030
     )
 
     # Relationships
