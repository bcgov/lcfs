--- conflicted
+++ resolved
@@ -1,8 +1,4 @@
-<<<<<<< HEAD
-from sqlalchemy import Column, Date, Integer, Float, ForeignKey, Enum, String
-=======
-from sqlalchemy import Column, Date, Integer, ForeignKey, Enum, Numeric
->>>>>>> a3d0ea98
+from sqlalchemy import Column, Date, Integer, ForeignKey, Enum, String
 from sqlalchemy.orm import relationship
 from sqlalchemy.sql import text
 
