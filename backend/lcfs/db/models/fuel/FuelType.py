from sqlalchemy import Column, Integer, Text, Boolean, Float, Enum
from lcfs.db.base import BaseModel, Auditable, DisplayOrder
from sqlalchemy.orm import relationship
from sqlalchemy import ForeignKey
import enum

# Enum for fuel quantity units
class QuantityUnitsEnum(enum.Enum):
    Litres = "L"
    Kilograms = "kg"
    Kilowatt_hour = "kWh"
    Cubic_metres = "m3"


class FuelType(BaseModel, Auditable, DisplayOrder):

    __tablename__ = "fuel_type"
    __table_args__ = {"comment": "Represents a Fuel Type"}

    fuel_type_id = Column(Integer, primary_key=True, autoincrement=True)
    fuel_type = Column(Text, nullable=False)
    fossil_derived = Column(
        Boolean, default=False, comment="Indicates whether the fuel is fossil-derived"
    )
    other_uses_fossil_derived = Column(
        Boolean,
        default=False,
        comment="Indicates whether the fuel is fossil-derived for other uses",
    )
    provision_1_id = Column(
        Integer,
        ForeignKey("provision_of_the_act.provision_of_the_act_id"),
        nullable=True,
    )
    provision_2_id = Column(
        Integer,
        ForeignKey("provision_of_the_act.provision_of_the_act_id"),
        nullable=True,
    )
    default_carbon_intensity = Column(
        Float(10, 2),
        nullable=True,
        comment="Carbon intensities: default & prescribed (gCO2e/MJ)",
    )
<<<<<<< HEAD
    provision_1_id = Column(Integer, ForeignKey(
        "provision_of_the_act.provision_of_the_act_id"), nullable=True)
    provision_2_id = Column(Integer, ForeignKey(
        "provision_of_the_act.provision_of_the_act_id"), nullable=True)
    default_carbon_intensity = Column(Float(
        10, 2), nullable=True, comment="Carbon intensities: default & prescribed (gCO2e/MJ)")
    units = Column(Enum(QuantityUnitsEnum), nullable=False,
                   comment="Units of fuel quantity")
    unrecognized = Column(
        Boolean,
        default=False,
        nullable=False,
        comment="Indicates if the fuel type is unrecognized"
    )

    # Relationships
    fuel_codes = relationship('FuelCode',  back_populates='fuel_code_type')
    energy_density = relationship('EnergyDensity', back_populates='fuel_type')
    energy_effectiveness_ratio = relationship(
        'EnergyEffectivenessRatio', back_populates='fuel_type')
    additional_carbon_intensity = relationship('AdditionalCarbonIntensity')
    provision_1 = relationship('ProvisionOfTheAct', foreign_keys=[
                               provision_1_id], back_populates="fuel_type_provision_1")
    provision_2 = relationship('ProvisionOfTheAct', foreign_keys=[
                               provision_2_id], back_populates="fuel_type_provision_2")
    fuel_instances = relationship("FuelInstance", back_populates="fuel_type")
=======

    units = Column(
        Enum(QuantityUnitsEnum), nullable=False, comment="Units of fuel quantity"
    )

    fuel_codes = relationship("FuelCode", back_populates="fuel_code_type")
    energy_density = relationship("EnergyDensity", back_populates="fuel_type")
    energy_effectiveness_ratio = relationship(
        "EnergyEffectivenessRatio", back_populates="fuel_type"
    )
    additional_carbon_intensity = relationship("AdditionalCarbonIntensity")
    provision_1 = relationship(
        "ProvisionOfTheAct",
        foreign_keys=[provision_1_id],
        back_populates="fuel_type_provision_1",
    )
    provision_2 = relationship(
        "ProvisionOfTheAct",
        foreign_keys=[provision_2_id],
        back_populates="fuel_type_provision_2",
    )
    fuel_classes = relationship("FuelClass", back_populates="fuel_type")
>>>>>>> 2fa800ab
<|MERGE_RESOLUTION|>--- conflicted
+++ resolved
@@ -3,6 +3,7 @@
 from sqlalchemy.orm import relationship
 from sqlalchemy import ForeignKey
 import enum
+
 
 # Enum for fuel quantity units
 class QuantityUnitsEnum(enum.Enum):
@@ -42,39 +43,32 @@
         nullable=True,
         comment="Carbon intensities: default & prescribed (gCO2e/MJ)",
     )
-<<<<<<< HEAD
-    provision_1_id = Column(Integer, ForeignKey(
-        "provision_of_the_act.provision_of_the_act_id"), nullable=True)
-    provision_2_id = Column(Integer, ForeignKey(
-        "provision_of_the_act.provision_of_the_act_id"), nullable=True)
-    default_carbon_intensity = Column(Float(
-        10, 2), nullable=True, comment="Carbon intensities: default & prescribed (gCO2e/MJ)")
-    units = Column(Enum(QuantityUnitsEnum), nullable=False,
-                   comment="Units of fuel quantity")
+    provision_1_id = Column(
+        Integer,
+        ForeignKey("provision_of_the_act.provision_of_the_act_id"),
+        nullable=True,
+    )
+    provision_2_id = Column(
+        Integer,
+        ForeignKey("provision_of_the_act.provision_of_the_act_id"),
+        nullable=True,
+    )
+    default_carbon_intensity = Column(
+        Float(10, 2),
+        nullable=True,
+        comment="Carbon intensities: default & prescribed (gCO2e/MJ)",
+    )
+    units = Column(
+        Enum(QuantityUnitsEnum), nullable=False, comment="Units of fuel quantity"
+    )
     unrecognized = Column(
         Boolean,
         default=False,
         nullable=False,
-        comment="Indicates if the fuel type is unrecognized"
+        comment="Indicates if the fuel type is unrecognized",
     )
 
     # Relationships
-    fuel_codes = relationship('FuelCode',  back_populates='fuel_code_type')
-    energy_density = relationship('EnergyDensity', back_populates='fuel_type')
-    energy_effectiveness_ratio = relationship(
-        'EnergyEffectivenessRatio', back_populates='fuel_type')
-    additional_carbon_intensity = relationship('AdditionalCarbonIntensity')
-    provision_1 = relationship('ProvisionOfTheAct', foreign_keys=[
-                               provision_1_id], back_populates="fuel_type_provision_1")
-    provision_2 = relationship('ProvisionOfTheAct', foreign_keys=[
-                               provision_2_id], back_populates="fuel_type_provision_2")
-    fuel_instances = relationship("FuelInstance", back_populates="fuel_type")
-=======
-
-    units = Column(
-        Enum(QuantityUnitsEnum), nullable=False, comment="Units of fuel quantity"
-    )
-
     fuel_codes = relationship("FuelCode", back_populates="fuel_code_type")
     energy_density = relationship("EnergyDensity", back_populates="fuel_type")
     energy_effectiveness_ratio = relationship(
@@ -91,5 +85,4 @@
         foreign_keys=[provision_2_id],
         back_populates="fuel_type_provision_2",
     )
-    fuel_classes = relationship("FuelClass", back_populates="fuel_type")
->>>>>>> 2fa800ab
+    fuel_instances = relationship("FuelInstance", back_populates="fuel_type")