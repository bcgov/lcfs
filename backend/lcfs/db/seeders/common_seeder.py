--- conflicted
+++ resolved
@@ -9,16 +9,9 @@
 from lcfs.db.seeders.common.role_seeder import seed_roles
 from lcfs.db.seeders.common.transfer_status_seeder import seed_transfer_statuses
 from lcfs.db.seeders.common.transfer_categories_seeder import seed_transfer_categories
-<<<<<<< HEAD
-from lcfs.db.seeders.common.fuel_type_seeder import seed_fuel_types
-from lcfs.db.seeders.common.transport_mode_seeder import seed_transport_modes
-from lcfs.db.seeders.common.fuel_code_prefix_seeder import seed_fuel_code_prefixes
-from lcfs.db.seeders.common.fuel_code_status_seeder import seed_fuel_code_statuses
 from lcfs.db.seeders.common.admin_adjustment_status_seeder import seed_admin_adjustment_statuses
 from lcfs.db.seeders.common.initiative_agreement_status_seeder import seed_initiative_agreement_statuses
-=======
 from lcfs.db.seeders.common.fuel_data_seeder import seed_static_fuel_data
->>>>>>> bfe4ba23
 
 logger = logging.getLogger(__name__)
 
@@ -37,16 +30,9 @@
             await seed_roles(session)
             await seed_transfer_statuses(session)
             await seed_transfer_categories(session)
-<<<<<<< HEAD
-            await seed_fuel_types(session)
-            await seed_transport_modes(session)
-            await seed_fuel_code_prefixes(session)
-            await seed_fuel_code_statuses(session)
             await seed_admin_adjustment_statuses(session)
             await seed_initiative_agreement_statuses(session)
-=======
             await seed_static_fuel_data(session)
->>>>>>> bfe4ba23
             logger.info("Database seeding completed successfully.")
         except Exception as e:
             logger.error(f"An error occurred during seeding: {e}")
