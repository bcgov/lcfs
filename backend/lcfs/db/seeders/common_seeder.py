import structlog
import asyncio
from sqlalchemy.ext.asyncio import AsyncSession
from sqlalchemy import text

from lcfs.db.seeders.common.compliance_period_seeder import seed_compliance_periods
from lcfs.db.seeders.common.organization_type_seeder import seed_organization_types
from lcfs.db.seeders.common.organization_status_seeder import seed_organization_statuses
from lcfs.db.seeders.common.role_seeder import seed_roles
from lcfs.db.seeders.common.transfer_status_seeder import seed_transfer_statuses
from lcfs.db.seeders.common.transfer_categories_seeder import seed_transfer_categories
from lcfs.db.seeders.common.admin_adjustment_status_seeder import (
    seed_admin_adjustment_statuses,
)
from lcfs.db.seeders.common.initiative_agreement_status_seeder import (
    seed_initiative_agreement_statuses,
)
from lcfs.db.seeders.common.fuel_data_seeder import seed_static_fuel_data
from lcfs.db.seeders.common.compliance_report_status_seeder import (
    seed_compliance_report_statuses,
)
from lcfs.db.seeders.common.allocation_agreement_seeder import (
    seed_allocation_transaction_types,
)
<<<<<<< HEAD
from lcfs.db.seeders.common.notification_type_seeder import seed_notification_types
=======
from lcfs.db.seeders.common.end_user_type_seeder import (
    seed_end_user_types,
)
from lcfs.db.seeders.common.notifications_seeder import (
    seed_notification_types,
    seed_notification_channels,
)
>>>>>>> 66fbb2ed

logger = structlog.get_logger(__name__)


async def update_sequences(session):
    """
    Function to update sequences for all tables after seeding.
    """
    sequences = {
        "fuel_code": "fuel_code_id",
        "transport_mode": "transport_mode_id",
        "provision_of_the_act": "provision_of_the_act_id",
        "fuel_type": "fuel_type_id",
        "fuel_code_prefix": "fuel_code_prefix_id",
        "fuel_code_status": "fuel_code_status_id",
        "fuel_category": "fuel_category_id",
        "end_use_type": "end_use_type_id",
        "unit_of_measure": "uom_id",
        "additional_carbon_intensity": "additional_uci_id",
        "energy_effectiveness_ratio": "eer_id",
        "energy_density": "energy_density_id",
        "target_carbon_intensity": "target_carbon_intensity_id",
        "compliance_report_status": "compliance_report_status_id",
        "admin_adjustment_status": "admin_adjustment_status_id",
        "compliance_period": "compliance_period_id",
        "initiative_agreement_status": "initiative_agreement_status_id",
        "organization_status": "organization_status_id",
        "organization_type": "organization_type_id",
        "transfer_category": "transfer_category_id",
        "transfer_status": "transfer_status_id",
        "role": "role_id",
<<<<<<< HEAD
        "notification_type": "notification_type_id",
=======
        "end_user_type": "end_user_type_id",
        "notification_type": "notification_type_id",
        "notification_channel": "notification_channel_id",
>>>>>>> 66fbb2ed
    }

    for table, column in sequences.items():
        sequence_name = f"{table}_{column}_seq"
        max_value_query = text(
            f"SELECT setval('{sequence_name}', COALESCE((SELECT MAX({column}) + 1 FROM {table}), 1), false)"
        )
        await session.execute(max_value_query)


async def seed_common(session: AsyncSession):
    """
    Function to seed the database with common data.
    """
    await seed_compliance_periods(session)
    await seed_organization_types(session)
    await seed_organization_statuses(session)
    await seed_roles(session)
    await seed_transfer_statuses(session)
    await seed_transfer_categories(session)
    await seed_admin_adjustment_statuses(session)
    await seed_initiative_agreement_statuses(session)
    await seed_static_fuel_data(session)
    await seed_compliance_report_statuses(session)
    await seed_allocation_transaction_types(session)
<<<<<<< HEAD
    await seed_notification_types(session)
=======
    await seed_end_user_types(session)
    await seed_notification_types(session)
    await seed_notification_channels(session)
>>>>>>> 66fbb2ed

    # Update sequences after all seeders have run
    await update_sequences(session)

    logger.info("Common database seeding completed successfully.")


if __name__ == "__main__":
    asyncio.run(seed_common())<|MERGE_RESOLUTION|>--- conflicted
+++ resolved
@@ -22,9 +22,7 @@
 from lcfs.db.seeders.common.allocation_agreement_seeder import (
     seed_allocation_transaction_types,
 )
-<<<<<<< HEAD
 from lcfs.db.seeders.common.notification_type_seeder import seed_notification_types
-=======
 from lcfs.db.seeders.common.end_user_type_seeder import (
     seed_end_user_types,
 )
@@ -32,7 +30,6 @@
     seed_notification_types,
     seed_notification_channels,
 )
->>>>>>> 66fbb2ed
 
 logger = structlog.get_logger(__name__)
 
@@ -64,13 +61,9 @@
         "transfer_category": "transfer_category_id",
         "transfer_status": "transfer_status_id",
         "role": "role_id",
-<<<<<<< HEAD
-        "notification_type": "notification_type_id",
-=======
         "end_user_type": "end_user_type_id",
         "notification_type": "notification_type_id",
         "notification_channel": "notification_channel_id",
->>>>>>> 66fbb2ed
     }
 
     for table, column in sequences.items():
@@ -96,13 +89,9 @@
     await seed_static_fuel_data(session)
     await seed_compliance_report_statuses(session)
     await seed_allocation_transaction_types(session)
-<<<<<<< HEAD
-    await seed_notification_types(session)
-=======
     await seed_end_user_types(session)
     await seed_notification_types(session)
     await seed_notification_channels(session)
->>>>>>> 66fbb2ed
 
     # Update sequences after all seeders have run
     await update_sequences(session)
