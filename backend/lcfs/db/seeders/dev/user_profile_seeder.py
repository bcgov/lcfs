import logging
from sqlalchemy import select
from lcfs.db.models.UserProfile import UserProfile

logger = logging.getLogger(__name__)


async def seed_user_profiles(session):
    """
    Seeds the user profiles into the database, if they do not already exist.

    Args:
        session: The database session for committing the new records.
    """

    # Define the user profiles to seed
    user_profiles_to_seed = [
        {
            "keycloak_email": "alex@thecruxstudios.com",
            "keycloak_username": "ALZORKIN",
            "email": "alex@thecruxstudios.com",
            "title": "Developer",
            "phone": "1234567890",
            "mobile_phone": "1234567890",
            "organization_id": None,
            "is_active": True,
            "first_name": "Alex",
            "last_name": "Zorkin",
        },
        {
            "keycloak_email": "hamed.valiollahibayeki@gov.bc.ca",
            "keycloak_username": "HVALIOLL",
            "email": "hamed.valiollahibayeki@gov.bc.ca",
            "title": "Developer",
            "phone": "1234567890",
            "mobile_phone": "1234567890",
            "organization_id": None,
            "is_active": True,
            "first_name": "Hamed",
            "last_name": "Bayeki",
        },
        {
            "keycloak_email": "kevin.hashimoto@gov.bc.ca",
            "keycloak_username": "KHASHIMO",
            "email": "kevin.hashimoto@gov.bc.ca",
            "title": "Developer",
            "phone": "1234567890",
            "mobile_phone": "1234567890",
            "organization_id": None,
            "is_active": True,
            "first_name": "Kevin",
            "last_name": "Hashimoto",
        },
        {
            "keycloak_email": "prashanth.venkateshappa@gov.bc.ca",
            "keycloak_username": "PVENKATE",
<<<<<<< HEAD
            "email": "prashanth.venkateshappa@gov.bc.ca",
            "username": "pvenkate",
            "display_name": "Prashanth V",
=======
            "email": "protonater@live.com",
>>>>>>> f4d74f09
            "title": "Developer",
            "phone": "1234567890",
            "mobile_phone": "1234567890",
            "organization_id": None,
            "is_active": True,
            "first_name": "Prashanth",
            "last_name": "V",
        },
        {
            "keycloak_email": "justin.lepitzki@gov.bc.ca",
            "keycloak_username": "JLEPITZ",
            "email": "justin.lepitzki@gov.bc.ca",
            "title": "Admin",
            "phone": "1234567890",
            "mobile_phone": "1234567890",
            "organization_id": None,
            "is_active": True,
            "first_name": "Justin",
            "last_name": "Lepitzki",
        },
        {
            "keycloak_email": "lindsy.grunert@gov.bc.ca",
            "keycloak_username": "LGRUNERT",
            "email": "lindsy.grunert@gov.bc.ca",
            "title": "Admin",
            "phone": "1234567890",
            "mobile_phone": "1234567890",
            "organization_id": None,
            "is_active": True,
            "first_name": "Lindsy",
            "last_name": "Grunert",
        },
        {
            "keycloak_email": "tfrs@gov.bc.ca",
            "keycloak_username": "LCFS1",
            "email": "tfrs@gov.bc.ca",
            "title": "Analyst",
            "phone": "1112223333",
            "mobile_phone": "1112223333",
            "organization_id": 1,
            "is_active": True,
            "first_name": "Jane",
            "last_name": "Doe",
        },
        {
            "keycloak_email": "tfrs@gov.bc.ca",
            "keycloak_username": "LCFS2",
            "email": "tfrs@gov.bc.ca",
            "title": "Analyst",
            "phone": "2223334444",
            "mobile_phone": "2223334444",
            "organization_id": 2,
            "is_active": True,
            "first_name": "John",
            "last_name": "Smith",
        },
        {
            "keycloak_email": "tfrs@gov.bc.ca",
            "keycloak_username": "LCFS3",
            "email": "tfrs@gov.bc.ca",
            "title": "Analyst",
            "phone": "3334445555",
            "mobile_phone": "3334445555",
            "organization_id": 3,
            "is_active": True,
            "first_name": "Alice",
            "last_name": "Woo",
        },
        {
            "keycloak_email": "tfrs@gov.bc.ca",
            "keycloak_username": "LCFS4",
            "email": "tfrs@gov.bc.ca",
            "title": "Analyst",
            "phone": "4445556666",
            "mobile_phone": "4445556666",
            "organization_id": 4,
            "is_active": True,
            "first_name": "Bob",
            "last_name": "Lee",
        },
        {
            "keycloak_email": "tfrs@gov.bc.ca",
            "keycloak_username": "LCFS5",
            "email": "tfrs@gov.bc.ca",
            "title": "Analyst",
            "phone": "6667778888",
            "mobile_phone": "6667778888",
            "organization_id": 5,
            "is_active": True,
            "first_name": "David",
            "last_name": "Clark",
        },
        {
            "keycloak_email": "tfrs@gov.bc.ca",
            "keycloak_username": "LCFS6",
            "email": "tfrs@gov.bc.ca",
            "title": "Analyst",
            "phone": "8889990000",
            "mobile_phone": "8889990000",
            "organization_id": 6,
            "is_active": True,
            "first_name": "Frank",
            "last_name": "Wilson",
        },
        {
            "keycloak_email": "tfrs@gov.bc.ca",
            "keycloak_username": "LCFS7",
            "email": "tfrs@gov.bc.ca",
            "title": "Analyst",
            "phone": "0001112222",
            "mobile_phone": "0001112222",
            "organization_id": 7,
            "is_active": True,
            "first_name": "Bill",
            "last_name": "Teller",
        },
        {
            "keycloak_email": "tfrs@gov.bc.ca",
            "keycloak_username": "LCFS8",
            "email": "tfrs@gov.bc.ca",
            "title": "Analyst",
            "phone": "2223334445",
            "mobile_phone": "2223334445",
            "organization_id": 8,
            "is_active": True,
            "first_name": "James",
            "last_name": "Bell",
        },
        {
            "keycloak_email": "tfrs@gov.bc.ca",
            "keycloak_username": "LCFS9",
            "email": "tfrs@gov.bc.ca",
            "title": "Analyst",
            "phone": "4445556667",
            "mobile_phone": "4445556667",
            "organization_id": 9,
            "is_active": True,
            "first_name": "Leo",
            "last_name": "Martin",
        },
        {
            "keycloak_email": "tfrs@gov.bc.ca",
            "keycloak_username": "LCFS10",
            "email": "tfrs@gov.bc.ca",
            "title": "Analyst",
            "phone": "6667778889",
            "mobile_phone": "6667778889",
            "organization_id": 10,
            "is_active": True,
            "first_name": "Noah",
            "last_name": "Thomas",
        }
    ]

    try:
        for user_data in user_profiles_to_seed:
            # Check if the user already exists based on a unique attribute
            exists = await session.execute(
                select(UserProfile).where(
                    UserProfile.keycloak_username == user_data["keycloak_username"]
                )
            )
            if not exists.scalars().first():
                user_profile = UserProfile(**user_data)
                session.add(user_profile)

        await session.commit()
    except Exception as e:
        logger.error("Error occurred while seeding user profiles: %s", e)
        raise<|MERGE_RESOLUTION|>--- conflicted
+++ resolved
@@ -54,13 +54,7 @@
         {
             "keycloak_email": "prashanth.venkateshappa@gov.bc.ca",
             "keycloak_username": "PVENKATE",
-<<<<<<< HEAD
             "email": "prashanth.venkateshappa@gov.bc.ca",
-            "username": "pvenkate",
-            "display_name": "Prashanth V",
-=======
-            "email": "protonater@live.com",
->>>>>>> f4d74f09
             "title": "Developer",
             "phone": "1234567890",
             "mobile_phone": "1234567890",
