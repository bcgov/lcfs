--- conflicted
+++ resolved
@@ -1,8 +1,4 @@
 import warnings
-<<<<<<< HEAD
-
-=======
->>>>>>> f2245058
 import os
 import structlog
 
