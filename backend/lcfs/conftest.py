--- conflicted
+++ resolved
@@ -93,20 +93,12 @@
     session = session_maker()
 
     # Add test user info into the session
-<<<<<<< HEAD
-    user_info = {
-        'user_profile_id': 1, 
-        'keycloak_username': 'test_user',
-        'organization_id': 1
-    }  # Mocked user ID
-=======
     user_info = UserProfile(
         user_profile_id = 1,
         keycloak_username = 'test_user',
         organization_id = 1
     )  # Mocked user ID
 
->>>>>>> ad38f834
     session.info['user'] = user_info
 
     try:
