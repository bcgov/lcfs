--- conflicted
+++ resolved
@@ -117,13 +117,8 @@
                         await self.create_login_history(user_token, False, None, request.url.path)
                         pass
                     # Check if the user is active
-<<<<<<< HEAD
-                    if not user.is_active:
+                    elif not user.is_active:
                         error_text = 'The account is currently inactive.'
-=======
-                    elif not user.is_active:
-                        error_text = 'User is not active.'
->>>>>>> 82ac8b8d
                         await self.create_login_history(user_token, False, error_text, request.url.path)
                         raise HTTPException(status_code=401, detail=error_text)
                     else:
