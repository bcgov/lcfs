--- conflicted
+++ resolved
@@ -39,17 +39,9 @@
         # Post-2024 calculation (LCFS method)
         compliance_units = (TCI * EER - (RCI + UCI)) * ((Q * ED) / 1_000_000)
 
-<<<<<<< HEAD
     # Return the rounded float
     return round(compliance_units, 5)
 
-
-# The old calculation:
-
-# Credit or Debit = (CI class × EER fuel – CI fuel) × EC fuel/1 000 000
-=======
-    # Return the rounded integer
-    return round(compliance_units, 5)
 
 def calculate_legacy_compliance_units(
     TCI: float, EER: float, RCI: float, Q: float, ED: float
@@ -62,7 +54,7 @@
     - EER: Energy Efficiency Ratio
     - RCI: Carbon Intensity of the fuel
     - Q: Quantity of Fuel Supplied
-- ED: Energy Density
+    - ED: Energy Density
 
     Returns:
     - The calculated compliance units as a rounded integer.
@@ -78,5 +70,4 @@
     compliance_units = (TCI * EER - RCI) * ((Q * ED) / 1_000_000)
 
     # Return the rounded integer
-    return round(compliance_units, 5)
->>>>>>> 479c97c7
+    return round(compliance_units, 5)