--- conflicted
+++ resolved
@@ -14,7 +14,6 @@
 
 
 def calculate_compliance_units(
-<<<<<<< HEAD
     TCI: float,
     EER: float,
     RCI: float,
@@ -23,10 +22,6 @@
     ED: float,
     is_historical: bool = False,
 ) -> float:
-=======
-    TCI: float, EER: float, RCI: float, UCI: float, Q: float, ED: float
-) -> Decimal:
->>>>>>> c03392c3
     """
     Calculate the compliance units using the appropriate formula based on the compliance period.
 
@@ -40,11 +35,7 @@
     - is_historical: Whether to use pre-2024 calculation method
 
     Returns:
-<<<<<<< HEAD
-    - The calculated compliance units as a rounded float.
-=======
     - The calculated compliance units as a Decimal rounded to 5 decimal places.
->>>>>>> c03392c3
     """
     # Convert all inputs to Decimal for precise calculation
     TCI = _to_decimal(TCI)
@@ -54,25 +45,16 @@
     Q = _to_decimal(Q)
     ED = _to_decimal(ED)
 
-<<<<<<< HEAD
     if is_historical:
         # Pre-2024 calculation (TFRS method)
         # Credit or Debit = (CI class × EER fuel – CI fuel) × EC fuel/1 000 000
-        energy_content = Q * ED
-        compliance_units = (TCI * EER - RCI) * (energy_content / 1_000_000)
+        compliance_units = (TCI * EER - RCI) * ((Q * ED) / Decimal("1000000"))
     else:
         # Post-2024 calculation (LCFS method)
-        compliance_units = (TCI * EER - (RCI + UCI)) * ((Q * ED) / 1_000_000)
-
-    # Return the rounded float
-    return round(compliance_units, 5)
-=======
-    # Perform the calculation using Decimal arithmetic
-    compliance_units = (TCI * EER - (RCI + UCI)) * ((Q * ED) / Decimal("1000000"))
+        compliance_units = (TCI * EER - (RCI + UCI)) * ((Q * ED) / Decimal("1000000"))
 
     # Return rounded to 5 decimal places using ROUND_HALF_UP
     return compliance_units.quantize(Decimal("0.00001"), rounding=ROUND_HALF_UP)
->>>>>>> c03392c3
 
 
 def calculate_quantity_from_compliance_units(
