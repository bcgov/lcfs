import re
from fastapi.exceptions import RequestValidationError


def fuel_code_required(values: dict) -> dict:
    provision = values.get("provisionOfTheActId")
    fuel_code = values.get("fuelCodeId")

    if provision == 2 and fuel_code is None:
        errors = [
            {
                "loc": ("fuelCode",),
                "msg": "field required",
                "type": "value_error",
            }
        ]
        raise RequestValidationError(errors)

    return values


def fuel_code_required_label(values: dict) -> dict:
    provision = values.get("provisionOfTheAct")
    fuel_code = values.get("fuelCode")

    if provision == "Fuel code - section 19 (b) (i)" and fuel_code is None:
        errors = [
            {
                "loc": ("fuelCode",),
                "msg": "field required",
                "type": "value_error",
            }
        ]
        raise RequestValidationError(errors)

    return values


<<<<<<< HEAD
def fuel_suffix_format_validator(values: dict) -> dict:
    """
    Validates the format of the fuel suffix
    """
    fuel_suffix = values.get("fuelSuffix")

    if fuel_suffix is not None:
        pattern = r"^\d{3}\.\d{1}$"

        if not re.match(pattern, fuel_suffix):
            errors = [
                {
                    "loc": ("fuelSuffix",),
                    "msg": "format is invalid. Must be like '102.5'.",
                    "type": "value_error",
                }
            ]
            raise RequestValidationError(errors)

=======
def unknown_provision_requires_date(values: dict) -> dict:
    provision_of_the_act = values.get("provisionOfTheAct")
    export_date = values.get("exportDate")

    if (
        provision_of_the_act
        and provision_of_the_act.lower() == "unknown"
        and not export_date
    ):
        errors = [
            {
                "loc": ("exportDate",),
                "msg": "is required when the provision of the act is set to 'Unknown'.",
                "type": "value_error",
            }
        ]
        raise RequestValidationError(errors)

    return values


def quantity_must_be_positive(values: dict) -> dict:
    quantity = values.get("quantity")

    if quantity is not None and quantity <= 0:
        raise RequestValidationError(
            [
                {
                    "loc": ("quantity",),
                    "msg": "must be greater than zero",
                    "type": "value_error",
                }
            ]
        )
    return values


def energy_must_be_within_range(values: dict) -> dict:
    energy = values.get("energy")

    if energy is not None and abs(energy) >= 9999999999:
        formatted_value = f"{energy:,.2f}"
        raise RequestValidationError(
            [
                {
                    "loc": ("energy",),
                    "msg": f"value must be less than 9,999,999,999 but got {formatted_value}",
                    "type": "value_error",
                }
            ]
        )
>>>>>>> 640bb21d
    return values<|MERGE_RESOLUTION|>--- conflicted
+++ resolved
@@ -36,27 +36,6 @@
     return values
 
 
-<<<<<<< HEAD
-def fuel_suffix_format_validator(values: dict) -> dict:
-    """
-    Validates the format of the fuel suffix
-    """
-    fuel_suffix = values.get("fuelSuffix")
-
-    if fuel_suffix is not None:
-        pattern = r"^\d{3}\.\d{1}$"
-
-        if not re.match(pattern, fuel_suffix):
-            errors = [
-                {
-                    "loc": ("fuelSuffix",),
-                    "msg": "format is invalid. Must be like '102.5'.",
-                    "type": "value_error",
-                }
-            ]
-            raise RequestValidationError(errors)
-
-=======
 def unknown_provision_requires_date(values: dict) -> dict:
     provision_of_the_act = values.get("provisionOfTheAct")
     export_date = values.get("exportDate")
@@ -108,5 +87,26 @@
                 }
             ]
         )
->>>>>>> 640bb21d
+    return values
+
+
+def fuel_suffix_format_validator(values: dict) -> dict:
+    """
+    Validates the format of the fuel suffix
+    """
+    fuel_suffix = values.get("fuelSuffix")
+
+    if fuel_suffix is not None:
+        pattern = r"^\d{3}\.\d{1}$"
+
+        if not re.match(pattern, fuel_suffix):
+            errors = [
+                {
+                    "loc": ("fuelSuffix",),
+                    "msg": "format is invalid. Must be like '102.5'.",
+                    "type": "value_error",
+                }
+            ]
+            raise RequestValidationError(errors)
+
     return values