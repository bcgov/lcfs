--- conflicted
+++ resolved
@@ -85,12 +85,8 @@
     async def get_transfer_category(self, transfer_category_id: int) -> TransferStatus:
         '''Fetch a single category by category id from the database'''
         return await self.db.scalar(
-<<<<<<< HEAD
-            select(Category).where(
-                Category.category_id == transfer_category_id)
-=======
-            select(TransferCategory).where(TransferCategory.transfer_category_id == transfer_category_id)
->>>>>>> af5e5a69
+            select(TransferCategory).where(
+                TransferCategory.transfer_category_id == transfer_category_id)
         )
 
     @repo_handler
