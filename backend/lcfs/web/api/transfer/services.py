--- conflicted
+++ resolved
@@ -1,12 +1,7 @@
 from logging import getLogger
+from datetime import datetime
 from typing import List
-
-<<<<<<< HEAD
-from fastapi import Depends, HTTPException, Request
-=======
 from fastapi import Depends, Request, HTTPException
->>>>>>> f13a04bd
-from datetime import datetime
 
 from lcfs.web.core.decorators import service_handler
 from lcfs.web.exception.exceptions import DataNotFoundException, ServiceException
@@ -15,6 +10,7 @@
 from lcfs.db.models.Transfer import Transfer
 from lcfs.db.models.Comment import Comment
 from lcfs.db.models.Transaction import TransactionActionEnum
+from lcfs.db.models.OrganizationStatus import OrgStatusEnum
 
 # services
 from lcfs.web.api.organizations.services import OrganizationsService
@@ -22,16 +18,12 @@
 # schema
 from lcfs.web.api.role.schema import user_has_roles
 from lcfs.web.api.transfer.schema import TransferSchema, TransferCreate, TransferUpdate
+from lcfs.web.api.transfer.schema import TransferSchema, TransferCreate, TransferUpdate, TransferStatusEnum
 
 # repo
 from lcfs.web.api.organizations.repo import OrganizationsRepository
 from lcfs.web.api.transfer.repo import TransferRepository
 from lcfs.web.api.transaction.repo import TransactionRepository
-<<<<<<< HEAD
-from lcfs.web.api.transfer.schema import TransferSchema, TransferCreate, TransferUpdate, TransferStatusEnum
-from lcfs.db.models.OrganizationStatus import OrgStatusEnum
-=======
->>>>>>> f13a04bd
 
 logger = getLogger("transfer_service")
 
@@ -152,9 +144,9 @@
         """Updates an existing transfer record with new data."""
         transfer = await self.repo.get_transfer_by_id(transfer_id)
         if not transfer:
-<<<<<<< HEAD
             raise DataNotFoundException(
                 f"Transfer with ID {transfer_id} not found")
+
         # Check if both the organizations are registered for transfer before recording the transfer.
         if (
             transfer_data.current_status_id == TransferStatusEnum.get_index(TransferStatusEnum.Recorded)
@@ -167,8 +159,6 @@
             raise HTTPException(status_code=406,
                 detail="One or more organizations are not registered for transfer"
             )
-=======
-            raise DataNotFoundException(f"Transfer with ID {transfer_id} not found")
         
         self._update_comments(transfer, transfer_data)
 
@@ -179,7 +169,6 @@
         updated_transfer = await self.repo.update_transfer(transfer)
         validated_model = TransferSchema.model_validate(updated_transfer)
         return validated_model
->>>>>>> f13a04bd
 
 
     async def handle_status_change(self, transfer, transfer_data):
