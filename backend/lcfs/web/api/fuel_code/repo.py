--- conflicted
+++ resolved
@@ -4,6 +4,7 @@
 from fastapi import Depends
 from lcfs.db.dependencies import get_async_db_session
 
+from lcfs.db.models.fuel import EnergyEffectivenessRatio
 from sqlalchemy import and_, or_, select, func, text, update, distinct
 from sqlalchemy.ext.asyncio import AsyncSession
 from sqlalchemy.orm import joinedload, contains_eager, selectinload
@@ -195,8 +196,6 @@
         ).scalar()
 
     @repo_handler
-<<<<<<< HEAD
-=======
     async def get_energy_densities(self) -> List[EnergyDensity]:
         """Get all energy densities"""
         return (
@@ -273,7 +272,6 @@
         return result.scalar_one_or_none()
 
     @repo_handler
->>>>>>> a3d0ea98
     async def get_fuel_codes_paginated(
         self, pagination: PaginationRequestSchema
     ) -> List[FuelCodeSchema]:
