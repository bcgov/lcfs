--- conflicted
+++ resolved
@@ -78,7 +78,7 @@
     return await service.save_fuel_codes(fuel_codes)
 
 
-<<<<<<< HEAD
+
 @router.get("/{fuel_code_id}", status_code=status.HTTP_200_OK)
 @view_handler
 async def get_fuel_code(
@@ -108,7 +108,7 @@
     service: FuelCodeServices = Depends()
 ):
     return await service.delete_fuel_code(fuel_code_id)
-=======
+
 @router.get(
     "/energy-densities",
     response_model=List[EnergyDensitySchema],
@@ -149,4 +149,3 @@
 ):
     """Endpoint to get UCI's"""
     return await service.get_use_of_a_carbon_intensities()
->>>>>>> 363d3599
