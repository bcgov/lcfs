from datetime import datetime
import math
from collections import defaultdict
from typing import List, Any, Dict
import re
import uuid

from lcfs.db.base import ActionTypeEnum
from lcfs.db.models.fuel import FuelCodeHistory
from lcfs.web.api.email.services import CHESEmailService
import structlog
from fastapi import Depends

from lcfs.db.models.fuel.FeedstockFuelTransportMode import FeedstockFuelTransportMode
from lcfs.db.models.fuel.FinishedFuelTransportMode import FinishedFuelTransportMode
from lcfs.db.models.fuel.FuelCode import FuelCode
from lcfs.db.models.fuel.FuelCodeStatus import FuelCodeStatusEnum
from lcfs.db.models.fuel.FuelType import QuantityUnitsEnum
from lcfs.web.api.base import (
    NotificationTypeEnum,
    PaginationRequestSchema,
    PaginationResponseSchema,
)
from lcfs.web.api.fuel_code.repo import FuelCodeRepository
from lcfs.web.api.notification.services import NotificationService
from lcfs.web.api.notification.schema import (
    FUEL_CODE_STATUS_NOTIFICATION_MAPPER,
    NotificationMessageSchema,
    NotificationRequestSchema,
)
from lcfs.web.api.base import NotificationTypeEnum
import json
from lcfs.db.models import UserProfile
from lcfs.db.models.user.Role import RoleEnum
from lcfs.web.api.fuel_code.schema import (
    FuelCodeBaseSchema,
    FuelCodeCreateUpdateSchema,
    FuelCodeSchema,
    FuelCodeStatusEnumSchema,
    FuelCodesSchema,
    FuelTypeSchema,
    SearchFuelCodeList,
    TransportModeSchema,
    FuelCodePrefixSchema,
    TableOptionsSchema,
    FuelCodeStatusSchema,
)
from lcfs.web.core.decorators import service_handler

logger = structlog.get_logger(__name__)


class FuelCodeServices:
    def __init__(
        self,
        repo: FuelCodeRepository = Depends(FuelCodeRepository),
        notification_service: NotificationService = Depends(NotificationService),
        email_service: CHESEmailService = Depends(CHESEmailService),
    ) -> None:
        self.repo = repo
        self.notification_service = notification_service
        self.email_service = email_service

    @service_handler
    async def search_fuel_code(self, fuel_code, prefix, distinct_search):
        if distinct_search:
            result = await self.repo.get_distinct_fuel_codes_by_code(fuel_code, prefix)
        else:
            result = await self.repo.get_fuel_code_by_code_prefix(fuel_code, prefix)
        return SearchFuelCodeList(fuel_codes=result)

    @service_handler
    async def search_company(self, company):
        return await self.repo.get_distinct_company_names(company)

    @service_handler
    async def search_contact_name(self, company, contact_name):
        return await self.repo.get_contact_names_by_company(company, contact_name)

    @service_handler
    async def search_contact_email(self, company, contact_name, contact_email):
        return await self.repo.get_contact_email_by_company_and_name(
            company, contact_name, contact_email
        )

    @service_handler
    async def search_fp_facility_location(self, city, province, country):
        return await self.repo.get_fp_facility_location_by_name(city, province, country)

    @service_handler
    async def get_table_options(self) -> TableOptionsSchema:
        """
        Gets the list of table options related to fuel codes.
        """
        fuel_types = await self.repo.get_fuel_types()
        transport_modes = await self.repo.get_transport_modes()
        fuel_code_prefixes = await self.repo.get_fuel_code_prefixes()
        latest_fuel_codes = await self.repo.get_latest_fuel_codes()
        field_options_results = await self.repo.get_fuel_code_field_options()
        fp_locations = []
        facility_nameplate_capacity_units = [unit.value for unit in QuantityUnitsEnum]

        # Use a set to remove duplicates
        field_options_results_dict = {
            "company": set(),
            "feedstock": set(),
            "feedstock_location": set(),
            "feedstock_misc": set(),
            "former_company": set(),
            "contact_name": set(),
            "contact_email": set(),
        }
        for row in field_options_results:
            for key, value in row._mapping.items():
                if value is None or value == "":  # Skip empty strings or null values
                    continue
                field_options_results_dict[key].add(value)

        field_options = {
            key: sorted(list(values))
            for key, values in field_options_results_dict.items()
        }

        # Get next available fuel code for each prefix
        fuel_code_prefixes_with_next = []
        for prefix in fuel_code_prefixes:
            next_code = await self.repo.get_next_available_fuel_code_by_prefix(
                prefix.prefix
            )
            schema = FuelCodePrefixSchema.model_validate(prefix)
            schema.next_fuel_code = next_code
            fuel_code_prefixes_with_next.append(schema)

        return TableOptionsSchema(
            fuel_types=[
                FuelTypeSchema.model_validate(fuel_type) for fuel_type in fuel_types
            ],
            transport_modes=[
                TransportModeSchema.model_validate(transport_mode)
                for transport_mode in transport_modes
            ],
            fuel_code_prefixes=fuel_code_prefixes_with_next,
            latest_fuel_codes=latest_fuel_codes,
            field_options=field_options,
            fp_locations=list(set(fp_locations)),
            facility_nameplate_capacity_units=facility_nameplate_capacity_units,
        )

    @service_handler
    async def search_fuel_codes(
        self, pagination: PaginationRequestSchema
    ) -> FuelCodesSchema:
        """
        Gets the list of fuel codes.
        """
        fuel_codes, total_count = await self.repo.get_fuel_codes_paginated(pagination)
        return FuelCodesSchema(
            pagination=PaginationResponseSchema(
                total=total_count,
                page=pagination.page,
                size=pagination.size,
                total_pages=math.ceil(total_count / pagination.size),
            ),
            fuel_codes=[
                FuelCodeBaseSchema.model_validate(fuel_code) for fuel_code in fuel_codes
            ],
        )

    async def get_fuel_code_statuses(self):
        """
        Get all available statuses for fuel codes from the database.

        Returns:
            List[TransactionStatusView]: A list of TransactionStatusView objects containing the basic transaction status details.
        """
        fuel_code_statuses = await self.repo.get_fuel_code_statuses()
        return [
            FuelCodeStatusSchema.model_validate(fuel_code_status)
            for fuel_code_status in fuel_code_statuses
        ]

    async def get_transport_modes(self):
        """
        Get all available transport modes for fuel codes from the database.

        Returns:
            List[TransportModeSchema]: A list of TransportModeSchema.
        """
        transport_modes = await self.repo.get_transport_modes()
        return [
            TransportModeSchema.model_validate(fuel_code_status)
            for fuel_code_status in transport_modes
        ]

    async def convert_to_model(
        self, fuel_code_schema: FuelCodeCreateUpdateSchema, status: FuelCodeStatusEnum
    ) -> FuelCode:
        """
        Converts data from FuelCodeCreateSchema to FuelCode data model to store in the database.
        """
        prefix = await self.repo.get_fuel_code_prefix(fuel_code_schema.prefix_id)
        fuel_type = await self.repo.get_fuel_type_by_id(fuel_code_schema.fuel_type_id)
        facility_nameplate_capacity_units_enum = (
            QuantityUnitsEnum(fuel_code_schema.facility_nameplate_capacity_unit)
            if fuel_code_schema.facility_nameplate_capacity_unit is not None
            else None
        )
        transport_modes = await self.repo.get_transport_modes()
        fuel_status = await self.repo.get_fuel_status_by_status(status)
        fuel_code = FuelCode(
            **fuel_code_schema.model_dump(
                exclude={
                    "id",
                    "prefix_id",
                    "fuel_type_id",
                    "feedstock_fuel_transport_mode",
                    "finished_fuel_transport_mode",
                    "feedstock_fuel_transport_modes",
                    "finished_fuel_transport_modes",
                    "status",
                    "is_valid",
                    "validation_msg",
                    "fuel_suffix",
                    "deleted",
                    "facility_nameplate_capacity_unit",
                }
            ),
            fuel_code_status=fuel_status,
            fuel_suffix=str(fuel_code_schema.fuel_suffix),
            prefix_id=prefix.fuel_code_prefix_id,
            fuel_type_id=fuel_type.fuel_type_id,
            facility_nameplate_capacity_unit=facility_nameplate_capacity_units_enum,
        )

        fuel_code.feedstock_fuel_transport_modes = []
        fuel_code.finished_fuel_transport_modes = []
        for transport_mode in fuel_code_schema.feedstock_fuel_transport_mode or []:
            matching_transport_mode = next(
                (tm for tm in transport_modes if tm.transport_mode == transport_mode),
                None,
            )
            if matching_transport_mode:
                fuel_code.feedstock_fuel_transport_modes.append(
                    FeedstockFuelTransportMode(
                        fuel_code_id=fuel_code.fuel_code_id,
                        transport_mode_id=matching_transport_mode.transport_mode_id,
                    )
                )
            else:
                raise ValueError(f"Invalid transport mode: {transport_mode}")

        for transport_mode in fuel_code_schema.finished_fuel_transport_mode or []:
            matching_transport_mode = next(
                (tm for tm in transport_modes if tm.transport_mode == transport_mode),
                None,
            )
            if matching_transport_mode:
                fuel_code.finished_fuel_transport_modes.append(
                    FinishedFuelTransportMode(
                        fuel_code_id=fuel_code.fuel_code_id,
                        transport_mode_id=matching_transport_mode.transport_mode_id,
                    )
                )
            else:
                raise ValueError(f"Invalid transport mode: {transport_mode}")

        return fuel_code

    @service_handler
    async def create_fuel_code(
        self, fuel_code: FuelCodeCreateUpdateSchema
    ) -> FuelCodeSchema:
        """
        Create a new fuel code.
        """
        fuel_suffix_value = await self.repo.validate_fuel_code(
            fuel_code.fuel_suffix, fuel_code.prefix_id
        )
        fuel_code.fuel_suffix = fuel_suffix_value
        fuel_code_model = await self.convert_to_model(
            fuel_code, FuelCodeStatusEnum.Draft
        )
        fuel_code_model = await self.repo.create_fuel_code(fuel_code_model)
        result = FuelCodeSchema.model_validate(fuel_code_model)
        history = FuelCodeHistory(
            fuel_code_id=fuel_code_model.fuel_code_id,
            fuel_status_id=fuel_code_model.fuel_status_id,
            fuel_code_snapshot=result.model_dump(mode="json"),
            version=0,
            group_uuid=str(uuid.uuid4()),
            action_type=ActionTypeEnum.CREATE.value,
        )
        await self.repo.create_fuel_code_history(history)
        return result

    @service_handler
    async def get_fuel_code(self, fuel_code_id: int):
        fuel_code = await self.repo.get_fuel_code(fuel_code_id)
        fc_schema = FuelCodeSchema.model_validate(fuel_code)
        fc_schema.can_edit_ci = not (await self.repo.is_fuel_code_used(fuel_code_id))

        fc_schema.is_notes_required = any(
            h.fuel_status_id != 1 for h in fuel_code.history_records
        )  # if previously not recommended or approved then notes is not mandatory
        return fc_schema

    @service_handler
    async def update_fuel_code_status(
        self, fuel_code_id: int, status: FuelCodeStatusEnumSchema, user: UserProfile
    ):
        fuel_code = await self.repo.get_fuel_code(fuel_code_id)
        if not fuel_code:
            raise ValueError("Fuel code not found")

        # Store previous status for transition detection
        previous_status = fuel_code.fuel_code_status.status

        fuel_code_status = await self.repo.get_fuel_code_status(status)
        fuel_code.fuel_code_status = fuel_code_status
        fuel_code.update_date = datetime.now()
        fuel_code.last_updated = datetime.now()
        if fuel_code.group_uuid is None:
            fuel_code.group_uuid = str(uuid.uuid4())
        fuel_code.version += 1
        fuel_code.action_type = ActionTypeEnum.UPDATE
        history = FuelCodeHistory(
            fuel_code_id=fuel_code.fuel_code_id,
            fuel_status_id=fuel_code_status.fuel_code_status_id,
            fuel_code_snapshot=FuelCodeSchema.model_validate(fuel_code).model_dump(
                mode="json"
            ),
            version=fuel_code.version,
            group_uuid=fuel_code.group_uuid,
            action_type=fuel_code.action_type,
        )
        await self.repo.create_fuel_code_history(history)
        updated_fuel_code = await self.repo.update_fuel_code(fuel_code)

        # Send notifications based on status change
        notifications = []

        # Check for specific status transitions and new statuses
        if status == FuelCodeStatusEnumSchema.Recommended:
            # Draft → Recommended: notify Director
            notifications = FUEL_CODE_STATUS_NOTIFICATION_MAPPER.get(
                FuelCodeStatusEnum.Recommended, []
            )
        elif status == FuelCodeStatusEnumSchema.Approved:
            # Recommended → Approved: notify Analyst
            notifications = FUEL_CODE_STATUS_NOTIFICATION_MAPPER.get(
                FuelCodeStatusEnum.Approved, []
            )
        elif (
            previous_status == FuelCodeStatusEnum.Recommended
            and status == FuelCodeStatusEnumSchema.Draft
<<<<<<< HEAD
            and user.role_names
            and RoleEnum.DIRECTOR.name in user.role_names
=======
            and user.role_names and RoleEnum.DIRECTOR.value in user.role_names
>>>>>>> b88e5fc5
        ):
            # Recommended → Draft: notify Analyst (returned by Director)
            # Only send this notification if it's actually a Director making the change
            notifications = FUEL_CODE_STATUS_NOTIFICATION_MAPPER.get(FuelCodeStatusEnum.Draft, [])

        if notifications:
            message_data = {
                "id": fuel_code_id,
                "status": status.value,
                "previousStatus": previous_status.value,
                "fuelCode": fuel_code.fuel_code,
                "company": fuel_code.company,
            }
            # Create dynamic notification type based on status
            # Special case: when returned to Draft, show as "Returned"
            if (previous_status == FuelCodeStatusEnum.Recommended and 
                status == FuelCodeStatusEnumSchema.Draft):
                notification_type = "Fuel Code Returned"
            else:
                notification_type = f"Fuel Code {status.value}"
            
            notification_data = NotificationMessageSchema(
                type=notification_type,
                message=json.dumps(message_data),
                related_organization_id=None,  # Fuel codes don't have organization context
                origin_user_profile_id=user.user_profile_id,
                related_transaction_id=str(fuel_code_id),
            )
            await self.notification_service.send_notification(
                NotificationRequestSchema(
                    notification_types=notifications,
                    notification_data=notification_data,
                )
            )

        return updated_fuel_code

    @service_handler
    async def update_fuel_code(self, fuel_code_data: FuelCodeCreateUpdateSchema):
        fuel_code = await self.repo.get_fuel_code(fuel_code_data.fuel_code_id)
        if not fuel_code:
            raise ValueError("Fuel code not found")
        if any(
            h.fuel_status_id != 1 for h in fuel_code.history_records
        ):  # if previously not recommended or approved then notes is not mandatory
            if not fuel_code_data.notes:
                raise ValueError("Notes is required")

        for field, value in fuel_code_data.model_dump(
            exclude={
                "feedstock_fuel_transport_modes",
                "feedstock_fuel_transport_mode",
                "finished_fuel_transport_modes",
                "facility_nameplate_capacity_unit",
            }
        ).items():
            setattr(fuel_code, field, value)

        fuel_code.feedstock_fuel_transport_modes.clear()

        if fuel_code_data.feedstock_fuel_transport_mode:
            for mode_name in fuel_code_data.feedstock_fuel_transport_mode:
                transport_mode = await self.repo.get_transport_mode_by_name(mode_name)
                feedstock_mode = FeedstockFuelTransportMode(
                    fuel_code_id=fuel_code.fuel_code_id,
                    transport_mode_id=transport_mode.transport_mode_id,
                )
                fuel_code.feedstock_fuel_transport_modes.append(feedstock_mode)

        fuel_code.finished_fuel_transport_modes.clear()

        if fuel_code_data.finished_fuel_transport_mode:
            for mode_name in fuel_code_data.finished_fuel_transport_mode:
                transport_mode = await self.repo.get_transport_mode_by_name(mode_name)
                if transport_mode:
                    finished_mode = FinishedFuelTransportMode(
                        fuel_code_id=fuel_code.fuel_code_id,
                        transport_mode_id=transport_mode.transport_mode_id,
                    )
                    fuel_code.finished_fuel_transport_modes.append(finished_mode)

        facility_nameplate_capacity_units_enum = (
            QuantityUnitsEnum(fuel_code_data.facility_nameplate_capacity_unit).name
            if fuel_code_data.facility_nameplate_capacity_unit is not None
            else None
        )
        fuel_code.facility_nameplate_capacity_unit = (
            facility_nameplate_capacity_units_enum
        )
        fuel_code.last_updated = datetime.now()
        fuel_code.action_type = ActionTypeEnum.UPDATE.value

        if fuel_code.group_uuid is None:
            fuel_code.group_uuid = str(uuid.uuid4())
            fuel_code.version = 0
        fuel_code = await self.repo.update_fuel_code(fuel_code)
        history = await self.repo.get_fuel_code_history(
            fuel_code_id=fuel_code.fuel_code_id, version=fuel_code.version
        )
        if history is None:
            history = FuelCodeHistory(
                fuel_code_id=fuel_code.fuel_code_id,
                fuel_status_id=fuel_code.fuel_status_id,
                fuel_code_snapshot=FuelCodeSchema.model_validate(fuel_code).model_dump(
                    mode="json"
                ),
                version=fuel_code.version,
                group_uuid=fuel_code.group_uuid,
                action_type=fuel_code.action_type,
            )
            await self.repo.create_fuel_code_history(history)
        else:
            history.fuel_code_snapshot = FuelCodeSchema.model_validate(
                fuel_code
            ).model_dump(mode="json")
            await self.repo.update_fuel_code_history(history)
        return fuel_code

    @service_handler
    async def delete_fuel_code(self, fuel_code_id: int):
        return await self.repo.delete_fuel_code(fuel_code_id)<|MERGE_RESOLUTION|>--- conflicted
+++ resolved
@@ -353,12 +353,7 @@
         elif (
             previous_status == FuelCodeStatusEnum.Recommended
             and status == FuelCodeStatusEnumSchema.Draft
-<<<<<<< HEAD
-            and user.role_names
-            and RoleEnum.DIRECTOR.name in user.role_names
-=======
             and user.role_names and RoleEnum.DIRECTOR.value in user.role_names
->>>>>>> b88e5fc5
         ):
             # Recommended → Draft: notify Analyst (returned by Director)
             # Only send this notification if it's actually a Director making the change
