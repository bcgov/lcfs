from logging import getLogger
import math
from typing import List
from fastapi import Depends
from datetime import datetime

from lcfs.web.api.fuel_code.repo import FuelCodeRepository
from lcfs.web.core.decorators import service_handler
from lcfs.web.api.base import PaginationRequestSchema, PaginationResponseSchema
from lcfs.db.models.FeedstockFuelTransportMode import FeedstockFuelTransportMode
from lcfs.db.models.FinishedFuelTransportMode import FinishedFuelTransportMode
from lcfs.db.models.FuelCode import FuelCode
from lcfs.web.api.fuel_code.schema import (
    AdditionalCarbonIntensitySchema,
    EnergyDensitySchema,
    EnergyEffectivenessRatioSchema,
    FuelCodeCreateSchema,
    FuelCodeSchema,
    FuelCodesSchema,
    FuelTypeSchema,
    TransportModeSchema,
    FuelCodePrefixSchema,
    TableOptionsSchema,
)
from lcfs.web.exception.exceptions import DataNotFoundException

logger = getLogger("fuel_code_services")


class FuelCodeServices:
    def __init__(self, repo: FuelCodeRepository = Depends(FuelCodeRepository)) -> None:
        self.repo = repo

    @service_handler
    async def get_table_options(self) -> TableOptionsSchema:
        """
        Gets the list of table options related to fuel codes.
        """
        fuel_types = await self.repo.get_fuel_types()
        transport_modes = await self.repo.get_transport_modes()
        fuel_code_prefixes = await self.repo.get_fuel_code_prefixes()

        return {
            "fuelTypes": [
                FuelTypeSchema.model_validate(fuel_type) for fuel_type in fuel_types
            ],
            "transportModes": [
                TransportModeSchema.model_validate(transport_mode)
                for transport_mode in transport_modes
            ],
            "fuelCodePrefixes": [
                FuelCodePrefixSchema.model_validate(fuel_code_prefix)
                for fuel_code_prefix in fuel_code_prefixes
            ],
        }

    @service_handler
    async def get_fuel_codes(
        self, pagination: PaginationRequestSchema
    ) -> FuelCodesSchema:
        """
        Gets the list of fuel codes.
        """
        fuel_codes, total_count = await self.repo.get_fuel_codes_paginated(pagination)

        if len(fuel_codes) == 0:
            raise DataNotFoundException("No fuel codes found")
        return FuelCodesSchema(
            pagination=PaginationResponseSchema(
                total=total_count,
                page=pagination.page,
                size=pagination.size,
                total_pages=math.ceil(total_count / pagination.size),
            ),
            fuel_codes=[
                FuelCodeSchema.model_validate(fuel_code) for fuel_code in fuel_codes
            ],
        )

    async def convert_to_model(self, fuel_code: FuelCodeCreateSchema) -> FuelCode:
        """
        converts data from FuelCodeCreateSchema to FuelCode data model to store into database.
        """
        fc = FuelCode(
            **fuel_code.model_dump(
                exclude={
                    "id",
                    "prefix",
                    "fuel",
                    "feedstock_transport_mode",
                    "finished_fuel_transport_mode",
                    "feedstock_fuel_transport_modes",
                    "finished_fuel_transport_modes",
                    "status",
                    "is_valid",
                    "validation_msg",
                    "fuel_code",
                }
            )
        )
        fc.fuel_code_status = await self.repo.get_fuel_status_by_status(
            fuel_code.status
        )
        fc.fuel_code = str(fuel_code.fuel_code)
        fc.feedstock_fuel_transport_modes = [
            FeedstockFuelTransportMode(
                fuel_code_id=fc.fuel_code_id,
                transport_mode_id=item.transport_mode_id,
            )
            for item in fuel_code.feedstock_fuel_transport_modes
        ]
        fc.finished_fuel_transport_modes = [
            FinishedFuelTransportMode(
                fuel_code_id=fc.fuel_code_id,
                transport_mode_id=item.transport_mode_id,
            )
            for item in fuel_code.finished_fuel_transport_modes
        ]
        return fc

    @service_handler
    async def save_fuel_codes(self, fuel_codes: List[FuelCodeCreateSchema]) -> str:
        """
        Saves the list of fuel codes.
        """
        logger.info(f"Saving {len(fuel_codes)} fuel code(s)")
        fuel_code_models = []
        for fuel_code in fuel_codes:
            fuel_code_models.append(await self.convert_to_model(fuel_code))
        if len(fuel_code_models) > 0:
            return await self.repo.save_fuel_codes(fuel_code_models)

    @service_handler
<<<<<<< HEAD
    async def get_fuel_code(self, fuel_code_id: int):
        return await self.repo.get_fuel_code(fuel_code_id)

    async def get_fuel_code_status(self, fuel_code_status: str) -> FuelCodeStatus:
        return (await self.repo.get_fuel_code_status(fuel_code_status))

    @service_handler
    async def update_fuel_code(self, fuel_code_id: int, fuel_code_data: FuelCodeCreateSchema):
        fuel_code = await self.get_fuel_code(fuel_code_id)
        if not fuel_code:
            raise ValueError("Fuel code not found")

        for field, value in fuel_code_data.model_dump(exclude={'feedstock_fuel_transport_modes', 'finished_fuel_transport_modes'}).items():
            setattr(fuel_code, field, value)

        fuel_code.feedstock_fuel_transport_modes.clear()
        if fuel_code_data.feedstock_fuel_transport_modes:
            for mode in fuel_code_data.feedstock_fuel_transport_modes:

                transport_mode = await self.repo.get_transport_mode(mode.transport_mode_id)

                feedstock_mode = FeedstockFuelTransportMode(
                    fuel_code_id=fuel_code.fuel_code_id,
                    transport_mode_id=transport_mode.transport_mode_id
                )

                fuel_code.feedstock_fuel_transport_modes.append(feedstock_mode)

        fuel_code.finished_fuel_transport_modes.clear()
        if fuel_code_data.finished_fuel_transport_modes:
            for mode in fuel_code_data.finished_fuel_transport_modes:

                transport_mode = await self.repo.get_transport_mode(mode.transport_mode_id)

                finished_mode = FinishedFuelTransportMode(
                    fuel_code_id=fuel_code.fuel_code_id,
                    transport_mode_id=transport_mode.transport_mode_id
                )

                fuel_code.finished_fuel_transport_modes.append(finished_mode)

        if fuel_code_data.status == 'Approved':
            fuel_code.fuel_status_id = (await self.get_fuel_code_status(fuel_code_data.status)).fuel_code_status_id
            fuel_code.approval_date = datetime.now()

        return await self.repo.update_fuel_code(fuel_code)

    @service_handler
    async def delete_fuel_code(self, fuel_code_id: int):
        return await self.repo.delete_fuel_code(fuel_code_id)
=======
    async def get_energy_densities(self) -> List[EnergyDensitySchema]:
        """
        Gets the list of energy densities.
        """
        energy_densities = await self.repo.get_energy_densities()
        return [
            EnergyDensitySchema.model_validate(energy_density)
            for energy_density in energy_densities
        ]

    @service_handler
    async def get_energy_effectiveness_ratios(
        self,
    ) -> List[EnergyEffectivenessRatioSchema]:
        """
        Gets the list of energy effectiveness ratios.
        """
        energy_effectiveness_ratios = await self.repo.get_energy_effectiveness_ratios()
        return [
            EnergyEffectivenessRatioSchema.model_validate(value)
            for value in energy_effectiveness_ratios
        ]

    @service_handler
    async def get_use_of_a_carbon_intensities(
        self,
    ) -> List[AdditionalCarbonIntensitySchema]:
        """
        Gets the list of addtional use of a carbon intensity (UCI).
        """
        additional_carbon_intensities = (
            await self.repo.get_use_of_a_carbon_intensities()
        )
        return [
            AdditionalCarbonIntensitySchema.model_validate(value)
            for value in additional_carbon_intensities
        ]
>>>>>>> 363d3599
<|MERGE_RESOLUTION|>--- conflicted
+++ resolved
@@ -131,7 +131,7 @@
             return await self.repo.save_fuel_codes(fuel_code_models)
 
     @service_handler
-<<<<<<< HEAD
+
     async def get_fuel_code(self, fuel_code_id: int):
         return await self.repo.get_fuel_code(fuel_code_id)
 
@@ -182,7 +182,7 @@
     @service_handler
     async def delete_fuel_code(self, fuel_code_id: int):
         return await self.repo.delete_fuel_code(fuel_code_id)
-=======
+
     async def get_energy_densities(self) -> List[EnergyDensitySchema]:
         """
         Gets the list of energy densities.
@@ -219,5 +219,4 @@
         return [
             AdditionalCarbonIntensitySchema.model_validate(value)
             for value in additional_carbon_intensities
-        ]
->>>>>>> 363d3599
+        ]