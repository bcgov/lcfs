import asyncio
import structlog
import math
from fastapi import Depends
from datetime import datetime

from lcfs.web.api.fuel_code.repo import FuelCodeRepository
from lcfs.web.core.decorators import service_handler
from lcfs.web.api.base import PaginationRequestSchema, PaginationResponseSchema
from lcfs.db.models.fuel.FeedstockFuelTransportMode import FeedstockFuelTransportMode
from lcfs.db.models.fuel.FinishedFuelTransportMode import FinishedFuelTransportMode
from lcfs.db.models.fuel.FuelCode import FuelCode
from lcfs.db.models.fuel.FuelCodeStatus import FuelCodeStatus, FuelCodeStatusEnum
from lcfs.db.models.fuel.FuelType import QuantityUnitsEnum
from lcfs.web.api.fuel_code.schema import (
    FuelCodeCreateSchema,
    FuelCodeSchema,
    FuelCodesSchema,
    FuelTypeSchema,
    SearchFuelCodeList,
    TransportModeSchema,
    FuelCodePrefixSchema,
    TableOptionsSchema,
)
from lcfs.web.exception.exceptions import DataNotFoundException

logger = structlog.get_logger(__name__)


class FuelCodeServices:
    def __init__(self, repo: FuelCodeRepository = Depends(FuelCodeRepository)) -> None:
        self.repo = repo

    @service_handler
    async def search_fuel_code(self, fuel_code, prefix, distinct_search):
        if distinct_search:
            result = await self.repo.get_distinct_fuel_codes_by_code(fuel_code, prefix)
        else:
            result = await self.repo.get_fuel_code_by_code_prefix(fuel_code, prefix)
        return SearchFuelCodeList(fuel_codes=result)

    @service_handler
    async def search_company(self, company):
        return await self.repo.get_distinct_company_names(company)

    @service_handler
    async def search_contact_name(self, company, contact_name):
        return await self.repo.get_contact_names_by_company(company, contact_name)

    @service_handler
    async def search_contact_email(self, company, contact_name, contact_email):
        return await self.repo.get_contact_email_by_company_and_name(
            company, contact_name, contact_email
        )

    @service_handler
    async def get_table_options(self) -> TableOptionsSchema:
        """
        Gets the list of table options related to fuel codes.
        """
        fuel_types = await self.repo.get_fuel_types()
        transport_modes = await self.repo.get_transport_modes()
        fuel_code_prefixes = await self.repo.get_fuel_code_prefixes()
        latest_fuel_codes = await self.repo.get_latest_fuel_codes()
        field_options_results = await self.repo.get_fuel_code_field_options()
        fp_locations = await self.repo.get_fp_locations()
        facility_nameplate_capacity_units = [unit.value for unit in QuantityUnitsEnum]

        field_options_results_dict = {}
        for row in field_options_results:
            for key, value in row._mapping.items():
                if value is None or value == "":  # Skip empty strings or null values
                    continue
                if key not in field_options_results_dict:
                    # Use a set to remove duplicates
                    field_options_results_dict[key] = set()
                field_options_results_dict[key].add(value)

        field_options = {
            key: sorted(list(values))
            for key, values in field_options_results_dict.items()
        }

        # Get next available fuel code for each prefix
        fuel_code_prefixes_with_next = []
        for prefix in fuel_code_prefixes:
            next_code = await self.repo.get_next_available_fuel_code_by_prefix(
                prefix.prefix
            )
            schema = FuelCodePrefixSchema.model_validate(prefix)
            schema.next_fuel_code = next_code
            fuel_code_prefixes_with_next.append(schema)

        return {
            "fuel_types": [
                FuelTypeSchema.model_validate(fuel_type) for fuel_type in fuel_types
            ],
            "transport_modes": [
                TransportModeSchema.model_validate(transport_mode)
                for transport_mode in transport_modes
            ],
            "fuel_code_prefixes": fuel_code_prefixes_with_next,
            "latest_fuel_codes": latest_fuel_codes,
            "field_options": field_options,
            "fp_locations": list(set(fp_locations)),
            "facility_nameplate_capacity_units": facility_nameplate_capacity_units,
        }

    @service_handler
    async def get_fuel_codes(
        self, pagination: PaginationRequestSchema
    ) -> FuelCodesSchema:
        """
        Gets the list of fuel codes.
        """
        fuel_codes, total_count = await self.repo.get_fuel_codes_paginated(pagination)

        if len(fuel_codes) == 0:
            raise DataNotFoundException("No fuel codes found")
        return FuelCodesSchema(
            pagination=PaginationResponseSchema(
                total=total_count,
                page=pagination.page,
                size=pagination.size,
                total_pages=math.ceil(total_count / pagination.size),
            ),
            fuel_codes=[
                FuelCodeSchema.model_validate(fuel_code) for fuel_code in fuel_codes
            ],
        )

    async def convert_to_model(self, fuel_code: FuelCodeCreateSchema) -> FuelCode:
        """
        Converts data from FuelCodeCreateSchema to FuelCode data model to store in the database.
        """
        prefix = await self.repo.get_fuel_code_prefix_by_name(fuel_code.prefix)
        fuel_status = await self.repo.get_fuel_status_by_status(fuel_code.status)
        fuel_type = await self.repo.get_fuel_type_by_name(fuel_code.fuel)
        facility_nameplate_capacity_units_enum = (
            QuantityUnitsEnum(fuel_code.facility_nameplate_capacity_unit)
            if fuel_code.facility_nameplate_capacity_unit is not None
            else None
        )
        transport_modes = await self.repo.get_transport_modes()

        fc = FuelCode(
            **fuel_code.model_dump(
                exclude={
                    "id",
                    "prefix",
                    "prefix_id",
                    "fuel",
                    "fuel_type_id",
                    "feedstock_fuel_transport_mode",
                    "finished_fuel_transport_mode",
                    "feedstock_fuel_transport_modes",
                    "finished_fuel_transport_modes",
                    "status",
                    "is_valid",
                    "validation_msg",
                    "fuel_suffix",
                    "deleted",
                    "facility_nameplate_capacity_unit",
                }
            ),
            fuel_code_status=fuel_status,
            fuel_suffix=str(fuel_code.fuel_suffix),
            prefix_id=prefix.fuel_code_prefix_id,
            fuel_type_id=fuel_type.fuel_type_id,
            facility_nameplate_capacity_unit=facility_nameplate_capacity_units_enum,
        )

        fc.feedstock_fuel_transport_modes = []
        fc.finished_fuel_transport_modes = []
        for transport_mode in fuel_code.feedstock_fuel_transport_mode or []:
            matching_transport_mode = next(
                (tm for tm in transport_modes if tm.transport_mode == transport_mode),
                None,
            )
            if matching_transport_mode:
                fc.feedstock_fuel_transport_modes.append(
                    FeedstockFuelTransportMode(
                        fuel_code_id=fc.fuel_code_id,
                        transport_mode_id=matching_transport_mode.transport_mode_id,
                    )
                )

        for transport_mode in fuel_code.finished_fuel_transport_mode or []:
            matching_transport_mode = next(
                (tm for tm in transport_modes if tm.transport_mode == transport_mode),
                None,
            )
            if matching_transport_mode:
                fc.finished_fuel_transport_modes.append(
                    FinishedFuelTransportMode(
                        fuel_code_id=fc.fuel_code_id,
                        transport_mode_id=matching_transport_mode.transport_mode_id,
                    )
                )

        return fc

    @service_handler
<<<<<<< HEAD
    async def save_fuel_codes(self, fuel_codes: List[FuelCodeCreateSchema]) -> str:
        """
        Saves the list of fuel codes.
        """
        logger.info(
            "Saving fuel codes",
            fuel_code_count=len(fuel_codes),
        )
        fuel_code_models = []
        for fuel_code in fuel_codes:
            fuel_code_models.append(await self.convert_to_model(fuel_code))
        if len(fuel_code_models) > 0:
            return await self.repo.save_fuel_codes(fuel_code_models)

    @service_handler
    async def create_fuel_code(self, fuel_code: FuelCodeCreateSchema) -> FuelCode:
=======
    async def create_fuel_code(self, fuel_code: FuelCodeCreateSchema) -> FuelCodeSchema:
>>>>>>> 9732a07d
        """
        Create a new fuel code.
        """
        fuel_code.status = FuelCodeStatusEnum.Draft
        fuel_suffix_value = await self.repo.validate_fuel_code(
            fuel_code.fuel_suffix, fuel_code.prefix
        )
        fuel_code.fuel_suffix = fuel_suffix_value
        fuel_code_model = await self.convert_to_model(fuel_code)
        fuel_code_model = await self.repo.create_fuel_code(fuel_code_model)
        result = FuelCodeSchema.model_validate(fuel_code_model)
        return result

    @service_handler
    async def get_fuel_code(self, fuel_code_id: int):
        return await self.repo.get_fuel_code(fuel_code_id)

    async def get_fuel_code_status(self, fuel_code_status: str) -> FuelCodeStatus:
        return await self.repo.get_fuel_code_status(fuel_code_status)

    @service_handler
    async def update_fuel_code(
        self, fuel_code_id: int, fuel_code_data: FuelCodeCreateSchema
    ):
        fuel_code = await self.get_fuel_code(fuel_code_id)
        if not fuel_code:
            raise ValueError("Fuel code not found")

        for field, value in fuel_code_data.model_dump(
            exclude={
                "feedstock_fuel_transport_modes",
                "finished_fuel_transport_modes",
                "facility_nameplate_capacity_unit",
            }
        ).items():
            setattr(fuel_code, field, value)

        fuel_code.feedstock_fuel_transport_modes.clear()
        if fuel_code_data.feedstock_fuel_transport_modes:
            for mode in fuel_code_data.feedstock_fuel_transport_modes:

                transport_mode = await self.repo.get_transport_mode(
                    mode.transport_mode_id
                )

                feedstock_mode = FeedstockFuelTransportMode(
                    fuel_code_id=fuel_code.fuel_code_id,
                    transport_mode_id=transport_mode.transport_mode_id,
                )

                fuel_code.feedstock_fuel_transport_modes.append(feedstock_mode)

        fuel_code.finished_fuel_transport_modes.clear()
        if fuel_code_data.finished_fuel_transport_modes:
            for mode in fuel_code_data.finished_fuel_transport_modes:

                transport_mode = await self.repo.get_transport_mode(
                    mode.transport_mode_id
                )

                finished_mode = FinishedFuelTransportMode(
                    fuel_code_id=fuel_code.fuel_code_id,
                    transport_mode_id=transport_mode.transport_mode_id,
                )

                fuel_code.finished_fuel_transport_modes.append(finished_mode)

        facility_nameplate_capacity_units_enum = (
            QuantityUnitsEnum(fuel_code_data.facility_nameplate_capacity_unit).name
            if fuel_code_data.facility_nameplate_capacity_unit is not None
            else None
        )
        fuel_code.facility_nameplate_capacity_unit = (
            facility_nameplate_capacity_units_enum
        )

        if fuel_code_data.status == "Approved":
            fuel_code.fuel_status_id = (
                await self.get_fuel_code_status(fuel_code_data.status)
            ).fuel_code_status_id
            fuel_code.approval_date = datetime.now()

        return await self.repo.update_fuel_code(fuel_code)

    @service_handler
    async def delete_fuel_code(self, fuel_code_id: int):
        return await self.repo.delete_fuel_code(fuel_code_id)<|MERGE_RESOLUTION|>--- conflicted
+++ resolved
@@ -201,26 +201,7 @@
         return fc
 
     @service_handler
-<<<<<<< HEAD
-    async def save_fuel_codes(self, fuel_codes: List[FuelCodeCreateSchema]) -> str:
-        """
-        Saves the list of fuel codes.
-        """
-        logger.info(
-            "Saving fuel codes",
-            fuel_code_count=len(fuel_codes),
-        )
-        fuel_code_models = []
-        for fuel_code in fuel_codes:
-            fuel_code_models.append(await self.convert_to_model(fuel_code))
-        if len(fuel_code_models) > 0:
-            return await self.repo.save_fuel_codes(fuel_code_models)
-
-    @service_handler
-    async def create_fuel_code(self, fuel_code: FuelCodeCreateSchema) -> FuelCode:
-=======
     async def create_fuel_code(self, fuel_code: FuelCodeCreateSchema) -> FuelCodeSchema:
->>>>>>> 9732a07d
         """
         Create a new fuel code.
         """
