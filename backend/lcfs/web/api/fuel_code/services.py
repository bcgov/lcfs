import math

import structlog
from fastapi import Depends
from sqlalchemy import func

from lcfs.db.models.fuel.FeedstockFuelTransportMode import FeedstockFuelTransportMode
from lcfs.db.models.fuel.FinishedFuelTransportMode import FinishedFuelTransportMode
from lcfs.db.models.fuel.FuelCode import FuelCode
from lcfs.db.models.fuel.FuelCodeStatus import FuelCodeStatusEnum
from lcfs.db.models.fuel.FuelType import QuantityUnitsEnum
from lcfs.web.api.base import (
    get_field_for_filter,
    apply_filter_conditions,
    validate_pagination,
    PaginationRequestSchema,
    PaginationResponseSchema,
)
from lcfs.web.api.fuel_code.repo import FuelCodeRepository
from lcfs.web.api.fuel_code.schema import (
    FuelCodeCreateUpdateSchema,
    FuelCodeSchema,
    FuelCodesSchema,
    FuelTypeSchema,
    SearchFuelCodeList,
    TransportModeSchema,
    FuelCodePrefixSchema,
    TableOptionsSchema,
    FuelCodeStatusSchema,
)
from lcfs.web.core.decorators import service_handler

logger = structlog.get_logger(__name__)


class FuelCodeServices:
    def __init__(self, repo: FuelCodeRepository = Depends(FuelCodeRepository)) -> None:
        self.repo = repo

    @service_handler
    async def search_fuel_code(self, fuel_code, prefix, distinct_search):
        if distinct_search:
            result = await self.repo.get_distinct_fuel_codes_by_code(fuel_code, prefix)
        else:
            result = await self.repo.get_fuel_code_by_code_prefix(fuel_code, prefix)
        return SearchFuelCodeList(fuel_codes=result)

    @service_handler
    async def search_company(self, company):
        return await self.repo.get_distinct_company_names(company)

    @service_handler
    async def search_contact_name(self, company, contact_name):
        return await self.repo.get_contact_names_by_company(company, contact_name)

    @service_handler
    async def search_contact_email(self, company, contact_name, contact_email):
        return await self.repo.get_contact_email_by_company_and_name(
            company, contact_name, contact_email
        )

    @service_handler
    async def get_table_options(self) -> TableOptionsSchema:
        """
        Gets the list of table options related to fuel codes.
        """
        fuel_types = await self.repo.get_fuel_types()
        transport_modes = await self.repo.get_transport_modes()
        fuel_code_prefixes = await self.repo.get_fuel_code_prefixes()
        latest_fuel_codes = await self.repo.get_latest_fuel_codes()
        field_options_results = await self.repo.get_fuel_code_field_options()
        fp_locations = await self.repo.get_fp_locations()
        facility_nameplate_capacity_units = [unit.value for unit in QuantityUnitsEnum]

        field_options_results_dict = {}
        for row in field_options_results:
            for key, value in row._mapping.items():
                if value is None or value == "":  # Skip empty strings or null values
                    continue
                if key not in field_options_results_dict:
                    # Use a set to remove duplicates
                    field_options_results_dict[key] = set()
                field_options_results_dict[key].add(value)

        field_options = {
            key: sorted(list(values))
            for key, values in field_options_results_dict.items()
        }

        # Get next available fuel code for each prefix
        fuel_code_prefixes_with_next = []
        for prefix in fuel_code_prefixes:
            next_code = await self.repo.get_next_available_fuel_code_by_prefix(
                prefix.prefix
            )
            schema = FuelCodePrefixSchema.model_validate(prefix)
            schema.next_fuel_code = next_code
            fuel_code_prefixes_with_next.append(schema)

        return TableOptionsSchema(
            fuel_types=[
                FuelTypeSchema.model_validate(fuel_type) for fuel_type in fuel_types
            ],
            transport_modes=[
                TransportModeSchema.model_validate(transport_mode)
                for transport_mode in transport_modes
            ],
            fuel_code_prefixes=fuel_code_prefixes_with_next,
            latest_fuel_codes=latest_fuel_codes,
            field_options=field_options,
            fp_locations=list(set(fp_locations)),
            facility_nameplate_capacity_units=facility_nameplate_capacity_units,
        )

    @service_handler
    async def search_fuel_codes(
        self, pagination: PaginationRequestSchema
    ) -> FuelCodesSchema:
        """
        Gets the list of fuel codes with filtering and sorting.
        """
<<<<<<< HEAD
        conditions = []
        pagination = validate_pagination(pagination)
        if pagination.filters and len(pagination.filters) > 0:
            self.apply_fuel_code_filters(pagination, conditions)

        fuel_codes, total_count = await self.repo.get_fuel_codes_paginated(
            pagination, conditions
        )

        if len(fuel_codes) == 0:
            fuel_codes = []
            total_count = 0

=======
        fuel_codes, total_count = await self.repo.get_fuel_codes_paginated(pagination)
>>>>>>> 8e4aa91c
        return FuelCodesSchema(
            pagination=PaginationResponseSchema(
                total=total_count,
                page=pagination.page,
                size=pagination.size,
                total_pages=(
                    math.ceil(total_count / pagination.size) if total_count > 0 else 1
                ),
            ),
            fuel_codes=[
                FuelCodeSchema.model_validate(fuel_code) for fuel_code in fuel_codes
            ],
        )

<<<<<<< HEAD
    def apply_fuel_code_filters(self, pagination, conditions):
        """
        Apply filters to the fuel codes query.

        Args:
            pagination (PaginationRequestSchema): The pagination object containing page and size information.
            conditions (List[Condition]): The list of conditions to apply.
        """
        for filter in pagination.filters:
            field_name = filter.field
            filter_value = filter.filter
            filter_type = filter.filter_type
            filter_option = filter.type

            if field_name == "fuel_code":
                # Handle the 'fuel_code' field, which is a combination of prefix and suffix
                field = func.concat(
                    FuelCode.fuel_code_prefix.prefix, FuelCode.fuel_suffix
                )
            else:
                field = get_field_for_filter(FuelCode, field_name)

            if field is None:
                # Skip if the field is not found
                continue

            conditions.append(
                apply_filter_conditions(field, filter_value, filter_option, filter_type)
            )
=======
    async def get_fuel_code_statuses(self):
        """
        Get all available statuses for fuel codes from the database.

        Returns:
            List[TransactionStatusView]: A list of TransactionStatusView objects containing the basic transaction status details.
        """
        fuel_code_statuses = await self.repo.get_fuel_code_statuses()
        return [
            FuelCodeStatusSchema.model_validate(fuel_code_status)
            for fuel_code_status in fuel_code_statuses
        ]

    async def get_transport_modes(self):
        """
        Get all available transport modes for fuel codes from the database.

        Returns:
            List[TransportModeSchema]: A list of TransportModeSchema.
        """
        transport_modes = await self.repo.get_transport_modes()
        return [
            TransportModeSchema.model_validate(fuel_code_status)
            for fuel_code_status in transport_modes
        ]
>>>>>>> 8e4aa91c

    async def convert_to_model(
        self, fuel_code_schema: FuelCodeCreateUpdateSchema, status: FuelCodeStatusEnum
    ) -> FuelCode:
        """
        Converts data from FuelCodeCreateSchema to FuelCode data model to store in the database.
        """
        prefix = await self.repo.get_fuel_code_prefix(fuel_code_schema.prefix_id)
        fuel_type = await self.repo.get_fuel_type_by_id(fuel_code_schema.fuel_type_id)
        facility_nameplate_capacity_units_enum = (
            QuantityUnitsEnum(fuel_code_schema.facility_nameplate_capacity_unit)
            if fuel_code_schema.facility_nameplate_capacity_unit is not None
            else None
        )
        transport_modes = await self.repo.get_transport_modes()
        fuel_status = await self.repo.get_fuel_status_by_status(status)
        fuel_code = FuelCode(
            **fuel_code_schema.model_dump(
                exclude={
                    "id",
                    "prefix_id",
                    "fuel_type_id",
                    "feedstock_fuel_transport_mode",
                    "finished_fuel_transport_mode",
                    "feedstock_fuel_transport_modes",
                    "finished_fuel_transport_modes",
                    "status",
                    "is_valid",
                    "validation_msg",
                    "fuel_suffix",
                    "deleted",
                    "facility_nameplate_capacity_unit",
                }
            ),
            fuel_code_status=fuel_status,
            fuel_suffix=str(fuel_code_schema.fuel_suffix),
            prefix_id=prefix.fuel_code_prefix_id,
            fuel_type_id=fuel_type.fuel_type_id,
            facility_nameplate_capacity_unit=facility_nameplate_capacity_units_enum,
        )

        fuel_code.feedstock_fuel_transport_modes = []
        fuel_code.finished_fuel_transport_modes = []
        for transport_mode in fuel_code_schema.feedstock_fuel_transport_mode or []:
            matching_transport_mode = next(
                (tm for tm in transport_modes if tm.transport_mode == transport_mode),
                None,
            )
            if matching_transport_mode:
                fuel_code.feedstock_fuel_transport_modes.append(
                    FeedstockFuelTransportMode(
                        fuel_code_id=fuel_code.fuel_code_id,
                        transport_mode_id=matching_transport_mode.transport_mode_id,
                    )
                )

        for transport_mode in fuel_code_schema.finished_fuel_transport_mode or []:
            matching_transport_mode = next(
                (tm for tm in transport_modes if tm.transport_mode == transport_mode),
                None,
            )
            if matching_transport_mode:
                fuel_code.finished_fuel_transport_modes.append(
                    FinishedFuelTransportMode(
                        fuel_code_id=fuel_code.fuel_code_id,
                        transport_mode_id=matching_transport_mode.transport_mode_id,
                    )
                )

        return fuel_code

    @service_handler
    async def create_fuel_code(
        self, fuel_code: FuelCodeCreateUpdateSchema
    ) -> FuelCodeSchema:
        """
        Create a new fuel code.
        """
        fuel_suffix_value = await self.repo.validate_fuel_code(
            fuel_code.fuel_suffix, fuel_code.prefix_id
        )
        fuel_code.fuel_suffix = fuel_suffix_value
        fuel_code_model = await self.convert_to_model(
            fuel_code, FuelCodeStatusEnum.Draft
        )
        fuel_code_model = await self.repo.create_fuel_code(fuel_code_model)
        result = FuelCodeSchema.model_validate(fuel_code_model)
        return result

    @service_handler
    async def get_fuel_code(self, fuel_code_id: int):
        return await self.repo.get_fuel_code(fuel_code_id)

    @service_handler
    async def approve_fuel_code(self, fuel_code_id: int):
        fuel_code = await self.get_fuel_code(fuel_code_id)
        if not fuel_code:
            raise ValueError("Fuel code not found")

        if fuel_code.fuel_code_status.status != FuelCodeStatusEnum.Draft:
            raise ValueError("Fuel code is not in Draft")

        fuel_code.fuel_code_status = await self.repo.get_fuel_code_status(
            FuelCodeStatusEnum.Approved
        )

        return await self.repo.update_fuel_code(fuel_code)

    @service_handler
    async def update_fuel_code(self, fuel_code_data: FuelCodeCreateUpdateSchema):
        fuel_code = await self.get_fuel_code(fuel_code_data.fuel_code_id)
        if not fuel_code:
            raise ValueError("Fuel code not found")

        for field, value in fuel_code_data.model_dump(
            exclude={
                "feedstock_fuel_transport_modes",
                "feedstock_fuel_transport_mode",
                "finished_fuel_transport_modes",
                "facility_nameplate_capacity_unit",
            }
        ).items():
            setattr(fuel_code, field, value)

        fuel_code.feedstock_fuel_transport_modes.clear()

        if fuel_code_data.feedstock_fuel_transport_mode:
            for mode_name in fuel_code_data.feedstock_fuel_transport_mode:
                transport_mode = await self.repo.get_transport_mode_by_name(mode_name)
                feedstock_mode = FeedstockFuelTransportMode(
                    fuel_code_id=fuel_code.fuel_code_id,
                    transport_mode_id=transport_mode.transport_mode_id,
                )
                fuel_code.feedstock_fuel_transport_modes.append(feedstock_mode)

        fuel_code.finished_fuel_transport_modes.clear()

        if fuel_code_data.finished_fuel_transport_mode:
            for mode_name in fuel_code_data.finished_fuel_transport_mode:
                transport_mode = await self.repo.get_transport_mode_by_name(mode_name)
                if transport_mode:
                    finished_mode = FinishedFuelTransportMode(
                        fuel_code_id=fuel_code.fuel_code_id,
                        transport_mode_id=transport_mode.transport_mode_id,
                    )
                    fuel_code.finished_fuel_transport_modes.append(finished_mode)

        facility_nameplate_capacity_units_enum = (
            QuantityUnitsEnum(fuel_code_data.facility_nameplate_capacity_unit).name
            if fuel_code_data.facility_nameplate_capacity_unit is not None
            else None
        )
        fuel_code.facility_nameplate_capacity_unit = (
            facility_nameplate_capacity_units_enum
        )

        return await self.repo.update_fuel_code(fuel_code)

    @service_handler
    async def delete_fuel_code(self, fuel_code_id: int):
        return await self.repo.delete_fuel_code(fuel_code_id)<|MERGE_RESOLUTION|>--- conflicted
+++ resolved
@@ -2,7 +2,6 @@
 
 import structlog
 from fastapi import Depends
-from sqlalchemy import func
 
 from lcfs.db.models.fuel.FeedstockFuelTransportMode import FeedstockFuelTransportMode
 from lcfs.db.models.fuel.FinishedFuelTransportMode import FinishedFuelTransportMode
@@ -10,9 +9,6 @@
 from lcfs.db.models.fuel.FuelCodeStatus import FuelCodeStatusEnum
 from lcfs.db.models.fuel.FuelType import QuantityUnitsEnum
 from lcfs.web.api.base import (
-    get_field_for_filter,
-    apply_filter_conditions,
-    validate_pagination,
     PaginationRequestSchema,
     PaginationResponseSchema,
 )
@@ -117,70 +113,21 @@
         self, pagination: PaginationRequestSchema
     ) -> FuelCodesSchema:
         """
-        Gets the list of fuel codes with filtering and sorting.
-        """
-<<<<<<< HEAD
-        conditions = []
-        pagination = validate_pagination(pagination)
-        if pagination.filters and len(pagination.filters) > 0:
-            self.apply_fuel_code_filters(pagination, conditions)
-
-        fuel_codes, total_count = await self.repo.get_fuel_codes_paginated(
-            pagination, conditions
-        )
-
-        if len(fuel_codes) == 0:
-            fuel_codes = []
-            total_count = 0
-
-=======
+        Gets the list of fuel codes.
+        """
         fuel_codes, total_count = await self.repo.get_fuel_codes_paginated(pagination)
->>>>>>> 8e4aa91c
         return FuelCodesSchema(
             pagination=PaginationResponseSchema(
                 total=total_count,
                 page=pagination.page,
                 size=pagination.size,
-                total_pages=(
-                    math.ceil(total_count / pagination.size) if total_count > 0 else 1
-                ),
+                total_pages=math.ceil(total_count / pagination.size),
             ),
             fuel_codes=[
                 FuelCodeSchema.model_validate(fuel_code) for fuel_code in fuel_codes
             ],
         )
 
-<<<<<<< HEAD
-    def apply_fuel_code_filters(self, pagination, conditions):
-        """
-        Apply filters to the fuel codes query.
-
-        Args:
-            pagination (PaginationRequestSchema): The pagination object containing page and size information.
-            conditions (List[Condition]): The list of conditions to apply.
-        """
-        for filter in pagination.filters:
-            field_name = filter.field
-            filter_value = filter.filter
-            filter_type = filter.filter_type
-            filter_option = filter.type
-
-            if field_name == "fuel_code":
-                # Handle the 'fuel_code' field, which is a combination of prefix and suffix
-                field = func.concat(
-                    FuelCode.fuel_code_prefix.prefix, FuelCode.fuel_suffix
-                )
-            else:
-                field = get_field_for_filter(FuelCode, field_name)
-
-            if field is None:
-                # Skip if the field is not found
-                continue
-
-            conditions.append(
-                apply_filter_conditions(field, filter_value, filter_option, filter_type)
-            )
-=======
     async def get_fuel_code_statuses(self):
         """
         Get all available statuses for fuel codes from the database.
@@ -206,7 +153,6 @@
             TransportModeSchema.model_validate(fuel_code_status)
             for fuel_code_status in transport_modes
         ]
->>>>>>> 8e4aa91c
 
     async def convert_to_model(
         self, fuel_code_schema: FuelCodeCreateUpdateSchema, status: FuelCodeStatusEnum
