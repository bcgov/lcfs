--- conflicted
+++ resolved
@@ -1,17 +1,13 @@
 from datetime import datetime
 import math
-<<<<<<< HEAD
 from collections import defaultdict
 from typing import List, Any, Dict
 import re
-
-from lcfs.web.api.email.services import CHESEmailService
-=======
 import uuid
 
 from lcfs.db.base import ActionTypeEnum
 from lcfs.db.models.fuel import FuelCodeHistory
->>>>>>> a82e6226
+from lcfs.web.api.email.services import CHESEmailService
 import structlog
 from fastapi import Depends
 
@@ -56,19 +52,16 @@
 
 class FuelCodeServices:
     def __init__(
+        
         self,
+       
         repo: FuelCodeRepository = Depends(FuelCodeRepository),
-<<<<<<< HEAD
+        notification_service: NotificationService = Depends(NotificationService),
         email_service: CHESEmailService = Depends(CHESEmailService),
     ) -> None:
         self.repo = repo
+        self.notification_service = notification_service
         self.email_service = email_service
-=======
-        notification_service: NotificationService = Depends(NotificationService),
-    ) -> None:
-        self.repo = repo
-        self.notification_service = notification_service
->>>>>>> a82e6226
 
     @service_handler
     async def search_fuel_code(self, fuel_code, prefix, distinct_search):
