--- conflicted
+++ resolved
@@ -178,12 +178,8 @@
          )
 
         self.db.add(new_transaction)
-<<<<<<< HEAD
         await self.commit_to_db()
-=======
-        await self.db.commit()
         return new_transaction
->>>>>>> 9b55c1df
 
     @repo_handler
     async def reserve_transaction(self, transaction_id: int) -> bool:
