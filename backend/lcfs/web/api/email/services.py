--- conflicted
+++ resolved
@@ -47,11 +47,7 @@
             return False
 
         # Validate configuration before performing any operations
-<<<<<<< HEAD
-        if (not self._validate_configuration()):
-=======
         if not self._validate_configuration():
->>>>>>> 138e6346
             return
 
         # Retrieve subscribed user emails
@@ -90,11 +86,7 @@
             return False
 
         try:
-<<<<<<< HEAD
-            if (not self._validate_configuration()):
-=======
             if not self._validate_configuration():
->>>>>>> 138e6346
                 return False
         except Exception as e:
             logger.info(f"Email configuration error: {e}")
@@ -163,11 +155,7 @@
         Retrieve and cache the CHES access token.
         """
         try:
-<<<<<<< HEAD
-            if (not self._validate_configuration()):
-=======
             if not self._validate_configuration():
->>>>>>> 138e6346
                 return None
 
             if self._access_token and datetime.now().timestamp() < self._token_expiry:
