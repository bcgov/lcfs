--- conflicted
+++ resolved
@@ -17,11 +17,8 @@
     initiative_agreement,
     compliance_report,
     notional_transfer,
-<<<<<<< HEAD
-    other_uses
-=======
+    other_uses,
     final_supply_equipment
->>>>>>> 7ecd5f73
 )
 
 api_router = APIRouter()
@@ -63,9 +60,8 @@
     notional_transfer.router, prefix="/notional-transfers", tags=["notional_transfers"]
 )
 api_router.include_router(
-<<<<<<< HEAD
     other_uses.router, prefix="/other-uses", tags=["other_uses"]
-=======
+)
+api_router.include_router(
     final_supply_equipment.router, prefix="/final-supply-equipments", tags=["final_supply_equipments"]
->>>>>>> 7ecd5f73
 )