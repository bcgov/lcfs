--- conflicted
+++ resolved
@@ -2,11 +2,8 @@
 
 from lcfs.web.api import (
     calculator,
-<<<<<<< HEAD
     charging_equipment,
-=======
     charging_site,
->>>>>>> a0c0ab5f
     echo,
     fuel_supply,
     monitoring,
