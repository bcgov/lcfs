from typing import List, Optional, Union

import structlog
from fastapi import (
    APIRouter,
    Body,
    HTTPException,
    Query,
    status,
    Request,
    Response,
    Depends,
    UploadFile,
    File,
    Form,
)
from starlette.responses import StreamingResponse, JSONResponse

from lcfs.db import dependencies
from lcfs.db.models.user.Role import RoleEnum
from lcfs.web.api.base import PaginationRequestSchema
from lcfs.web.api.final_supply_equipment.repo import FinalSupplyEquipmentRepository
from lcfs.web.api.compliance_report.schema import (
    CommonPaginatedReportRequestSchema,
)
from lcfs.web.api.compliance_report.validation import ComplianceReportValidation
from lcfs.web.api.final_supply_equipment.export import FinalSupplyEquipmentExporter
from lcfs.web.api.final_supply_equipment.importer import FinalSupplyEquipmentImporter
from lcfs.web.api.final_supply_equipment.schema import (
    DeleteFinalSupplyEquipmentResponseSchema,
    FSEOptionsSchema,
    FinalSupplyEquipmentCreateSchema,
    FinalSupplyEquipmentsSchema,
    FinalSupplyEquipmentSchema,
)
from lcfs.web.api.final_supply_equipment.services import FinalSupplyEquipmentServices
from lcfs.web.api.final_supply_equipment.validation import (
    FinalSupplyEquipmentValidation,
)
from lcfs.web.core.decorators import view_handler

router = APIRouter()
logger = structlog.get_logger(__name__)
get_async_db = dependencies.get_async_db_session


@router.get(
    "/table-options", response_model=FSEOptionsSchema, status_code=status.HTTP_200_OK
)
@view_handler(
    [RoleEnum.COMPLIANCE_REPORTING, RoleEnum.SIGNING_AUTHORITY, RoleEnum.GOVERNMENT]
)
async def get_fse_options(
    request: Request, service: FinalSupplyEquipmentServices = Depends()
) -> FSEOptionsSchema:
    return await service.get_fse_options(request.user)


@router.post(
    "/list-all",
    response_model=FinalSupplyEquipmentsSchema,
    status_code=status.HTTP_200_OK,
)
@view_handler(
    [RoleEnum.COMPLIANCE_REPORTING, RoleEnum.SIGNING_AUTHORITY, RoleEnum.GOVERNMENT]
)
async def get_final_supply_equipments(
    request: Request,
    request_data: CommonPaginatedReportRequestSchema = Body(...),
    response: Response = None,
    service: FinalSupplyEquipmentServices = Depends(),
    report_validate: ComplianceReportValidation = Depends(),
) -> FinalSupplyEquipmentsSchema:
    """
    Endpoint to get list of final supply equipments for a compliance report
    """
    try:
        compliance_report_id = request_data.compliance_report_id

        compliance_report = await service.get_compliance_report_by_id(
            compliance_report_id
        )

        await report_validate.validate_compliance_report_access(compliance_report)
        await report_validate.validate_organization_access(compliance_report_id)

        if hasattr(request_data, "page") and request_data.page is not None:
            # Handle pagination
            pagination = PaginationRequestSchema(
                page=request_data.page,
                size=request_data.size,
                sort_orders=request_data.sort_orders,
                filters=request_data.filters,
            )
            return await service.get_final_supply_equipments_paginated(
                pagination, compliance_report_id
            )
        else:
            return await service.get_fse_list(compliance_report_id)
    except HTTPException as http_ex:
        # Re-raise HTTP exceptions to preserve status code and message
        raise http_ex
    except Exception as e:
        # Log and handle unexpected errors
        logger.exception("Error occurred", error=str(e))
        raise HTTPException(
            status_code=status.HTTP_500_INTERNAL_SERVER_ERROR,
            detail="An unexpected error occurred while processing your request",
        )


@router.post(
    "/save",
    response_model=Union[
        FinalSupplyEquipmentSchema, DeleteFinalSupplyEquipmentResponseSchema
    ],
    status_code=status.HTTP_201_CREATED,
)
@view_handler(
    [RoleEnum.COMPLIANCE_REPORTING, RoleEnum.SIGNING_AUTHORITY, RoleEnum.ANALYST]
)
async def save_final_supply_equipment_row(
    request: Request,
    request_data: FinalSupplyEquipmentCreateSchema = Body(...),
    fse_service: FinalSupplyEquipmentServices = Depends(),
    report_validate: ComplianceReportValidation = Depends(),
    fse_validate: FinalSupplyEquipmentValidation = Depends(),
):
    """Endpoint to save single final supply equipment row"""
    compliance_report_id = request_data.compliance_report_id
    fse_id: Optional[int] = request_data.final_supply_equipment_id

    compliance_report = await report_validate.validate_organization_access(
        compliance_report_id
    )
    await report_validate.validate_compliance_report_access(compliance_report)
    await report_validate.validate_compliance_report_editable(compliance_report)

    if request_data.deleted:
        # Delete existing final supply equipment row
        await fse_service.delete_final_supply_equipment(fse_id)
        return DeleteFinalSupplyEquipmentResponseSchema(
            message="Final supply equipment row deleted successfully"
        )
    elif fse_id:
        await fse_validate.check_equipment_uniqueness_and_overlap(data=request_data)
        # Update existing final supply equipment row
        return await fse_service.update_final_supply_equipment(request_data)
    else:
        await fse_validate.check_equipment_uniqueness_and_overlap(data=request_data)
        # Create new final supply equipment row
        return await fse_service.create_final_supply_equipment(
            request_data, compliance_report.organization.organization_id
        )


@router.get("/search", response_model=List[str], status_code=status.HTTP_200_OK)
@view_handler(
    [RoleEnum.COMPLIANCE_REPORTING, RoleEnum.SIGNING_AUTHORITY, RoleEnum.ANALYST]
)
async def search_table_options(
    request: Request,
    manufacturer: Optional[str] = Query(
        None, alias="manufacturer", description="Manfacturer for filtering options"
    ),
    service: FinalSupplyEquipmentServices = Depends(),
) -> List[str]:
    """Endpoint to search table options strings"""
    if manufacturer:
        return await service.search_manufacturers(manufacturer)
    return []


@router.get(
    "/export/{report_id}",
    response_class=StreamingResponse,
    status_code=status.HTTP_200_OK,
)
@view_handler(
    [RoleEnum.COMPLIANCE_REPORTING, RoleEnum.SIGNING_AUTHORITY, RoleEnum.GOVERNMENT]
)
async def export(
    request: Request,
    report_id: str,
    report_validate: ComplianceReportValidation = Depends(),
    exporter: FinalSupplyEquipmentExporter = Depends(),
):
    """
    Endpoint to export information of all FSE
    """
    try:
        compliance_report_id = int(report_id)
    except ValueError:
        raise HTTPException(
            status_code=400, detail="Invalid report id. Must be an integer."
        )

    compliance_report = await report_validate.validate_organization_access(
        compliance_report_id
    )
    if compliance_report is None:
        raise HTTPException(status_code=404, detail="Compliance report not found")

    return await exporter.export(
        compliance_report_id, request.user, compliance_report.organization, True
    )


@router.post(
    "/import/{report_id}",
    response_class=StreamingResponse,
    status_code=status.HTTP_200_OK,
)
@view_handler(
    [RoleEnum.COMPLIANCE_REPORTING, RoleEnum.SIGNING_AUTHORITY, RoleEnum.GOVERNMENT]
)
async def import_fse(
    request: Request,
    report_id: str,
    file: UploadFile = File(...),
    report_validate: ComplianceReportValidation = Depends(),
    fse_repo: FinalSupplyEquipmentRepository = Depends(),
    importer: FinalSupplyEquipmentImporter = Depends(),
    overwrite: bool = Form(...),
):
    """
    Endpoint to import Final Supply Equipment data from an uploaded Excel file.
    The Excel must have a sheet named 'FSE' with the same columns as in the exporter.

    Columns:
    1. Organization
    2. Supply from date
    3. Supply to date
    4. kWh usage
    5. Serial #
    6. Manufacturer
    7. Model
    8. Level of equipment
    9. Ports
    10. Intended use  (comma-separated if multiple)
    11. Intended users (comma-separated if multiple)
    12. Street address
    13. City
    14. Postal code
    15. Latitude
    16. Longitude
    17. Notes
    """
    try:
        compliance_report_id = int(report_id)
    except ValueError:
        raise HTTPException(
            status_code=400, detail="Invalid report id. Must be an integer."
        )

    compliance_report = await report_validate.validate_organization_access(
        compliance_report_id
    )
<<<<<<< HEAD
    await report_validate.validate_compliance_report_editable(compliance_report)
=======
    if compliance_report is None:
        raise HTTPException(status_code=404, detail="Compliance report not found")
>>>>>>> f2245058

    version = compliance_report.version
    is_original = version == 0

    if overwrite:
        existing_fse = await fse_repo.get_fse_list(compliance_report_id)
        if not is_original and len(existing_fse) > 0:
            raise HTTPException(
                status_code=status.HTTP_400_BAD_REQUEST,
                detail="Overwrite not allowed: this is a non-initial report with existing data",
            )

    # Import data
    job_id = await importer.import_data(
        compliance_report_id,
        request.user,
        compliance_report.organization.organization_code,
        file,
        overwrite,
    )
    return JSONResponse(content={"jobId": job_id})


@router.get(
    "/template/{report_id}",
    response_class=StreamingResponse,
    status_code=status.HTTP_200_OK,
)
@view_handler(
    [RoleEnum.COMPLIANCE_REPORTING, RoleEnum.SIGNING_AUTHORITY, RoleEnum.GOVERNMENT]
)
async def get_template(
    request: Request,
    report_id: str,
    report_validate: ComplianceReportValidation = Depends(),
    exporter: FinalSupplyEquipmentExporter = Depends(),
):
    """
    Endpoint to export a template for FSE
    """
    try:
        compliance_report_id = int(report_id)
    except ValueError:
        raise HTTPException(
            status_code=400, detail="Invalid report id. Must be an integer."
        )

    compliance_report = await report_validate.validate_organization_access(
        compliance_report_id
    )
    if compliance_report is None:
        raise HTTPException(status_code=404, detail="Compliance report not found")

    organization = compliance_report.organization
    return await exporter.export(
        compliance_report_id, request.user, organization, False
    )


@router.get(
    "/status/{job_id}",
    response_class=StreamingResponse,
    status_code=status.HTTP_200_OK,
)
@view_handler(
    [RoleEnum.COMPLIANCE_REPORTING, RoleEnum.SIGNING_AUTHORITY, RoleEnum.GOVERNMENT]
)
async def get_job_status(
    request: Request,
    job_id: str,
    importer: FinalSupplyEquipmentImporter = Depends(),
):
    """
    Endpoint to get the current progress of a running FSE job
    """

    status = await importer.get_status(job_id)
    return JSONResponse(content=status)<|MERGE_RESOLUTION|>--- conflicted
+++ resolved
@@ -256,12 +256,11 @@
     compliance_report = await report_validate.validate_organization_access(
         compliance_report_id
     )
-<<<<<<< HEAD
-    await report_validate.validate_compliance_report_editable(compliance_report)
-=======
+
     if compliance_report is None:
         raise HTTPException(status_code=404, detail="Compliance report not found")
->>>>>>> f2245058
+
+    await report_validate.validate_compliance_report_editable(compliance_report)
 
     version = compliance_report.version
     is_original = version == 0
