import structlog
from typing import List, Optional, Tuple, Any

from fastapi import Depends

from lcfs.db.base import ActionTypeEnum, UserTypeEnum
from lcfs.db.dependencies import get_async_db_session

from sqlalchemy import select, delete, func, case, and_
from sqlalchemy.orm import joinedload
from sqlalchemy.ext.asyncio import AsyncSession

from lcfs.db.models.compliance.NotionalTransfer import (
    NotionalTransfer,
    ReceivedOrTransferredEnum,
)
from lcfs.db.models.compliance import ComplianceReport, ComplianceReportStatus
from lcfs.web.api.fuel_code.repo import FuelCodeRepository
from lcfs.web.api.notional_transfer.schema import NotionalTransferSchema
from lcfs.web.api.base import PaginationRequestSchema
from lcfs.web.core.decorators import repo_handler
from lcfs.db.models.compliance.ComplianceReportStatus import ComplianceReportStatusEnum

logger = structlog.get_logger(__name__)


class NotionalTransferRepository:
    def __init__(
        self,
        db: AsyncSession = Depends(get_async_db_session),
        fuel_repo: FuelCodeRepository = Depends(),
    ):
        self.db = db
        self.fuel_code_repo = fuel_repo

    @repo_handler
    async def get_table_options(self) -> dict:
        """Get all table options"""
        fuel_categories = await self.fuel_code_repo.get_fuel_categories()
        received_or_transferred = [e.value for e in ReceivedOrTransferredEnum]
        return {
            "fuel_categories": fuel_categories,
            "received_or_transferred": received_or_transferred,
        }

    @repo_handler
    async def get_notional_transfers(
<<<<<<< HEAD
        self, compliance_report_id: int, changelog: bool = False
=======
        self, compliance_report_id: int, exclude_draft_reports: bool = False
>>>>>>> b1e0558d
    ) -> List[NotionalTransferSchema]:
        """
        Queries notional transfers from the database for a specific compliance report.
        """
        # Retrieve the compliance report's group UUID
        report_group_query = await self.db.execute(
            select(ComplianceReport.compliance_report_group_uuid).where(
                ComplianceReport.compliance_report_id == compliance_report_id
            )
        )
        group_uuid = report_group_query.scalar()
        if not group_uuid:
            return []

<<<<<<< HEAD
        result = await self.get_effective_notional_transfers(group_uuid, changelog=changelog)
        return result

    async def get_effective_notional_transfers(
        self, compliance_report_group_uuid: str, changelog: bool = False
=======
        result = await self.get_effective_notional_transfers(
            group_uuid, exclude_draft_reports
        )
        return result

    async def get_effective_notional_transfers(
        self, compliance_report_group_uuid: str, exclude_draft_reports: bool = False
>>>>>>> b1e0558d
    ) -> List[NotionalTransferSchema]:
        """
        Retrieves effective notional transfers for a compliance report group UUID.
        """
        # Step 1: Get all compliance_report_ids in the specified group
        compliance_reports_select = select(ComplianceReport.compliance_report_id).where(
            ComplianceReport.compliance_report_group_uuid
            == compliance_report_group_uuid
        )
        if exclude_draft_reports:
            compliance_reports_select = compliance_reports_select.where(
                ComplianceReport.current_status.has(
                    ComplianceReportStatus.status
                    != ComplianceReportStatusEnum.Draft.value
                )
            )

        # Step 3: Find the maximum version and priority per group_uuid, excluding deleted groups
        user_type_priority = case(
            (NotionalTransfer.user_type == UserTypeEnum.GOVERNMENT, 1),
            (NotionalTransfer.user_type == UserTypeEnum.SUPPLIER, 0),
            else_=0,
        )
        conditions = [NotionalTransfer.compliance_report_id.in_(
            compliance_reports_select
        )]
        if not changelog:
            delete_group_select = (
                select(NotionalTransfer.group_uuid)
                .where(
                    NotionalTransfer.compliance_report_id.in_(
                        compliance_reports_select),
                    NotionalTransfer.action_type == ActionTypeEnum.DELETE,
                )
                .distinct()
            )
            conditions.extend([
                NotionalTransfer.action_type != ActionTypeEnum.DELETE,
                ~NotionalTransfer.group_uuid.in_(delete_group_select),
            ])

        valid_notional_transfers_select = (
            select(
                NotionalTransfer.group_uuid,
                func.max(NotionalTransfer.version).label("max_version"),
                func.max(user_type_priority).label("max_role_priority"),
            )
            .where(*conditions)
            .group_by(NotionalTransfer.group_uuid)
        )
        valid_notional_transfers_subq = valid_notional_transfers_select.subquery()

        notional_transfers_select = (
            select(NotionalTransfer)
            .options(joinedload(NotionalTransfer.fuel_category))
            .join(
                valid_notional_transfers_subq,
                and_(
                    NotionalTransfer.group_uuid
                    == valid_notional_transfers_subq.c.group_uuid,
                    NotionalTransfer.version
                    == valid_notional_transfers_subq.c.max_version,
                    user_type_priority
                    == valid_notional_transfers_subq.c.max_role_priority,
                ),
            )
            .order_by(NotionalTransfer.notional_transfer_id)
        )

        result = await self.db.execute(notional_transfers_select)
        notional_transfers = result.unique().scalars().all()

        return [
            NotionalTransferSchema(
                notional_transfer_id=nt.notional_transfer_id,
                compliance_report_id=nt.compliance_report_id,
                quantity=nt.quantity,
                legal_name=nt.legal_name,
                address_for_service=nt.address_for_service,
                fuel_category=nt.fuel_category.category,
                received_or_transferred=nt.received_or_transferred,
                group_uuid=nt.group_uuid,
                version=nt.version,
                user_type=nt.user_type,
                action_type=nt.action_type,
            )
            for nt in notional_transfers
        ]

    async def get_notional_transfers_paginated(
        self,
        pagination: PaginationRequestSchema,
        compliance_report_id: int,
        exclude_draft_reports: bool = False,
    ) -> Tuple[List[NotionalTransferSchema], int]:
        # Retrieve the compliance report's group UUID
        report_group_query = await self.db.execute(
            select(ComplianceReport.compliance_report_group_uuid).where(
                ComplianceReport.compliance_report_id == compliance_report_id
            )
        )
        group_uuid = report_group_query.scalar()
        if not group_uuid:
            return [], 0

        # Retrieve effective notional transfers using the group UUID
        notional_transfers = await self.get_effective_notional_transfers(
            compliance_report_group_uuid=group_uuid,
            exclude_draft_reports=exclude_draft_reports,
        )

        # Manually apply pagination
        total_count = len(notional_transfers)
        offset = 0 if pagination.page < 1 else (
            pagination.page - 1) * pagination.size
        limit = pagination.size
        paginated_notional_transfers = notional_transfers[offset: offset + limit]

        return paginated_notional_transfers, total_count

    @repo_handler
    async def save_notional_transfers(
        self, notional_transfers: List[NotionalTransfer]
    ) -> str:
        """
        Saves or updates notional transfers in the database.
        """
        for transfer in notional_transfers:
            if transfer.notional_transfer_id:
                existing_transfer = await self.db.get(
                    NotionalTransfer, transfer.notional_transfer_id
                )
                if existing_transfer:
                    existing_transfer.compliance_report_id = (
                        transfer.compliance_report_id
                    )
                    existing_transfer.quantity = transfer.quantity
                    existing_transfer.legal_name = transfer.legal_name
                    existing_transfer.address_for_service = transfer.address_for_service
                    existing_transfer.fuel_category_id = transfer.fuel_category_id
                    existing_transfer.received_or_transferred = (
                        transfer.received_or_transferred
                    )
                else:
                    self.db.add(transfer)
            else:
                self.db.add(transfer)

        await self.db.flush()
        return "Notional transfers saved or updated successfully"

    @repo_handler
    async def get_notional_transfer(
        self, notional_transfer_id: int
    ) -> Optional[NotionalTransfer]:
        """
        Get a specific notional transfer by id.
        """
        return await self.db.scalar(
            select(NotionalTransfer)
            .options(joinedload(NotionalTransfer.fuel_category))
            .where(NotionalTransfer.notional_transfer_id == notional_transfer_id)
        )

    @repo_handler
    async def update_notional_transfer(
        self, notional_transfer: NotionalTransfer
    ) -> NotionalTransfer:
        """
        Update an existing notional transfer in the database.
        """
        updated_notional_transfer = await self.db.merge(notional_transfer)
        await self.db.flush()
        await self.db.refresh(updated_notional_transfer, ["fuel_category"])
        return updated_notional_transfer

    @repo_handler
    async def create_notional_transfer(
        self, notional_transfer: NotionalTransfer
    ) -> NotionalTransfer:
        """
        Create a new notional transfer in the database.
        """
        self.db.add(notional_transfer)
        await self.db.flush()
        await self.db.refresh(notional_transfer, ["fuel_category"])
        return notional_transfer

    @repo_handler
    async def delete_notional_transfer(self, notional_transfer_id: int):
        """Delete a notional transfer from the database"""
        await self.db.execute(
            delete(NotionalTransfer).where(
                NotionalTransfer.notional_transfer_id == notional_transfer_id
            )
        )
        await self.db.flush()

    @repo_handler
    async def get_latest_notional_transfer_by_group_uuid(
        self, group_uuid: str
    ) -> Optional[NotionalTransfer]:
        """
        Retrieve the latest NotionalTransfer record for a given group UUID.
        """
        query = (
            select(NotionalTransfer)
            .options(joinedload(NotionalTransfer.fuel_category))
            .where(NotionalTransfer.group_uuid == group_uuid)
            .order_by(
                NotionalTransfer.user_type == UserTypeEnum.SUPPLIER,
                NotionalTransfer.version.desc(),
            )
        )

        result = await self.db.execute(query)
        return result.scalars().first()

    @repo_handler
    async def get_notional_transfer_version_by_user(
        self, group_uuid: str, version: int, user_type: UserTypeEnum
    ) -> Optional[NotionalTransfer]:
        """
        Retrieve a specific NotionalTransfer record by group UUID, version, and user_type.
        """
        query = (
            select(NotionalTransfer)
            .where(
                NotionalTransfer.group_uuid == group_uuid,
                NotionalTransfer.version == version,
                NotionalTransfer.user_type == user_type,
            )
            .options(joinedload(NotionalTransfer.fuel_category))
        )

        result = await self.db.execute(query)
        return result.scalars().first()<|MERGE_RESOLUTION|>--- conflicted
+++ resolved
@@ -45,11 +45,7 @@
 
     @repo_handler
     async def get_notional_transfers(
-<<<<<<< HEAD
-        self, compliance_report_id: int, changelog: bool = False
-=======
-        self, compliance_report_id: int, exclude_draft_reports: bool = False
->>>>>>> b1e0558d
+        self, compliance_report_id: int, changelog: bool = False, exclude_draft_reports: bool = False
     ) -> List[NotionalTransferSchema]:
         """
         Queries notional transfers from the database for a specific compliance report.
@@ -64,21 +60,13 @@
         if not group_uuid:
             return []
 
-<<<<<<< HEAD
-        result = await self.get_effective_notional_transfers(group_uuid, changelog=changelog)
+        result = await self.get_effective_notional_transfers(
+            group_uuid, exclude_draft_reports, changelog
+        )
         return result
 
     async def get_effective_notional_transfers(
-        self, compliance_report_group_uuid: str, changelog: bool = False
-=======
-        result = await self.get_effective_notional_transfers(
-            group_uuid, exclude_draft_reports
-        )
-        return result
-
-    async def get_effective_notional_transfers(
-        self, compliance_report_group_uuid: str, exclude_draft_reports: bool = False
->>>>>>> b1e0558d
+        self, compliance_report_group_uuid: str, changelog: bool = False, exclude_draft_reports: bool = False
     ) -> List[NotionalTransferSchema]:
         """
         Retrieves effective notional transfers for a compliance report group UUID.
