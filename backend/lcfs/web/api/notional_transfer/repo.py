--- conflicted
+++ resolved
@@ -260,14 +260,11 @@
         )
 
         result = await self.db.execute(query)
-<<<<<<< HEAD
         return result.scalars().first()
-=======
-        return result.scalars().first()
 
     @repo_handler
     async def get_notional_transfer_version_by_user(
-        self, group_uuid: str, version: int, user_type: UserTypeEnum
+        self, group_uuid: str, version: int
     ) -> Optional[NotionalTransfer]:
         """
         Retrieve a specific NotionalTransfer record by group UUID, version, and user_type.
@@ -290,5 +287,4 @@
             delete(NotionalTransfer).where(
                 NotionalTransfer.notional_transfer_id == notional_transfer_id
             )
-        )
->>>>>>> 54df647b
+        )