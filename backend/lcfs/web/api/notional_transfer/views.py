--- conflicted
+++ resolved
@@ -89,13 +89,11 @@
         await report_validate.validate_organization_access(
             compliance_report_id
         )
-<<<<<<< HEAD
-        return await service.get_notional_transfers(compliance_report_id, request_data.changelog)
-=======
         return await service.get_notional_transfers(
-            request_data.compliance_report_id, request.user
-        )
->>>>>>> e9bb3c5d
+            request_data.compliance_report_id,
+            request.user,
+            request_data.changelog
+        )
 
     except HTTPException as http_ex:
         # Re-raise HTTP exceptions to preserve status code and message
@@ -134,7 +132,7 @@
     )
     compliance_report_id = request_data.compliance_report_id
     return await service.get_notional_transfers_paginated(
-        pagination, compliance_report_id
+        pagination, compliance_report_id, request.user
     )
 
 
