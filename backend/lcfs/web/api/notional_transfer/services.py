--- conflicted
+++ resolved
@@ -77,15 +77,11 @@
             q4_quantity=model.q4_quantity,
             legal_name=model.legal_name,
             address_for_service=model.address_for_service,
-<<<<<<< HEAD
             fuel_category=(
                 model.fuel_category.category if model.fuel_category else None
             ),
-=======
-            fuel_category=model.fuel_category.category,
             is_canada_produced=model.is_canada_produced,
             is_q1_supplied=model.is_q1_supplied,
->>>>>>> 11e2e556
             received_or_transferred=model.received_or_transferred,
             group_uuid=model.group_uuid,
             version=model.version,
