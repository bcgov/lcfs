--- conflicted
+++ resolved
@@ -267,15 +267,7 @@
 
         # Update fields
         for field, value in equipment_data.items():
-<<<<<<< HEAD
-            if field not in [
-                "intended_use_ids",
-                "intended_user_ids",
-                "allocating_organization_name",
-            ]:
-=======
             if field not in ["intended_use_ids", "intended_user_ids"]:
->>>>>>> bcb66339
                 setattr(equipment, field, value)
 
         # Update intended uses if provided
