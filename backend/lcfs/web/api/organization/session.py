import io
import math
from datetime import datetime
from logging import getLogger
from typing import List
from starlette import status

from fastapi import Depends, Request, HTTPException
from fastapi.responses import StreamingResponse
from sqlalchemy import and_, func, select, asc, desc, distinct
from sqlalchemy.orm import joinedload
from sqlalchemy.ext.asyncio import AsyncSession

from lcfs.db.dependencies import get_async_db_session
from lcfs.web.api.organization.schema import (
    OrganizationBase,
    OrganizationSummarySchema,
    OrganizationStatusBase,
    OrganizationTypeBase,
)
from lcfs.db.models.OrganizationStatus import OrganizationStatus
from lcfs.db.models.OrganizationType import OrganizationType
from lcfs.db.models.Organization import Organization
from lcfs.web.api.base import (
    PaginationRequestSchema,
    apply_filter_conditions,
    get_field_for_filter,
    validate_pagination,
)
from lcfs.utils.spreadsheet_builder import SpreadsheetBuilder
from lcfs.web.api.transaction.schema import TransactionBase
from lcfs.db.models.Transaction import Transaction
from lcfs.db.models.IssuanceHistory import IssuanceHistory
from lcfs.db.models.TransferHistory import TransferHistory
from lcfs.web.api.base import PaginationRequestSchema, PaginationResponseSchema

logger = getLogger("organization_repo")


class OrganizationRepository:
    def __init__(
        self,
        session: AsyncSession = Depends(get_async_db_session),
        request: Request = None,
    ) -> None:
        self.session = session
        self.request = request

    def apply_filters(self, pagination, conditions):
        """
        Apply filters to the query.

        Args:
            pagination (PaginationRequestSchema): The pagination object containing page and size information.
            conditions (List[Condition]): The list of conditions to apply.

        Returns:
            List[Organization]: The list of organizations after applying the filters.
        """
        for filter in pagination.filters:
            filter_value = filter.filter
            filter_option = filter.type
            filter_type = filter.filterType

            if filter.field == "status":
                field = get_field_for_filter(OrganizationStatus, "status")
            else:
                field = get_field_for_filter(Organization, filter.field)

            conditions.append(
                apply_filter_conditions(
                    field, filter_value, filter_option, filter_type)
            )

    async def get_organizations(
        self, pagination: PaginationRequestSchema = {}
    ) -> List[OrganizationBase]:
        """
        Get all organizations based on the provided filters and pagination.
        This method returns a list of OrganizationBase objects.
        The OrganizationBase objects contain the basic organization details,
        including the organization type, organization status, and other relevant fields.
        The pagination object is used to control the number of results returned
        and the page number.
        The filters object is used to filter the results based on specific criteria.
        The OrganizationBase objects are returned in the order specified by the sortOrders object.
        The total_count field is used to return the total number of organizations that match the filters.
        The OrganizationBase objects are returned in the order specified by the sortOrders object.

        Args:
            pagination (PaginationRequestSchema, optional): The pagination object containing page and size information. Defaults to {}.

        Returns:
            List[OrganizationBase]: A list of OrganizationBase objects containing the basic organization details.
            The total_count field is used to return the total number of organizations that match the filters.
            The OrganizationBase objects are returned in the order specified by the sortOrders object.

        Raises:
            Exception: If any errors occur during the query execution.
            ValueError: If the provided pagination object is invalid.
        """
        try:
            # TODO: Implement Redis cache wherever required
            # TODO: Implement Compliance Units and In Reserve fields once the transactions model is created
            # Apply filters
            conditions = []
            pagination = validate_pagination(pagination)
            if pagination.filters and len(pagination.filters) > 0:
                try:
                    self.apply_filters(pagination, conditions)
                except Exception as e:
                    raise ValueError(
                        f"Invalid filter provided: {pagination.filters}."
                    )

            # Apply pagination
            offset = (
                0 if (pagination.page < 1) else (
                    pagination.page - 1) * pagination.size
            )
            limit = pagination.size
            # Build base query
            query = (
                select(Organization)
                .join(
                    OrganizationStatus,
                    Organization.organization_status_id
                    == OrganizationStatus.organization_status_id,
                )
                .options(
                    joinedload(Organization.org_type),
                    joinedload(Organization.org_status),
                )
                .where(and_(*conditions))
            )
            count_query = await self.session.execute(
                select(func.count(distinct(Organization.organization_id)))
                .select_from(Organization)
                .join(
                    OrganizationStatus,
                    Organization.organization_status_id
                    == OrganizationStatus.organization_status_id,
                )
                .where(and_(*conditions))
            )
            total_count = count_query.unique().scalar_one_or_none()
            # Sort the query results
            for order in pagination.sortOrders:
                sort_method = asc if order.direction == "asc" else desc
                query = query.order_by(
                    sort_method(
                        order.field if order.field != "status" else "description"
                    )
                )

            results = await self.session.execute(query.offset(offset).limit(limit))
            organizations = results.scalars().all()

            return [
                OrganizationBase.model_validate(organization)
                for organization in organizations
            ], total_count
        except Exception as e:
            logger.error(
                f"Error occurred while fetching organization transactions: {e}")
            raise Exception(
                f"Error occurred while fetching organization transactions")

    async def get_statuses(self) -> List[OrganizationStatusBase]:
        """
        Get all available statuses for organizations from the database.

        Returns:
            List[OrganizationStatusBase]: A list of OrganizationStatusBase objects containing the basic organization status details.
        """
        try:
            query = select(OrganizationStatus).distinct()
            status_results = await self.session.execute(query)
            results = status_results.scalars().all()
            return [OrganizationStatusBase.model_validate(status) for status in results]
        except Exception as e:
            logger.error(f"Error occurred while fetching statuses: {e}")
            raise Exception(f"Error occurred while fetching statuses")

    async def get_types(self) -> List[OrganizationTypeBase]:
        """
        Get all types for organizations.

        Returns:
            List[OrganizationTypeBase]: A list of OrganizationTypeBase objects containing the basic organization type details.
        """
        try:
            query = select(OrganizationType).distinct()
            types_results = await self.session.execute(query)
            results = types_results.scalars().all()
            return [OrganizationTypeBase.model_validate(types) for types in results]
        except Exception as e:
            logger.error(f"Error occurred while fetching types: {e}")
            raise Exception(f"Error occurred while fetching types")

<<<<<<< HEAD
    async def export_organizations(self) -> StreamingResponse:
        try:
            export_format = "xls"
            media_type = "application/vnd.ms-excel"

            # Fetch all organizations from the database
            result = await self.session.execute(
                select(Organization)
                .options(joinedload(Organization.org_status))
                .order_by(Organization.organization_id)
            )
            organizations = result.scalars().all()

            # Prepare data for the spreadsheet
            data = [
                [
                    organization.organization_id,
                    organization.name,
                    # TODO: Update this section with actual data retrieval
                    # once the Compliance Units models are implemented.
                    123456,
                    123456,
                    organization.org_status.status.value,
                ]
                for organization in organizations
            ]

            # Create a spreadsheet
            builder = SpreadsheetBuilder(file_format=export_format)

            builder.add_sheet(
                sheet_name="Organizations",
                columns=[
                    "ID",
                    "Organization Name",
                    "Compliance Units",
                    "In Reserve",
                    "Registered",
                ],
                rows=data,
                styles={"bold_headers": True},
            )

            file_content = builder.build_spreadsheet()

            # Get the current date in YYYY-MM-DD format
            current_date = datetime.now().strftime("%Y-%m-%d")

            filename = f"BC-LCFS-organizations-{current_date}.{export_format}"
            headers = {
                "Content-Disposition": f'attachment; filename="{filename}"'}

            return StreamingResponse(
                io.BytesIO(file_content), media_type=media_type, headers=headers
            )

        except Exception as e:
            logger.error("Internal Server Error: %s", e)
            raise HTTPException(
                status_code=status.HTTP_500_INTERNAL_SERVER_ERROR,
                detail="Internal Server Error",
            ) from e

    async def get_transactions(self, organization_id, pagination) -> List[TransactionBase]:
        # Apply filters
        conditions = []
        pagination = validate_pagination(pagination)
        if pagination.filters and len(pagination.filters) > 0:
            try:
                self.apply_filters(pagination, conditions)
            except Exception as e:
                raise ValueError(
                    f"Invalid filter provided: {pagination.filters}."
                )

        offset = 0 if (pagination.page < 1) else (
            pagination.page - 1) * pagination.size
        limit = pagination.size

        query = (
            select(Transaction)
            .options(
                joinedload(Transaction.issuance_history_record).options(
                    joinedload(IssuanceHistory.organization),
                    joinedload(IssuanceHistory.issuance_status),
                ),
                joinedload(Transaction.transfer_history_record).options(
                    joinedload(TransferHistory.to_organization),
                    joinedload(TransferHistory.from_organization),
                    joinedload(TransferHistory.transfer_status),
                ),
                joinedload(Transaction.transaction_type),
            )
            .where(Organization.organization_id == organization_id)
            .where(and_(*conditions))
        )
        count_query = await self.session.execute(
            select(func.count(distinct(Transaction.transaction_id)))
            .where(Organization.organization_id == organization_id)
            .where(and_(*conditions))
        )

        total_count = count_query.unique().scalar_one_or_none()

        for order in pagination.sortOrders:
            sort_method = asc if order.direction == "asc" else desc
            query = query.order_by(
                sort_method(
                    order.field if order.field != "status" else "description"
                )
            )

        transaction_results = await self.session.execute(query.offset(offset).limit(limit))
        results = transaction_results.scalars().unique().all()

        return [
            Transaction.model_validate(transaction) for transaction in results
        ], total_count
=======
    async def get_external_registered_organizations(
        self, org_id: int
    ) -> List[OrganizationSummarySchema]:
        """
        Retrieve a list of registered organizations, excluding the specified organization.

        Args:
            org_id (int): The ID of the organization to be excluded from the list.

        Returns:
            List[OrganizationSummarySchema]: A list of OrganizationSummarySchema objects
                representing registered organizations, excluding the specified organization.

        Raises:
            Exception: If an error occurs during the database query.
        """
        try:
            conditions = [Organization.org_status.has(status='Registered'),
                          Organization.organization_id != org_id]

            # Build base query
            query = (
                select(Organization)
                .where(and_(*conditions))
                .options(
                    joinedload(Organization.org_type),
                    joinedload(Organization.org_status),
                )
            )

            # Execute the query
            results = await self.session.execute(query)
            organizations = results.scalars().all()

            # Map the results to OrganizationSummarySchema
            return [OrganizationSummarySchema.from_orm(organization)
                    for organization in organizations]

        except Exception as e:
            logger.error("Error occurred while fetching external registered organizations: %s", e)
            raise Exception("Error occurred while fetching external registered organizations")
>>>>>>> 65705567
<|MERGE_RESOLUTION|>--- conflicted
+++ resolved
@@ -198,7 +198,6 @@
             logger.error(f"Error occurred while fetching types: {e}")
             raise Exception(f"Error occurred while fetching types")
 
-<<<<<<< HEAD
     async def export_organizations(self) -> StreamingResponse:
         try:
             export_format = "xls"
@@ -317,7 +316,7 @@
         return [
             Transaction.model_validate(transaction) for transaction in results
         ], total_count
-=======
+
     async def get_external_registered_organizations(
         self, org_id: int
     ) -> List[OrganizationSummarySchema]:
@@ -358,5 +357,4 @@
 
         except Exception as e:
             logger.error("Error occurred while fetching external registered organizations: %s", e)
-            raise Exception("Error occurred while fetching external registered organizations")
->>>>>>> 65705567
+            raise Exception("Error occurred while fetching external registered organizations")