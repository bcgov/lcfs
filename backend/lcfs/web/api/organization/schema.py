from enum import Enum
from typing import Optional, List
from pydantic import BaseModel, EmailStr, ConfigDict, Field

from lcfs.web.api.base import PaginationResponseSchema


class OrganizationStatusEnum(str, Enum):
    UNREGISTERED = "Unregistered"
    REGISTERED = "Registered"
    SUSPENDED = "Suspended"
    CANCELED = "Canceled"


class OrganizationTypeEnum(str, Enum):
    FUEL_SUPPLIER = "fuel_supplier"
    ELECTRICITY_SUPPLIER = "electricity_supplier"
    BROKER = "broker"
    UTILITIES = "utilities"


class OrganizationStatusBase(BaseModel):
    organization_status_id: int
    status: str
    description: str

    class Config:
        from_attributes = True


class OrganizationTypeBase(BaseModel):
    organization_type_id: int
    org_type: str
    description: str

    class Config:
        from_attributes = True


class OrganizationBase(BaseModel):
    organization_id: int
    name: str
    email: Optional[str]
    phone: Optional[str]
    edrms_record: Optional[str]
    organization_status_id: int
    organization_type_id: int
    organization_address_id: Optional[int]
    organization_attorney_address_id: Optional[int]
    org_type: Optional[OrganizationTypeBase] = []
    org_status: Optional[OrganizationStatusBase] = []

    class Config:
        from_attributes = True


class OrganizationBaseSchema(BaseModel):
    organization_id: int
    name: str
    email: Optional[str]
    phone: Optional[str]
    edrms_record: Optional[str]
    organization_status_id: int
    organization_type_id: int


class OrganizationAttorneyAddressBaseSchema(BaseModel):
    name: str
    street_address: str
    address_other: str
    city: str
    province_state: str
    country: str
    postalCode_zipCode: str


class OrganizationAddressBaseSchema(BaseModel):
    name: str
    street_address: str
    address_other: str
    city: str
    province_state: str
    country: str
    postalCode_zipCode: str


class OrganizationAddressCreateSchema(OrganizationAddressBaseSchema):
    pass


class OrganizationAttorneyAddressCreateSchema(OrganizationAttorneyAddressBaseSchema):
    pass


class OrganizationCreateSchema(OrganizationBaseSchema):
    address: OrganizationAddressCreateSchema
    attorney_address: OrganizationAttorneyAddressCreateSchema


class OrganizationSchema(OrganizationBaseSchema):
    organization_id: int

    class Config:
        from_attributes = True


class OrganizationSummarySchema(BaseModel):
    organization_id: int
    name: str

    class Config:
        from_attributes = True


class OrganizationUpdateSchema(BaseModel):
    name: Optional[str]
    status: Optional[int]
    type: Optional[int]
    address: Optional[OrganizationAddressCreateSchema]
    attorney_address: Optional[OrganizationAttorneyAddressCreateSchema]


class OrganizationAddressSchema(OrganizationAddressBaseSchema):
    organization_id: int


class OrganizationAttorneyAddressSchema(OrganizationAttorneyAddressBaseSchema):
    organization_id: int


class OrganizationUserSchema(BaseModel):
    username: str
    email: EmailStr
    display_name: str
    title: Optional[str] = None
    phone: Optional[str] = None
    mobile_phone: Optional[str] = None
    user_roles: Optional[List[object]] = None


class AddressBaseSchema(BaseModel):
    model_config = ConfigDict(from_attributes=True)

    name: str
    street_address: str
    address_other: str
    city: str
    province_state: str
    country: str
    postalCode_zipCode: str


class StatusBaseSchema(BaseModel):
    model_config = ConfigDict(from_attributes=True, use_enum_values=True)

    status: OrganizationStatusEnum


class GetOrganizationResponse(BaseModel):
    model_config = ConfigDict(from_attributes=True)

    name: str
    email: Optional[EmailStr]
    phone: Optional[str]
    edrms_record: Optional[str]
    org_status: StatusBaseSchema
<<<<<<< HEAD
    org_address: AddressBaseSchema
    org_attorney_address: AddressBaseSchema


class Organizations(BaseModel):
    pagination: PaginationResponseSchema
    organizations: List[OrganizationBase]
=======
    org_address: Optional[AddressBaseSchema]
    org_attorney_address: Optional[AddressBaseSchema]
>>>>>>> 971291f9
<|MERGE_RESOLUTION|>--- conflicted
+++ resolved
@@ -164,15 +164,10 @@
     phone: Optional[str]
     edrms_record: Optional[str]
     org_status: StatusBaseSchema
-<<<<<<< HEAD
-    org_address: AddressBaseSchema
-    org_attorney_address: AddressBaseSchema
+    org_address: Optional[AddressBaseSchema]
+    org_attorney_address: Optional[AddressBaseSchema]
 
 
 class Organizations(BaseModel):
     pagination: PaginationResponseSchema
     organizations: List[OrganizationBase]
-=======
-    org_address: Optional[AddressBaseSchema]
-    org_attorney_address: Optional[AddressBaseSchema]
->>>>>>> 971291f9
