from enum import Enum
from typing import List, Optional

from pydantic import BaseModel

from lcfs.web.api.base import PaginationResponseSchema


# --------------------------------------
# Base Configuration
# --------------------------------------
class BaseConfig:
    from_attributes = True

# --------------------------------------
# Organization Type
# --------------------------------------
class OrganizationTypeEnum(str, Enum):
    FUEL_SUPPLIER = "Fuel Supplier"
    ELECTRICITY_SUPPLIER = "Electricity Supplier"
    BROKER = "Broker"
    UTILITIES = "Utilities (local or public)"

class OrganizationTypeBase(BaseModel):
    organization_type_id: int
    org_type: OrganizationTypeEnum
    description: Optional[str] = None

    class Config(BaseConfig):
        pass

class OrganizationTypeSchema(OrganizationTypeBase):
    pass

# --------------------------------------
# Organization Status
# --------------------------------------
class OrganizationStatusEnum(str, Enum):
    UNREGISTERED = "Unregistered"
    REGISTERED = "Registered"
    SUSPENDED = "Suspended"
    CANCELED = "Canceled"

class OrganizationStatusBase(BaseModel):
    organization_status_id: int
    status: OrganizationStatusEnum
    description: Optional[str] = None

    class Config(BaseConfig):
        pass

class OrganizationStatusSchema(OrganizationStatusBase):
    pass

# --------------------------------------
# Address Base Model
# Unified Address Model for 'Organization Address' and 'Organization Attorney Address'
# --------------------------------------
class AddressBase(BaseModel):
    name: str
    street_address: str
    address_other: Optional[str] = None
    city: str
    province_state: str
    country: str
    postalCode_zipCode: Optional[str] = None

# --------------------------------------
# Organization Address
# --------------------------------------
class OrganizationAddressBase(AddressBase):

    class Config(BaseConfig):
        pass

class OrganizationAddressSchema(OrganizationAddressBase):
    organization_id: Optional[int] = None

class OrganizationAddressCreateSchema(OrganizationAddressBase):
    pass

# --------------------------------------
# Organization Attorney Address
# --------------------------------------
class OrganizationAttorneyAddressBase(AddressBase):

    class Config(BaseConfig):
        pass

class OrganizationAttorneyAddressSchema(OrganizationAttorneyAddressBase):
    organization_id: Optional[int] = None

class OrganizationAttorneyAddressCreateSchema(OrganizationAddressBase):
    pass

# --------------------------------------
# Organization
# --------------------------------------
class OrganizationBase(BaseModel):
    organization_id: Optional[int] = None
    name: str
    email: Optional[str] = None
    phone: Optional[str] = None
    edrms_record: Optional[str] = None
    organization_status_id: int
    organization_type_id: int

    class Config(BaseConfig):
        pass

class OrganizationSchema(OrganizationBase):
    organization_address_id: Optional[int] = None
    organization_attorney_address_id: Optional[int] = None
    org_type: Optional[OrganizationTypeSchema] = []
    org_status: Optional[OrganizationStatusSchema] = []

class OrganizationListSchema(BaseModel):
    pagination: PaginationResponseSchema
    organizations: List[OrganizationSchema]

class OrganizationCreateSchema(OrganizationBase):
    address: OrganizationAddressCreateSchema
    attorney_address: OrganizationAttorneyAddressCreateSchema

class OrganizationUpdateSchema(BaseModel):
    name: Optional[str] = None
    status: Optional[int] = None
    type: Optional[int] = None
    address: Optional[OrganizationAddressCreateSchema] = []
    attorney_address: Optional[OrganizationAttorneyAddressCreateSchema] = []

class OrganizationResponseSchema(BaseModel):
    name: str
    email: Optional[str] = None
    phone: Optional[str] = None
    edrms_record: Optional[str] = None
    org_status: OrganizationStatusSchema
    org_address: Optional[OrganizationAddressSchema] = []
    org_attorney_address: Optional[OrganizationAttorneyAddressSchema] = []

    class Config(BaseConfig):
        pass

class OrganizationSummaryResponseSchema(BaseModel):
    organization_id: int
    name: str
    balance: Optional[float] = None

    class Config(BaseConfig):
        pass

<<<<<<< HEAD
class OrganizationUserSchema(BaseModel):
    email: EmailStr
=======
# --------------------------------------
# Organization User
# --------------------------------------
class OrganizationUserBase(BaseModel):
    username: str
    email: str
    display_name: str
>>>>>>> c6567d88
    title: Optional[str] = None
    phone: Optional[str] = None
    mobile_phone: Optional[str] = None
    user_roles: Optional[List[object]] = []

    class Config(BaseConfig):
        pass

class OrganizationUserSchema(OrganizationUserBase):
    pass<|MERGE_RESOLUTION|>--- conflicted
+++ resolved
@@ -149,18 +149,25 @@
     class Config(BaseConfig):
         pass
 
-<<<<<<< HEAD
+
+class OrganizationUpdateSchema(BaseModel):
+    name: Optional[str]
+    status: Optional[int]
+    type: Optional[int]
+    address: Optional[OrganizationAddressCreateSchema]
+    attorney_address: Optional[OrganizationAttorneyAddressCreateSchema]
+
+
+class OrganizationAddressSchema(OrganizationAddressBaseSchema):
+    organization_id: int
+
+
+class OrganizationAttorneyAddressSchema(OrganizationAttorneyAddressBaseSchema):
+    organization_id: int
+
+
 class OrganizationUserSchema(BaseModel):
-    email: EmailStr
-=======
-# --------------------------------------
-# Organization User
-# --------------------------------------
-class OrganizationUserBase(BaseModel):
-    username: str
     email: str
-    display_name: str
->>>>>>> c6567d88
     title: Optional[str] = None
     phone: Optional[str] = None
     mobile_phone: Optional[str] = None
