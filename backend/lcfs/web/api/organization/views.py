from logging import getLogger

from fastapi import (
    APIRouter,
    Body,
    Depends,
    Query,
    Response,
    status,
    Request,
)
from fastapi.responses import StreamingResponse
from starlette import status

from lcfs.db import dependencies
from lcfs.web.core.decorators import roles_required, view_handler
from lcfs.web.api.base import PaginationRequestSchema
from lcfs.web.api.user.schema import UserBaseSchema, UserCreateSchema, UsersSchema
from lcfs.db.models.user.UserProfile import UserProfile
from lcfs.db.models.transfer.Transfer import Transfer
from lcfs.db.models.transfer.TransferStatus import TransferStatusEnum
from lcfs.web.api.transaction.schema import TransfersInProgressSchema
from lcfs.web.api.transfer.schema import (
    TransferCreateSchema,
    TransferSchema,
)
from lcfs.web.api.transaction.schema import TransactionListSchema
from lcfs.web.api.transaction.services import TransactionsService
from lcfs.web.api.user.services import UserServices
from lcfs.web.api.compliance_report.schema import (
    ComplianceReportBaseSchema,
    ComplianceReportCreateSchema,
    ComplianceReportListSchema,
)
from lcfs.web.api.compliance_report.services import ComplianceReportServices
from .services import OrganizationService
from .validation import OrganizationValidation
from lcfs.web.api.transfer.services import TransferServices


logger = getLogger("organization_view")
router = APIRouter()
get_async_db = dependencies.get_async_db_session


@router.post(
    "/{organization_id}/users/list",
    response_model=UsersSchema,
    status_code=status.HTTP_200_OK,
)
@roles_required("Supplier", "Government")
@view_handler
async def get_org_users(
    request: Request,
    organization_id: int,
    status: str = Query(default="Active", description="Active or Inactive users list"),
    pagination: PaginationRequestSchema = Body(..., embed=False),
    response: Response = None,
    org_service: OrganizationService = Depends(),
):
    """
    Enpoint to get information of all users related to organization for ag-grid in the UI

    Pagination Request Schema:
    - page: offset/ page indicates the pagination of rows for the users list
    - size: size indicates the number of rows per page for the users list
    - sortOrders: sortOrders is an array of objects that specify the sorting criteria for the users list.
        Each object has the following properties:
        - field: the name of the field to sort by
        - direction: the sorting direction ('asc' or 'desc')
    - filterModel: filterModel is an array of objects that specifies the filtering criteria for the users list.
        It has the following properties:
        - filter_type: the type of filtering to perform ('text', 'number', 'date', 'boolean')
        - type: the type of filter to apply ('equals', 'notEquals', 'contains', 'notContains', 'startsWith', 'endsWith')
        - filter: the actual filter value
        - field: Database Field that needs filtering.
    """
    return await org_service.get_organization_users_list(
        organization_id, status, pagination
    )


@router.get(
    "/{organization_id}/users/{user_id}",
    response_model=UserBaseSchema,
    status_code=status.HTTP_200_OK,
)
@roles_required("Supplier")
@view_handler
async def get_user_by_id(
    request: Request,
    organization_id: int,
    response: Response = None,
    user_id: int = None,
    user_service: UserServices = Depends(),
) -> UserBaseSchema:
    """
    Endpoint to get information of a user by ID
    This endpoint returns the information of a user by ID, including their roles and organization.
    """
    return await user_service.get_user_by_id(user_id)


@router.post(
    "/{organization_id}/users", response_model=None, status_code=status.HTTP_201_CREATED
)
@roles_required("Supplier")
@view_handler
async def create_user(
    request: Request,
    organization_id: int,
    response: Response = None,
    user_create: UserCreateSchema = ...,
    user_service: UserServices = Depends(),
) -> UserProfile:
    """
    Endpoint to create a new user
    This endpoint creates a new user and returns the information of the created user.
    """
    user_create.organization_id = organization_id
    return await user_service.create_user(user_create)


# TODO Check if security concern exists on user creating user in different org
@router.put(
    "/{organization_id}/users/{user_id}",
    response_model=UserBaseSchema,
    status_code=status.HTTP_200_OK,
)
@roles_required("Supplier")
@view_handler
async def update_user(
    request: Request,
    organization_id: int,
    response: Response = None,
    user_id: int = None,
    user_create: UserCreateSchema = ...,
    user_service: UserServices = Depends(),
) -> UserBaseSchema:
    """
    Endpoint to update a user
    This endpoint updates a user and returns the information of the updated user.
    """
    user_create.organization_id = organization_id
    await user_service.update_user(user_create, user_id)
    return await user_service.get_user_by_id(user_id)


@router.post(
    "/transactions",
    response_model=TransactionListSchema,
    status_code=status.HTTP_200_OK,
)
@roles_required("Supplier")
@view_handler
async def get_transactions_paginated_for_org(
    request: Request,
    pagination: PaginationRequestSchema = Body(..., embed=False),
    org_service: OrganizationService = Depends(),
    response: Response = None,
):
    """
    Fetches a combined list of Issuances and Transfers, sorted by create_date, with pagination.
    """
    organization_id = request.user.organization.organization_id
    paginated_transactions = await org_service.get_transactions_paginated(
        pagination, organization_id
    )
    # for Organizations hide Recommended status.
    for transaction in paginated_transactions["transactions"]:
        if transaction.status == TransferStatusEnum.Recommended.value:
            transaction.status = TransferStatusEnum.Submitted.name
    return paginated_transactions


@router.get(
    "/transactions/export",
    response_class=StreamingResponse,
    status_code=status.HTTP_200_OK,
)
@roles_required("Supplier")
@view_handler
async def export_transactions_for_org(
    request: Request,
    format: str = Query(default="xls", description="File export format"),
    txn_service: TransactionsService = Depends(),
):
    """
    Endpoint to export information of all transactions for a specific organization
    """
    organization_id = request.user.organization.organization_id
    return await txn_service.export_transactions(format, organization_id)


@router.post(
    "/{organization_id}/transfers",
    response_model=TransferSchema,
    status_code=status.HTTP_201_CREATED,
)
@roles_required("Supplier")
@view_handler
async def create_transfer(
    request: Request,
    organization_id: int,
    transfer_create: TransferCreateSchema = ...,
    transfer_service: TransferServices = Depends(),
    validate: OrganizationValidation = Depends(),
):
    """
    Endpoint to create a new transfer
    This endpoint creates a new transfer and returns the information of the created transfer.
    """
    await validate.create_transfer(organization_id, transfer_create)
    return await transfer_service.create_transfer(transfer_create)


@router.put(
    "/{organization_id}/transfers/{transfer_id}",
    response_model=TransferSchema,
    status_code=status.HTTP_201_CREATED,
)
@roles_required("Supplier")
@view_handler
async def update_transfer(
    request: Request,
    organization_id: int,
    transfer_id: int,
    transfer_create: TransferCreateSchema = ...,
    transfer_service: TransferServices = Depends(),
    validate: OrganizationValidation = Depends(),
) -> Transfer:
    """
    Endpoint to create a new transfer
    This endpoint creates a new transfer and returns the information of the created transfer.
    """
    validate.update_transfer(organization_id, transfer_create)
    transfer_create.transfer_id = transfer_id
    return await transfer_service.update_transfer(transfer_create)


@router.post(
    "/{organization_id}/reports",
    response_model=ComplianceReportBaseSchema,
    status_code=status.HTTP_201_CREATED,
)
@roles_required("Supplier")
@view_handler
async def create_compliance_report(
    request: Request,
    organization_id: int,
    report_data: ComplianceReportCreateSchema = ...,
    report_service: ComplianceReportServices = Depends(),
    validate: OrganizationValidation = Depends(),
):
    await validate.create_compliance_report(organization_id, report_data)
    return await report_service.create_compliance_report(organization_id, report_data)


@router.post(
    "/{organization_id}/reports/list",
    response_model=ComplianceReportListSchema,
    status_code=status.HTTP_200_OK,
)
@roles_required("Supplier")
@view_handler
async def get_compliance_reports(
    request: Request,
    organization_id: int,
    pagination: PaginationRequestSchema = Body(..., embed=False),
    report_service: ComplianceReportServices = Depends(),
) -> ComplianceReportListSchema:
    organization_id = request.user.organization.organization_id
    return await report_service.get_compliance_reports_paginated(
        pagination, organization_id
    )


@router.get(
    "/{organization_id}/reports/{report_id}",
    response_model=ComplianceReportBaseSchema,
    status_code=status.HTTP_200_OK,
)
@roles_required("Supplier")
@view_handler
async def get_compliance_report_by_id(
    request: Request,
    organization_id: int,
    response: Response = None,
    report_id: int = None,
    report_service: ComplianceReportServices = Depends(),
) -> ComplianceReportBaseSchema:
    """
    Endpoint to get information of a user by ID
    This endpoint returns the information of a user by ID, including their roles and organization.
    """
<<<<<<< HEAD
    return await report_service.get_compliance_report_by_id(report_id)

@router.post(
    "/{organization_id}/reports/{report_id}/fse/save",
    response_model=Union[FinalSupplyEquipmentSchema, DeleteFinalSupplyEquipmentResponseSchema],
    status_code=status.HTTP_201_CREATED,
)
@roles_required("Supplier")
@view_handler
async def save_final_supply_equipment_row(request: Request,
    organization_id: int,
    response: Response = None,
    report_id: int = None,
    request_data: FinalSupplyEquipmentCreateSchema = Body(...),
    fse_service: FinalSupplyEquipmentServices = Depends(),
    org_validate: OrganizationValidation = Depends(),
    fse_validate: FinalSupplyEquipmentValidation = Depends()):
    """    Endpoint to save single final supply equipment row    """
    fse_id: Optional[int] = request_data.final_supply_equipment_id

    await org_validate.validate_organization_access(report_id)
    await fse_validate.validate_fse_record(report_id, [request_data])
    if request_data.deleted:
        # Delete existing final supply equipment row
        await fse_service.delete_final_supply_equipment(fse_id)
        return DeleteFinalSupplyEquipmentResponseSchema(message="Final supply equipment row deleted successfully")
    elif fse_id:
        # Update existing final supply equipment row
        return await fse_service.update_final_supply_equipment(request_data)
    else:
        # Create new final supply equipment row
        return await fse_service.create_final_supply_equipment(request_data)


@router.get(
    "/{organization_id}/reports/{report_id}/fse",
    response_model=FinalSupplyEquipmentsSchema,
    status_code=status.HTTP_200_OK,
)
@roles_required("Supplier")
@view_handler
async def get_final_supply_equipments(
    request: Request,
    organization_id: int,
    response: Response = None,
    report_id: int = None,
    fse_service: FinalSupplyEquipmentServices = Depends(),
) -> FinalSupplyEquipmentsSchema:
    """
    Endpoint to get the list of all final supply equipments for the given compliance report.
    """
    return await fse_service.get_fse_list(report_id)


@router.get(
    "/{organization_id}/count-transfers-in-progress",
    response_model=TransfersInProgressSchema,
    status_code=status.HTTP_200_OK,
)
@roles_required("Supplier")
@view_handler
async def count_org_transfers_in_progress(
    request: Request,
    organization_id: int,
    response: Response = None,
    org_service: OrganizationService = Depends(),
) -> TransfersInProgressSchema:
    """
    Endpoint to get the number of transfers in progress for an organization.
    """
    return await org_service.count_transfers_in_progress(organization_id)
=======
    return await report_service.get_compliance_report_by_id(report_id)
>>>>>>> 22263d0a
<|MERGE_RESOLUTION|>--- conflicted
+++ resolved
@@ -293,59 +293,7 @@
     Endpoint to get information of a user by ID
     This endpoint returns the information of a user by ID, including their roles and organization.
     """
-<<<<<<< HEAD
     return await report_service.get_compliance_report_by_id(report_id)
-
-@router.post(
-    "/{organization_id}/reports/{report_id}/fse/save",
-    response_model=Union[FinalSupplyEquipmentSchema, DeleteFinalSupplyEquipmentResponseSchema],
-    status_code=status.HTTP_201_CREATED,
-)
-@roles_required("Supplier")
-@view_handler
-async def save_final_supply_equipment_row(request: Request,
-    organization_id: int,
-    response: Response = None,
-    report_id: int = None,
-    request_data: FinalSupplyEquipmentCreateSchema = Body(...),
-    fse_service: FinalSupplyEquipmentServices = Depends(),
-    org_validate: OrganizationValidation = Depends(),
-    fse_validate: FinalSupplyEquipmentValidation = Depends()):
-    """    Endpoint to save single final supply equipment row    """
-    fse_id: Optional[int] = request_data.final_supply_equipment_id
-
-    await org_validate.validate_organization_access(report_id)
-    await fse_validate.validate_fse_record(report_id, [request_data])
-    if request_data.deleted:
-        # Delete existing final supply equipment row
-        await fse_service.delete_final_supply_equipment(fse_id)
-        return DeleteFinalSupplyEquipmentResponseSchema(message="Final supply equipment row deleted successfully")
-    elif fse_id:
-        # Update existing final supply equipment row
-        return await fse_service.update_final_supply_equipment(request_data)
-    else:
-        # Create new final supply equipment row
-        return await fse_service.create_final_supply_equipment(request_data)
-
-
-@router.get(
-    "/{organization_id}/reports/{report_id}/fse",
-    response_model=FinalSupplyEquipmentsSchema,
-    status_code=status.HTTP_200_OK,
-)
-@roles_required("Supplier")
-@view_handler
-async def get_final_supply_equipments(
-    request: Request,
-    organization_id: int,
-    response: Response = None,
-    report_id: int = None,
-    fse_service: FinalSupplyEquipmentServices = Depends(),
-) -> FinalSupplyEquipmentsSchema:
-    """
-    Endpoint to get the list of all final supply equipments for the given compliance report.
-    """
-    return await fse_service.get_fse_list(report_id)
 
 
 @router.get(
@@ -364,7 +312,4 @@
     """
     Endpoint to get the number of transfers in progress for an organization.
     """
-    return await org_service.count_transfers_in_progress(organization_id)
-=======
-    return await report_service.get_compliance_report_by_id(report_id)
->>>>>>> 22263d0a
+    return await org_service.count_transfers_in_progress(organization_id)