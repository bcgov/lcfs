--- conflicted
+++ resolved
@@ -30,15 +30,10 @@
                 f"Compliance report with ID {report_id} not found"
             )
 
-<<<<<<< HEAD
-        new_status = await self.repo.get_compliance_report_status_by_desc(report_data.status)
-        status_has_changed = report.current_status != new_status
-=======
         new_status = await self.repo.get_compliance_report_status_by_desc(
             report_data.status
         )
-        status_has_changed = report.status != new_status
->>>>>>> b8ef89ae
+        status_has_changed = report.current_status != new_status
 
         # Update fields
         report.current_status = new_status
@@ -78,7 +73,6 @@
         pass
 
     async def handle_submitted_status(self, report: ComplianceReport):
-<<<<<<< HEAD
         """Handle actions when a report is submitted."""
         
         # Fetch the existing summary from the database, if any
@@ -119,18 +113,6 @@
             report.summary = new_summary
             # Update the report with the new summary
             await self.repo.update_compliance_report(report)
-=======
-        """Handle actions when a report is Submitted."""
-        # Create compliance report summary
-        summary_data = await self.summary_service.calculate_compliance_report_summary(
-            report.compliance_report_id
-        )
-        summary_id = report.summary.summary_id
-
-        # TODO handle case where user has already saved information into the summary
-        # par ex. Line 6, 7, 8 edits, we don't want to overwrite those custom values
-        # we also need to lock the summary object here
->>>>>>> b8ef89ae
 
         return calculated_summary
 
