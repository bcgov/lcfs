from datetime import datetime
from enum import Enum
from pydantic import Field
from typing import ClassVar, Optional, Union
from typing import List, NamedTuple

from lcfs.db.models.compliance.ComplianceReportStatus import ComplianceReportStatusEnum
from lcfs.web.api.base import BaseSchema, FilterModel, SortOrder
from lcfs.web.api.base import PaginationResponseSchema
from lcfs.web.api.common.schema import CompliancePeriodBaseSchema
from lcfs.web.api.compliance_report.constants import FORMATS
from lcfs.web.api.fuel_code.schema import EndUseTypeSchema, EndUserTypeSchema

"""
Base - all shared attributes of a resource
Create - attributes required to create a new resource - used at POST requests
Update - attributes that can be updated - used at PUT requests
InDB - attributes present on any resource coming out of the database
Public - attributes present on public facing resources being returned from GET, POST, and PUT requests
"""


class ReturnStatus(Enum):
    ANALYST = "Return to analyst"
    MANAGER = "Return to manager"
    SUPPLIER = "Return to supplier"


RETURN_STATUS_MAPPER = {
    ReturnStatus.ANALYST.value: ComplianceReportStatusEnum.Submitted.value,
    ReturnStatus.MANAGER.value: ComplianceReportStatusEnum.Recommended_by_analyst.value,
    ReturnStatus.SUPPLIER.value: ComplianceReportStatusEnum.Draft.value,
}


class SupplementalInitiatorType(str, Enum):
    SUPPLIER_SUPPLEMENTAL = "Supplier Supplemental"
    GOVERNMENT_REASSESSMENT = "Government Reassessment"
    GOVERNMENT_INITIATED = "Government Initiated"


class ReportingFrequency(str, Enum):
    ANNUAL = "Annual"
    QUARTERLY = "Quarterly"


class PortsEnum(str, Enum):
    SINGLE = "Single port"
    DUAL = "Dual port"


class SummarySchema(BaseSchema):
    summary_id: int
    is_locked: bool
    line_11_fossil_derived_base_fuel_total: float
    line_21_non_compliance_penalty_payable: float

    class Config:
        extra = "allow"


class ComplianceReportStatusSchema(BaseSchema):
    compliance_report_status_id: int
    status: str


class SnapshotSchema(BaseSchema):
    pass


class ComplianceReportOrganizationSchema(BaseSchema):
    organization_id: int
    organization_code: str
    name: str


class ComplianceReportUserSchema(BaseSchema):
    first_name: str
    last_name: str
    organization: Optional[ComplianceReportOrganizationSchema] = None


class AssignedAnalystSchema(BaseSchema):
    user_profile_id: int
    first_name: str
    last_name: str
    initials: Optional[str] = None
    full_name: Optional[str] = None
    
    @classmethod
    def model_validate(cls, analyst):
        if analyst is None:
            return None
        
        # Handle both dictionary and object inputs  
        if isinstance(analyst, dict):
            user_profile_id = analyst.get('user_profile_id')
            first_name = analyst.get('first_name', '') or ''
            last_name = analyst.get('last_name', '') or ''
        else:
            user_profile_id = analyst.user_profile_id
            first_name = analyst.first_name or ''
            last_name = analyst.last_name or ''
        
        initials = f"{first_name[0] if first_name else ''}{last_name[0] if last_name else ''}".upper()
        full_name = f"{initials} - {first_name} {last_name}" if initials else "Unassigned"
        
        return cls(
            user_profile_id=user_profile_id,
            first_name=first_name,
            last_name=last_name,
            initials=initials,
            full_name=full_name
        )


class ComplianceReportHistorySchema(BaseSchema):
    compliance_report_history_id: int
    compliance_report_id: int
    status: ComplianceReportStatusSchema
    user_profile: ComplianceReportUserSchema
    display_name: Optional[str] = None
    create_date: datetime


class NotionalTransfersSchema(BaseSchema):
    pass


class FuelSuppliesSchema(BaseSchema):
    pass


class AllocationAgreementSchema(BaseSchema):
    pass


class LevelOfEquipmentSchema(BaseSchema):
    level_of_equipment_id: int
    name: str
    description: Optional[str] = None
    display_order: int


class FSEOptionsSchema(BaseSchema):
    intended_use_types: List[EndUseTypeSchema]
    intended_user_types: List[EndUserTypeSchema]
    levels_of_equipment: List[LevelOfEquipmentSchema]
    ports: ClassVar[List[str]] = [port.value for port in PortsEnum]


class ComplianceReportBaseSchema(BaseSchema):
    compliance_report_id: int
    compliance_report_group_uuid: Optional[str]
    version: Optional[int]
    supplemental_initiator: Optional[SupplementalInitiatorType] = None
    compliance_period_id: int
    compliance_period: CompliancePeriodBaseSchema
    organization_id: int
    organization: ComplianceReportOrganizationSchema
    summary: Optional[SummarySchema]
    current_status_id: int
    current_status: ComplianceReportStatusSchema
    transaction_id: Optional[int] = None
    nickname: Optional[str] = None
    supplemental_note: Optional[str] = None
    reporting_frequency: Optional[ReportingFrequency] = None
    update_date: Optional[datetime] = None
    history: Optional[List[ComplianceReportHistorySchema]] = None
    has_supplemental: bool = False
    legacy_id: Optional[int] = None
    assessment_statement: Optional[str] = None
<<<<<<< HEAD
    is_non_assessment: Optional[bool] = False
=======
    assigned_analyst: Optional[AssignedAnalystSchema] = None
    
    @classmethod
    def model_validate(cls, obj):
        # Handle assigned analyst conversion for the detailed view
        assigned_analyst = None
        if hasattr(obj, 'assigned_analyst') and obj.assigned_analyst:
            assigned_analyst = AssignedAnalystSchema.model_validate(obj.assigned_analyst)
        
        # Get the base dictionary and remove private SQLAlchemy attributes
        if hasattr(obj, '__dict__'):
            data = {k: v for k, v in obj.__dict__.items() if not k.startswith('_')}
        else:
            data = {field: getattr(obj, field, None) for field in cls.model_fields.keys()}
            
        data['assigned_analyst'] = assigned_analyst
        
        return cls(**data)
>>>>>>> 52e02030


class LastCommentSchema(BaseSchema):
    comment: str
    full_name: str
    create_date: datetime


class ComplianceReportViewSchema(BaseSchema):
    compliance_report_id: int
    compliance_report_group_uuid: str
    version: int
    compliance_period_id: int
    compliance_period: str
    organization_id: int
    organization_name: str
    report_type: str
    report_status_id: int
    report_status: str
    update_date: datetime
    last_comment: Optional[LastCommentSchema] = None
    supplemental_initiator: Optional[SupplementalInitiatorType] = None
    report_frequency: Optional[ReportingFrequency] = None
    legacy_id: Optional[int] = None
    transaction_id: Optional[int] = None
    assessment_statement: Optional[str] = None
    is_latest: bool
    latest_report_supplemental_initiator: Optional[SupplementalInitiatorType] = None
    latest_supplemental_create_date: Optional[datetime] = None
    latest_status: Optional[str] = None
    assigned_analyst: Optional[AssignedAnalystSchema] = None
    
    @classmethod
    def model_validate(cls, obj):
        # Handle assigned analyst conversion from database view fields
        assigned_analyst = None
        
        # Handle both dictionary and object inputs
        if isinstance(obj, dict):
            assigned_analyst_id = obj.get('assigned_analyst_id')
            if assigned_analyst_id:
                first_name = obj.get('assigned_analyst_first_name', '') or ''
                last_name = obj.get('assigned_analyst_last_name', '') or ''
                initials = f"{first_name[0] if first_name else ''}{last_name[0] if last_name else ''}".upper()
                
                assigned_analyst = AssignedAnalystSchema(
                    user_profile_id=assigned_analyst_id,
                    first_name=first_name,
                    last_name=last_name,
                    initials=initials
                )
            data = obj.copy()
        else:
            # Handle object inputs
            if hasattr(obj, 'assigned_analyst_id') and obj.assigned_analyst_id:
                first_name = getattr(obj, 'assigned_analyst_first_name', '') or ''
                last_name = getattr(obj, 'assigned_analyst_last_name', '') or ''
                initials = f"{first_name[0] if first_name else ''}{last_name[0] if last_name else ''}".upper()
                
                assigned_analyst = AssignedAnalystSchema(
                    user_profile_id=obj.assigned_analyst_id,
                    first_name=first_name,
                    last_name=last_name,
                    initials=initials
                )
            
            # Get the base dictionary from object
            if hasattr(obj, '__dict__'):
                data = obj.__dict__.copy()
            else:
                data = {field: getattr(obj, field, None) for field in cls.model_fields.keys()}
        
        data['assigned_analyst'] = assigned_analyst
        
        return cls(**data)


class ChainedComplianceReportSchema(BaseSchema):
    report: ComplianceReportBaseSchema
    chain: Optional[List[ComplianceReportBaseSchema]] = []
    is_newest: bool
    had_been_assessed: Optional[bool] = False


class ComplianceReportCreateSchema(BaseSchema):
    compliance_period: str
    organization_id: int
    status: str
    legacy_id: Optional[int] = None
    nickname: Optional[str] = None


class ComplianceReportListSchema(BaseSchema):
    pagination: PaginationResponseSchema
    reports: List[ComplianceReportViewSchema]


class ComplianceReportSummaryRowSchema(BaseSchema):
    line: Optional[Union[int, str]] = None
    description: Optional[str] = ""
    field: Optional[str] = ""
    gasoline: Optional[float] = 0
    diesel: Optional[float] = 0
    jet_fuel: Optional[float] = 0
    value: Optional[float] = 0
    units: Optional[str] = ""
    bold: Optional[bool] = False
    total_value: Optional[float] = 0
    format: Optional[str] = FORMATS.NUMBER.value


class ComplianceReportSummarySchema(BaseSchema):
    renewable_fuel_target_summary: List[ComplianceReportSummaryRowSchema]
    low_carbon_fuel_target_summary: List[ComplianceReportSummaryRowSchema]
    non_compliance_penalty_summary: List[ComplianceReportSummaryRowSchema]
    can_sign: bool = False
    summary_id: Optional[int] = None
    compliance_report_id: Optional[int] = None
    version: Optional[int] = None
    is_locked: Optional[bool] = False
    quarter: Optional[int] = None
    early_issuance_summary: Optional[List[ComplianceReportSummaryRowSchema]] = None
    
    # Penalty override fields
    penalty_override_enabled: Optional[bool] = False
    renewable_penalty_override: Optional[float] = None
    low_carbon_penalty_override: Optional[float] = None
    penalty_override_date: Optional[datetime] = None
    penalty_override_user: Optional[int] = None


class ComplianceReportSummaryUpdateSchema(BaseSchema):
    compliance_report_id: int
    is_locked: Optional[bool] = False
    renewable_fuel_target_summary: List[ComplianceReportSummaryRowSchema]
    low_carbon_fuel_target_summary: List[ComplianceReportSummaryRowSchema]
    non_compliance_penalty_summary: List[ComplianceReportSummaryRowSchema]
    summary_id: int
    is_locked: bool
    
    # Penalty override fields
    penalty_override_enabled: Optional[bool] = False
    renewable_penalty_override: Optional[float] = None
    low_carbon_penalty_override: Optional[float] = None
    penalty_override_date: Optional[datetime] = None
    penalty_override_user: Optional[int] = None


class CommonPaginatedReportRequestSchema(BaseSchema):
    compliance_report_id: int = Field(..., alias="complianceReportId")
    filters: Optional[List[FilterModel]] = None
    page: Optional[int] = None
    size: Optional[int] = None
    sort_orders: Optional[List[SortOrder]] = None


class ComplianceReportUpdateSchema(BaseSchema):
    status: str
    supplemental_note: Optional[str] = None
    assessment_statement: Optional[str] = None
    is_non_assessment: Optional[bool] = None


class AssignAnalystSchema(BaseSchema):
    assigned_analyst_id: Optional[int] = None


class ExportColumn(NamedTuple):
    label: str
    key: str = None


# Summary section constants
RENEWABLE_REQUIREMENT_TITLE = "Renewable fuel target summary"
LOW_CARBON_SUMMARY_TITLE = "Low carbon fuel target summary"
PENALTY_SUMMARY_TITLE = "Non-compliance penalty payable summary"

# Table style constants
TABLE_STYLE = "TableStyleLight15"
SHOW_ROW_STRIPES = False
SHOW_COL_STRIPES = False

# Sheet names
SUMMARY_SHEET = "Summary"
FUEL_SUPPLY_SHEET = "Fuel supply"
NOTIONAL_TRANSFER_SHEET = "Notional transfer"
OTHER_USES_SHEET = "Other uses"
EXPORT_FUEL_SHEET = "Export fuel"
ALLOCATION_AGREEMENTS_SHEET = "Allocation agreements"
FSE_EXPORT_SHEET = "Final supply equipment"

# Column definitions for each sheet
FUEL_SUPPLY_COLUMNS = [
    ExportColumn("Compliance Units"),
    ExportColumn("Fuel type"),
    ExportColumn("Fuel type Other"),
    ExportColumn("Fuel category"),
    ExportColumn("End use"),
    ExportColumn("Determining carbon intensity"),
    ExportColumn("Fuel code"),
    ExportColumn("Quantity supplied"),
    ExportColumn("Units"),
    ExportColumn("Target CI"),
    ExportColumn("RCI"),
    ExportColumn("UCI"),
    ExportColumn("Energy density"),
    ExportColumn("EER"),
    ExportColumn("Energy content"),
]

# Quarterly column definitions for early issuance reports
FUEL_SUPPLY_QUARTERLY_COLUMNS = [
    ExportColumn("Compliance Units"),
    ExportColumn("Fuel type"),
    ExportColumn("Fuel type Other"),
    ExportColumn("Fuel category"),
    ExportColumn("End use"),
    ExportColumn("Determining carbon intensity"),
    ExportColumn("Fuel code"),
    ExportColumn("Q1 Quantity"),
    ExportColumn("Q2 Quantity"),
    ExportColumn("Q3 Quantity"),
    ExportColumn("Q4 Quantity"),
    ExportColumn("Total Quantity"),
    ExportColumn("Units"),
    ExportColumn("Target CI"),
    ExportColumn("RCI"),
    ExportColumn("UCI"),
    ExportColumn("Energy density"),
    ExportColumn("EER"),
    ExportColumn("Energy content"),
]

NOTIONAL_TRANSFER_COLUMNS = [
    ExportColumn("Legal name of trading partner"),
    ExportColumn("Address for service"),
    ExportColumn("Fuel category"),
    ExportColumn("Received OR Transferred"),
    ExportColumn("Quantity"),
]

NOTIONAL_TRANSFER_QUARTERLY_COLUMNS = [
    ExportColumn("Legal name of trading partner"),
    ExportColumn("Address for service"),
    ExportColumn("Fuel category"),
    ExportColumn("Received OR Transferred"),
    ExportColumn("Q1 Quantity"),
    ExportColumn("Q2 Quantity"),
    ExportColumn("Q3 Quantity"),
    ExportColumn("Q4 Quantity"),
    ExportColumn("Total Quantity"),
]

OTHER_USES_COLUMNS = [
    ExportColumn("Fuel type"),
    ExportColumn("Fuel category"),
    ExportColumn("Determining carbon intensity"),
    ExportColumn("Fuel code"),
    ExportColumn("Quantity supplied"),
    ExportColumn("Units"),
    ExportColumn("RCI"),
    ExportColumn("Expected use"),
    ExportColumn("If other, enter expected use"),
]

EXPORT_FUEL_COLUMNS = [
    ExportColumn("Compliance units"),
    ExportColumn("Export date"),
    ExportColumn("Fuel type"),
    ExportColumn("Fuel type other"),
    ExportColumn("Fuel category"),
    ExportColumn("End use"),
    ExportColumn("Determining carbon intensity"),
    ExportColumn("Fuel code"),
    ExportColumn("Quantity supplied"),
    ExportColumn("Units"),
    ExportColumn("Target CI"),
    ExportColumn("RCI"),
    ExportColumn("UCI"),
    ExportColumn("Energy density"),
    ExportColumn("EER"),
    ExportColumn("Energy content"),
]

ALLOCATION_AGREEMENT_COLUMNS = [
    ExportColumn("Responsibility"),
    ExportColumn("Legal name of transaction partner"),
    ExportColumn("Address for service"),
    ExportColumn("Email"),
    ExportColumn("Phone"),
    ExportColumn("Fuel type"),
    ExportColumn("Fuel type other"),
    ExportColumn("Fuel category"),
    ExportColumn("Determining carbon intensity"),
    ExportColumn("Fuel code"),
    ExportColumn("RCI"),
    ExportColumn("Quantity"),
    ExportColumn("Units"),
]

ALLOCATION_AGREEMENT_QUARTERLY_COLUMNS = [
    ExportColumn("Responsibility"),
    ExportColumn("Legal name of transaction partner"),
    ExportColumn("Address for service"),
    ExportColumn("Email"),
    ExportColumn("Phone"),
    ExportColumn("Fuel type"),
    ExportColumn("Fuel type other"),
    ExportColumn("Fuel category"),
    ExportColumn("Determining carbon intensity"),
    ExportColumn("Fuel code"),
    ExportColumn("RCI"),
    ExportColumn("Q1 Quantity"),
    ExportColumn("Q2 Quantity"),
    ExportColumn("Q3 Quantity"),
    ExportColumn("Q4 Quantity"),
    ExportColumn("Total Quantity"),
    ExportColumn("Units"),
]

FSE_EXPORT_COLUMNS = [
    ExportColumn("Organization name"),
    ExportColumn("Supply from Date"),
    ExportColumn("Supply to Date"),
    ExportColumn("kWh Usage"),
    ExportColumn("Serial #"),
    ExportColumn("Manufacturer"),
    ExportColumn("Model"),
    ExportColumn("Level of equipment"),
    ExportColumn("Ports"),
    ExportColumn("Intended use types"),
    ExportColumn("Intended user types"),
    ExportColumn("Street address"),
    ExportColumn("City"),
    ExportColumn("Postal code"),
    ExportColumn("Latitude"),
    ExportColumn("Longitude"),
    ExportColumn("Notes"),
]<|MERGE_RESOLUTION|>--- conflicted
+++ resolved
@@ -170,9 +170,7 @@
     has_supplemental: bool = False
     legacy_id: Optional[int] = None
     assessment_statement: Optional[str] = None
-<<<<<<< HEAD
     is_non_assessment: Optional[bool] = False
-=======
     assigned_analyst: Optional[AssignedAnalystSchema] = None
     
     @classmethod
@@ -191,7 +189,6 @@
         data['assigned_analyst'] = assigned_analyst
         
         return cls(**data)
->>>>>>> 52e02030
 
 
 class LastCommentSchema(BaseSchema):
