--- conflicted
+++ resolved
@@ -122,7 +122,6 @@
     pagination: PaginationResponseSchema
     reports: List[ComplianceReportBaseSchema]
 
-<<<<<<< HEAD
 
 class ComplianceReportSummaryRowSchema(BaseSchema):
     line: Optional[str] = ''
@@ -132,11 +131,11 @@
     jet_fuel: Optional[float] = 0
     value: Optional[float] = 0
     total_value: Optional[float] = 0
-=======
+
+
 class CommmonPaginatedReportRequestSchema(BaseSchema):
     compliance_report_id: int = Field(..., alias="complianceReportId")
     filters: Optional[List[FilterModel]] = None
     page: Optional[int] = None
     size: Optional[int] = None
     sort_orders: Optional[List[SortOrder]] = None
->>>>>>> 913a72ad
