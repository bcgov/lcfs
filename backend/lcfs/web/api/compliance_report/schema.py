--- conflicted
+++ resolved
@@ -127,16 +127,10 @@
 class ComplianceReportSummaryRowSchema(BaseSchema):
     line: Optional[str] = ''
     description: Optional[str] = ''
-<<<<<<< HEAD
     field: Optional[str] = ''
-    gasoline: Optional[float] = 0
-    diesel: Optional[float] = 0
-    jet_fuel: Optional[float] = 0
-=======
     gasoline: Optional[Union[str, float]] = 0
     diesel: Optional[Union[str, float]] = 0
     jet_fuel: Optional[Union[str, float]] = 0
->>>>>>> 41789e1b
     value: Optional[float] = 0
     total_value: Optional[float] = 0
 
