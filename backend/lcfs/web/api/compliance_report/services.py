import math
import uuid
from typing import List, Literal

import structlog
from fastapi import Depends, Request

from lcfs.db.models.compliance.ComplianceReport import (
    ComplianceReport,
    SupplementalInitiatorType,
    ReportingFrequency,
)
from lcfs.db.models.compliance.FuelSupply import FuelSupply
from lcfs.db.models.compliance.NotionalTransfer import NotionalTransfer
from lcfs.db.models.compliance.OtherUses import OtherUses
from lcfs.db.models.compliance.FuelExport import FuelExport
from lcfs.db.models.compliance.ComplianceReportStatus import ComplianceReportStatusEnum
from lcfs.db.models.compliance.ComplianceReportSummary import ComplianceReportSummary
from lcfs.db.models.user import UserProfile
from lcfs.web.api.base import PaginationResponseSchema
from lcfs.web.api.compliance_report.repo import ComplianceReportRepository
from lcfs.web.api.common.schema import CompliancePeriodBaseSchema
from lcfs.web.api.compliance_report.schema import (
    ComplianceReportBaseSchema,
    ComplianceReportCreateSchema,
    ComplianceReportListSchema,
    ComplianceReportViewSchema,
)
from lcfs.web.api.organization_snapshot.services import OrganizationSnapshotService
from lcfs.web.core.decorators import service_handler
from lcfs.web.exception.exceptions import DataNotFoundException, ServiceException
from lcfs.db.base import ActionTypeEnum

logger = structlog.get_logger(__name__)


class ComplianceReportServices:
    def __init__(
        self,
        repo: ComplianceReportRepository = Depends(),
        snapshot_services: OrganizationSnapshotService = Depends(),
        request: Request = None,
    ) -> None:
        self.repo = repo
        self.snapshot_services = snapshot_services
        self.request = request

    @service_handler
    async def get_all_compliance_periods(self) -> List[CompliancePeriodBaseSchema]:
        """Fetches all compliance periods and converts them to Pydantic models."""
        periods = await self.repo.get_all_compliance_periods()
        return [CompliancePeriodBaseSchema.model_validate(period) for period in periods]

    @service_handler
    async def create_compliance_report(
        self,
        organization_id: int,
        report_data: ComplianceReportCreateSchema,
        user: UserProfile,
    ) -> ComplianceReportBaseSchema:
        """Creates a new compliance report."""
        period = await self.repo.get_compliance_period(report_data.compliance_period)
        if not period:
            raise DataNotFoundException("Compliance period not found.")

        draft_status = await self.repo.get_compliance_report_status_by_desc(
            report_data.status
        )
        if not draft_status:
            raise DataNotFoundException(
                f"Status '{report_data.status}' not found.")

        # Generate a new group_uuid for the new report series
        group_uuid = str(uuid.uuid4())

        report = ComplianceReport(
            compliance_period_id=period.compliance_period_id,
            organization_id=organization_id,
            current_status_id=draft_status.compliance_report_status_id,
            reporting_frequency=ReportingFrequency.ANNUAL,
            compliance_report_group_uuid=group_uuid,  # New group_uuid for the series
            version=0,  # Start with version 0
            nickname=report_data.nickname or "Original Report",
            summary=ComplianceReportSummary(),  # Create an empty summary object
            legacy_id=report_data.legacy_id,
            create_user=user.keycloak_username,
        )

        # Add the new compliance report
        report = await self.repo.create_compliance_report(report)

        # Snapshot the Organization Details
        await self.snapshot_services.create_organization_snapshot(
            report.compliance_report_id, organization_id
        )

        # Create the history record
        await self.repo.add_compliance_report_history(report, user)

        return ComplianceReportBaseSchema.model_validate(report)

    @service_handler
    async def create_supplemental_report(
        self, report_id: int, user: UserProfile = None, legacy_id: int = None
    ) -> ComplianceReportBaseSchema:
        """
        Creates a new supplemental compliance report.
        The report_id can be any report in the series (original or supplemental).
        Supplemental reports are only allowed if the status of the current report is 'Assessed'.
        """
        # Fetch the current report using the provided report_id
        current_report = await self.repo.get_compliance_report_by_id(
            report_id, is_model=True
        )
        if not current_report:
            raise DataNotFoundException("Compliance report not found.")

        # Validate that the user has permission to create a supplemental report
        if user.organization_id != current_report.organization_id:
            raise ServiceException(
                "You do not have permission to create a supplemental report for this organization."
            )

        # TODO this logic to be re-instated once TFRS is shutdown
        # TFRS allows supplementals on previously un-accepted reports
        # so we have to support this until LCFS and TFRS are no longer synced
        # Validate that the status of the current report is 'Assessed'
        # if current_report.current_status.status != ComplianceReportStatusEnum.Assessed:
        #     raise ServiceException(
        #         "A supplemental report can only be created if the current report's status is 'Assessed'."
        #     )

        # Get the group_uuid from the current report
        group_uuid = current_report.compliance_report_group_uuid

        # Fetch the latest version number for the given group_uuid
        latest_report = await self.repo.get_latest_report_by_group_uuid(group_uuid)
        if not latest_report:
            raise DataNotFoundException("Latest compliance report not found.")

        new_version = latest_report.version + 1

        # Get the 'Draft' status
        draft_status = await self.repo.get_compliance_report_status_by_desc("Draft")
        if not draft_status:
            raise DataNotFoundException("Draft status not found.")

        # Create the new supplemental compliance report
        new_report = ComplianceReport(
            compliance_period_id=current_report.compliance_period_id,
            legacy_id=legacy_id,
            organization_id=current_report.organization_id,
            current_status_id=draft_status.compliance_report_status_id,
            reporting_frequency=current_report.reporting_frequency,
            compliance_report_group_uuid=group_uuid,  # Use the same group_uuid
            version=new_version,  # Increment the version
            supplemental_initiator=SupplementalInitiatorType.SUPPLIER_SUPPLEMENTAL,
            nickname=f"Supplemental report {new_version}",
            summary=ComplianceReportSummary(),  # Create an empty summary object
        )

        # Add the new supplemental report
        new_report = await self.repo.create_compliance_report(new_report)

        # Snapshot the Organization Details
        await self.snapshot_services.create_organization_snapshot(
            new_report.compliance_report_id, current_report.organization_id
        )

        # Create the history record for the new supplemental report
        await self.repo.add_compliance_report_history(new_report, user)

        return ComplianceReportBaseSchema.model_validate(new_report)

    @service_handler
    async def get_compliance_reports_paginated(
        self, pagination, organization_id: int = None, bceid_user: bool = False
    ):
        """Fetches all compliance reports"""
        if bceid_user:
            for filter in pagination.filters:
                if (
                    filter.field == "status"
                    and filter.filter == ComplianceReportStatusEnum.Submitted.value
                ):
                    filter.filter_type = "set"
                    filter.filter = [
                        ComplianceReportStatusEnum.Recommended_by_analyst,
                        ComplianceReportStatusEnum.Recommended_by_manager,
                        ComplianceReportStatusEnum.Submitted,
                    ]

        reports, total_count = await self.repo.get_reports_paginated(
            pagination, organization_id
        )

        if bceid_user and reports:
            reports = self._mask_report_status(reports)

        return ComplianceReportListSchema(
            pagination=PaginationResponseSchema(
                total=total_count,
                page=pagination.page,
                size=pagination.size,
                total_pages=math.ceil(total_count / pagination.size),
            ),
            reports=reports,
        )

    def _mask_report_status(self, reports: List) -> List:
        recommended_statuses = {
            ComplianceReportStatusEnum.Recommended_by_analyst.value,
            ComplianceReportStatusEnum.Recommended_by_manager.value,
        }

        masked_reports = []
        for report in reports:
            if (
                isinstance(report, ComplianceReportViewSchema)
                and report.report_status in recommended_statuses
            ):
                report.report_status = ComplianceReportStatusEnum.Submitted.value
                report.report_status_id = None
                masked_reports.append(report)
            elif (
                isinstance(report, ComplianceReportBaseSchema)
                and report.current_status.status in recommended_statuses
            ):
                report.current_status.status = (
                    ComplianceReportStatusEnum.Submitted.value
                )
                report.current_status.compliance_report_status_id = None

                masked_reports.append(report)
            else:
                masked_reports.append(report)

        return masked_reports

    @service_handler
    async def get_compliance_report_by_id(
        self, report_id: int, apply_masking: bool = False, get_chain: bool = False
    ):
        """Fetches a specific compliance report by ID."""
        report = await self.repo.get_compliance_report_by_id(report_id)
        if report is None:
            raise DataNotFoundException("Compliance report not found.")

        validated_report = ComplianceReportBaseSchema.model_validate(report)
        masked_report = (
            self._mask_report_status([validated_report])[0]
            if apply_masking
            else validated_report
        )

        history_masked_report = self._mask_report_status_for_history(
            masked_report, apply_masking
        )

        if get_chain:
            compliance_report_chain = await self.repo.get_compliance_report_chain(
                report.compliance_report_group_uuid
            )

            if apply_masking:
                # Apply masking to each report in the chain
                masked_chain = self._mask_report_status(
                    compliance_report_chain)
                # Apply history masking to each report in the chain
                masked_chain = [
                    self._mask_report_status_for_history(report, apply_masking)
                    for report in masked_chain
                ]
                compliance_report_chain = masked_chain

            return {
                "report": history_masked_report,
                "chain": compliance_report_chain,
            }

        return history_masked_report

    def _mask_report_status_for_history(
        self, report: ComplianceReportBaseSchema, apply_masking: bool = False
    ) -> ComplianceReportBaseSchema:
        recommended_statuses = {
            ComplianceReportStatusEnum.Recommended_by_analyst.value,
            ComplianceReportStatusEnum.Recommended_by_manager.value,
        }
        if (
            apply_masking
            or report.current_status.status
            == ComplianceReportStatusEnum.Submitted.value
        ):
            report.history = [
                h for h in report.history if h.status.status not in recommended_statuses
            ]
        elif (
            report.current_status.status
            == ComplianceReportStatusEnum.Recommended_by_analyst.value
        ):
            report.history = [
                h
                for h in report.history
                if h.status.status
                != ComplianceReportStatusEnum.Recommended_by_manager.value
            ]

        return report

    @service_handler
    async def get_all_org_reported_years(
        self, organization_id: int
<<<<<<< HEAD
    ) -> List[CompliancePeriodSchema]:
        return await self.repo.get_all_org_reported_years(organization_id)

    def _model_to_dict(self, record) -> dict:
        """Safely convert a model to a dict, skipping lazy-loaded attributes that raise errors."""
        result = {}
        for key, value in record.__dict__.items():
            if key == '_sa_instance_state':
                continue
            try:
                result[key] = value
            except Exception:
                result[key] = None
        return result

    @service_handler
    async def get_changelog_data(
        self,
        pagination: PaginationResponseSchema,
        compliance_report_id: int,
        selection: Literal['fuel_supplies', 'other_uses',
                           'notional_transfers', 'fuel_exports']
    ):
        RELATIONSHIP_MAP = {
            'fuel_supplies': FuelSupply,
            'other_uses': OtherUses,
            'notional_transfers': NotionalTransfer,
            'fuel_exports': FuelExport,
        }
        changelog, total_count = await self.repo.get_changelog_data(pagination, compliance_report_id, RELATIONSHIP_MAP[selection])

        groups = {}
        for record in changelog:
            group_uuid = getattr(record, "group_uuid", None)
            groups.setdefault(group_uuid, []).append(record)
        for group in groups.values():
            if len(group) == 2:
                first, second = group
                diff = {}
                first_dict = self._model_to_dict(first)
                second_dict = self._model_to_dict(second)
                keys = set(first_dict.keys()).union(second_dict.keys())
                for key in keys:
                    if first_dict.get(key) != second_dict.get(key):
                        diff[key] = True
                setattr(first, "diff", diff)
                setattr(second, "diff", diff)
                # Identify older record by version and mark it as updated
                if getattr(first, "version", 0) < getattr(second, "version", 0):
                    setattr(first, "updated", True)
                else:
                    setattr(second, "updated", True)

        changelog = [record for group in groups.values() for record in group]

        return {
            'pagination': PaginationResponseSchema(
                total=total_count,
                page=pagination.page,
                size=pagination.size,
                total_pages=math.ceil(
                    total_count / pagination.size) if pagination.size else 0,
            ),
            'changelog': changelog,
        }
=======
    ) -> List[CompliancePeriodBaseSchema]:
        return await self.repo.get_all_org_reported_years(organization_id)
>>>>>>> 390259e9
<|MERGE_RESOLUTION|>--- conflicted
+++ resolved
@@ -311,8 +311,7 @@
     @service_handler
     async def get_all_org_reported_years(
         self, organization_id: int
-<<<<<<< HEAD
-    ) -> List[CompliancePeriodSchema]:
+    ) -> List[CompliancePeriodBaseSchema]:
         return await self.repo.get_all_org_reported_years(organization_id)
 
     def _model_to_dict(self, record) -> dict:
@@ -376,8 +375,4 @@
                     total_count / pagination.size) if pagination.size else 0,
             ),
             'changelog': changelog,
-        }
-=======
-    ) -> List[CompliancePeriodBaseSchema]:
-        return await self.repo.get_all_org_reported_years(organization_id)
->>>>>>> 390259e9
+        }