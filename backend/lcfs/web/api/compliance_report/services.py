from collections import defaultdict

import math
import structlog
import uuid
from fastapi import Depends
from typing import List, Literal
from typing import Union

from lcfs.db.models.compliance.AllocationAgreement import AllocationAgreement
from lcfs.db.models.compliance.ComplianceReport import (
    ComplianceReport,
    SupplementalInitiatorType,
    ReportingFrequency,
)
from lcfs.db.models.compliance.ComplianceReportStatus import ComplianceReportStatusEnum
from lcfs.db.models.compliance.ComplianceReportSummary import ComplianceReportSummary
from lcfs.db.models.compliance.FuelExport import FuelExport
from lcfs.db.models.compliance.FuelSupply import FuelSupply
from lcfs.db.models.compliance.NotionalTransfer import NotionalTransfer
from lcfs.db.models.compliance.OtherUses import OtherUses
from lcfs.db.models.user import UserProfile
from lcfs.db.models.user.Role import RoleEnum
from lcfs.web.api.base import PaginationResponseSchema
from lcfs.web.api.common.schema import CompliancePeriodBaseSchema
from lcfs.web.api.compliance_report.dtos import (
    ChangelogFuelSuppliesDTO,
    ChangelogAllocationAgreementsDTO,
    ChangelogFuelExportsDTO,
    ChangelogNotionalTransfersDTO,
    ChangelogOtherUsesDTO,
)
from lcfs.web.api.compliance_report.repo import ComplianceReportRepository
from lcfs.web.api.compliance_report.schema import (
    ComplianceReportBaseSchema,
    ComplianceReportCreateSchema,
    ComplianceReportListSchema,
    ComplianceReportStatusSchema,
    ComplianceReportViewSchema,
    ChainedComplianceReportSchema,
)
from lcfs.web.api.final_supply_equipment.services import FinalSupplyEquipmentServices
from lcfs.web.api.organization_snapshot.services import OrganizationSnapshotService
from lcfs.web.api.organizations.repo import OrganizationsRepository
from lcfs.web.api.role.schema import user_has_roles
from lcfs.web.core.decorators import service_handler
from lcfs.web.exception.exceptions import DataNotFoundException, ServiceException

logger = structlog.get_logger(__name__)


class ComplianceReportServices:
    def __init__(
        self,
        repo: ComplianceReportRepository = Depends(),
        org_repo: OrganizationsRepository = Depends(),
        snapshot_services: OrganizationSnapshotService = Depends(),
        final_supply_equipment_service: FinalSupplyEquipmentServices = Depends(),
    ) -> None:
        self.final_supply_equipment_service = final_supply_equipment_service
        self.org_repo = org_repo
        self.repo = repo
        self.snapshot_services = snapshot_services

    @service_handler
    async def get_all_compliance_periods(self) -> List[CompliancePeriodBaseSchema]:
        """Fetches all compliance periods and converts them to Pydantic models."""
        periods = await self.repo.get_all_compliance_periods()
        return [CompliancePeriodBaseSchema.model_validate(period) for period in periods]

    @service_handler
    async def create_compliance_report(
        self,
        organization_id: int,
        report_data: ComplianceReportCreateSchema,
        user: UserProfile,
    ) -> ComplianceReportBaseSchema:
        """Creates a new compliance report."""
        period = await self.repo.get_compliance_period(report_data.compliance_period)
        if not period:
            raise DataNotFoundException("Compliance period not found.")

        draft_status = await self.repo.get_compliance_report_status_by_desc(
            report_data.status
        )
        if not draft_status:
            raise DataNotFoundException(f"Status '{report_data.status}' not found.")

        organization = await self.org_repo.get_organization(organization_id)

        # Determine reporting frequency
        reporting_frequency = (
            ReportingFrequency.QUARTERLY
            if organization.has_early_issuance
            else ReportingFrequency.ANNUAL
        )

        # Generate a new group_uuid for the new report series
        group_uuid = str(uuid.uuid4())

        report = ComplianceReport(
            compliance_period_id=period.compliance_period_id,
            organization_id=organization_id,
            current_status_id=draft_status.compliance_report_status_id,
            reporting_frequency=reporting_frequency,
            compliance_report_group_uuid=group_uuid,  # New group_uuid for the series
            version=0,  # Start with version 0
            nickname=(
                report_data.nickname or "Original Report"
                if reporting_frequency == ReportingFrequency.ANNUAL
                else "Early Issuance Report"
            ),
            summary=ComplianceReportSummary(),  # Create an empty summary object
            legacy_id=report_data.legacy_id,
            create_user=user.keycloak_username,
        )

        # Add the new compliance report
        report = await self.repo.create_compliance_report(report)

        # Snapshot the Organization Details
        await self.snapshot_services.create_organization_snapshot(
            report.compliance_report_id, organization_id
        )

        # Create the history record
        await self.repo.add_compliance_report_history(report, user)

        return ComplianceReportBaseSchema.model_validate(report)

    @service_handler
    async def create_analyst_adjustment_report(
        self, existing_report_id: int, user: UserProfile
    ) -> ComplianceReportBaseSchema:
        """
        Creates a new analyst adjustment report.
        The report_id can be any report in the series (original or supplemental).
        Analyst adjustments are only allowed if the status of the current report is 'Submitted'.
        """
        # Fetch the current report using the provided report_id
        current_report = await self.repo.get_compliance_report_by_id(existing_report_id)
        if not current_report:
            raise DataNotFoundException("Compliance report not found.")

        # Validate that the status of the current report is 'Submitted'
        if current_report.current_status.status != ComplianceReportStatusEnum.Submitted:
            raise ServiceException(
                "An analyst adjustment can only be created if the current report's status is 'Submitted'."
            )

        # Get the group_uuid from the current report
        group_uuid = current_report.compliance_report_group_uuid

        # Fetch the latest version number for the given group_uuid
        latest_report = await self.repo.get_latest_report_by_group_uuid(group_uuid)
        if not latest_report:
            raise DataNotFoundException("Latest compliance report not found.")

        new_version = latest_report.version + 1

        analyst_adjustment_status = (
            await self.repo.get_compliance_report_status_by_desc(
                ComplianceReportStatusEnum.Analyst_adjustment.value
            )
        )
        if not analyst_adjustment_status:
            raise DataNotFoundException("Draft status not found.")

        # Create the new supplemental compliance report
        new_report = ComplianceReport(
            compliance_period_id=current_report.compliance_period_id,
            organization_id=current_report.organization_id,
            current_status_id=analyst_adjustment_status.compliance_report_status_id,
            reporting_frequency=current_report.reporting_frequency,
            compliance_report_group_uuid=group_uuid,  # Use the same group_uuid
            version=new_version,  # Increment the version
            supplemental_initiator=SupplementalInitiatorType.GOVERNMENT_REASSESSMENT,
            nickname=f"Government adjustment {new_version}",
            summary=ComplianceReportSummary(),  # Create an empty summary object
        )

        # Add the new supplemental report
        new_report = await self.repo.create_compliance_report(new_report)

        # Snapshot the Organization Details
        await self.snapshot_services.create_organization_snapshot(
            new_report.compliance_report_id,
            current_report.organization_id,
            current_report.compliance_report_id,
        )

        # Create the history record for the new supplemental report
        await self.repo.add_compliance_report_history(new_report, user)
<<<<<<< HEAD
=======

        # Copy over FSE
        await self.final_supply_equipment_service.copy_to_report(
            existing_report_id,
            new_report.compliance_report_id,
            current_report.organization_id,
        )

>>>>>>> f3574d4f
        return ComplianceReportBaseSchema.model_validate(new_report)

    @service_handler
    async def create_supplemental_report(
        self, original_report_id: int, user: UserProfile = None, legacy_id: int = None
    ) -> ComplianceReportBaseSchema:
        """
        Creates a new supplemental compliance report.
        The report_id can be any report in the series (original or supplemental).
        Supplemental reports are only allowed if the status of the current report is 'Assessed'.
        """
        # Fetch the current report using the provided report_id
        current_report = await self.repo.get_compliance_report_by_id(original_report_id)
        if not current_report:
            raise DataNotFoundException("Compliance report not found.")

        # Validate that the user has permission to create a supplemental report
        if user.organization_id != current_report.organization_id:
            raise ServiceException(
                "You do not have permission to create a supplemental report for this organization."
            )

        # TODO this logic to be re-instated once TFRS is shutdown
        # TFRS allows supplementals on previously un-accepted reports
        # so we have to support this until LCFS and TFRS are no longer synced
        # Validate that the status of the current report is 'Assessed'
        # if current_report.current_status.status != ComplianceReportStatusEnum.Assessed:
        #     raise ServiceException(
        #         "A supplemental report can only be created if the current report's status is 'Assessed'."
        #     )

        # Get the group_uuid from the current report
        group_uuid = current_report.compliance_report_group_uuid

        # Fetch the latest version number for the given group_uuid
        latest_report = await self.repo.get_latest_report_by_group_uuid(group_uuid)
        if not latest_report:
            raise DataNotFoundException("Latest compliance report not found.")

        new_version = latest_report.version + 1

        # Get the 'Draft' status
        draft_status = await self.repo.get_compliance_report_status_by_desc(
            ComplianceReportStatusEnum.Draft.value
        )
        if not draft_status:
            raise DataNotFoundException("Draft status not found.")

        # Retrieve the assessed report for the current compliance period
        assessed_report = await self.repo.get_assessed_compliance_report_by_period(
            current_report.organization_id,
            int(current_report.compliance_period.description),
        )
        if not assessed_report or not assessed_report.summary:
            raise DataNotFoundException(
                "Assessed report summary not found for the same period"
            )

        # Copy over the summary lines from the assessed report.
        summary_data = {
            column: getattr(assessed_report.summary, column)
            for column in assessed_report.summary.__table__.columns.keys()
            if any(column.startswith(f"line_{i}") for i in range(6, 10))
        }
        new_summary = ComplianceReportSummary(**summary_data)

        # Create the new supplemental compliance report
        new_report = ComplianceReport(
            compliance_period_id=current_report.compliance_period_id,
            legacy_id=legacy_id,
            organization_id=current_report.organization_id,
            current_status_id=draft_status.compliance_report_status_id,
            reporting_frequency=current_report.reporting_frequency,
            compliance_report_group_uuid=group_uuid,  # Use the same group_uuid
            version=new_version,  # Increment the version
            supplemental_initiator=SupplementalInitiatorType.SUPPLIER_SUPPLEMENTAL,
            nickname=f"Supplemental report {new_version}",
            summary=new_summary,
        )

        # Add the new supplemental report
        new_report = await self.repo.create_compliance_report(new_report)

        # Snapshot the organization details from the previous report
        await self.snapshot_services.create_organization_snapshot(
            new_report.compliance_report_id,
            current_report.organization_id,
            current_report.compliance_report_id,
        )

        # Create the history record for the new supplemental report
        await self.repo.add_compliance_report_history(new_report, user)

        # Copy over FSE
        await self.final_supply_equipment_service.copy_to_report(
            original_report_id,
            new_report.compliance_report_id,
            current_report.organization_id,
        )

        return ComplianceReportBaseSchema.model_validate(new_report)

    @service_handler
    async def delete_compliance_report(self, report_id: int, user: UserProfile = None):
        """
        Deletes a compliance report.
        - The report_id can be any report in the series (original or supplemental).
        - Supplemental reports are only allowed if the status of the current report is 'Draft'.
        - Compliance/Supplemental report that is in 'Analyst_adjustment / In Re-assessment
          status then allow Gov users to delete the report.
        """
        # Fetch the current report using the provided report_id
        current_report = await self.repo.get_compliance_report_by_id(report_id)
        if not current_report:
            raise DataNotFoundException("Compliance report not found.")

        # Validate that the user has permission to delete a supplemental report
        if (
            user.organization_id is not None
            and user.organization_id != current_report.organization_id
        ) or (
            user.organization_id is None
            and not user_has_roles(user, [RoleEnum.GOVERNMENT])
        ):
            raise ServiceException(
                "You do not have permission to delete a this report."
            )

        # Validate that the status of the current report is 'Draft'
        if current_report.current_status.status not in [
            ComplianceReportStatusEnum.Draft,
            ComplianceReportStatusEnum.Analyst_adjustment,
        ]:
            raise ServiceException(
                "A supplemental report can only be deleted if the status is 'Draft/Analyst_adjustment'."
            )

        # Delete the compliance report
        await self.repo.delete_compliance_report(report_id)
        return True

    @service_handler
    async def get_compliance_reports_paginated(
        self,
        pagination,
        user: UserProfile,
    ):
        """Fetches all compliance reports"""
        is_bceid_user = user_has_roles(user, [RoleEnum.SUPPLIER])
        if is_bceid_user:
            for filter in pagination.filters:
                if (
                    filter.field == "status"
                    and filter.filter == ComplianceReportStatusEnum.Submitted.value
                ):
                    filter.filter_type = "set"
                    filter.filter = [
                        ComplianceReportStatusEnum.Recommended_by_analyst,
                        ComplianceReportStatusEnum.Recommended_by_manager,
                        ComplianceReportStatusEnum.Submitted,
                    ]

        reports, total_count = await self.repo.get_reports_paginated(pagination, user)

        reports = self._mask_report_status(reports, user)

        return ComplianceReportListSchema(
            pagination=PaginationResponseSchema(
                total=total_count,
                page=pagination.page,
                size=pagination.size,
                total_pages=math.ceil(total_count / pagination.size),
            ),
            reports=reports,
        )

    def _mask_report_status(self, reports: List, user: UserProfile) -> List:
        is_analyst = user_has_roles(user, [RoleEnum.ANALYST])
        is_supplier = user_has_roles(user, [RoleEnum.SUPPLIER])

        becid_only_statuses = {
            ComplianceReportStatusEnum.Recommended_by_analyst.underscore_value(),
            ComplianceReportStatusEnum.Recommended_by_manager.underscore_value(),
        }

        becid_only_statuses_regular = {
            ComplianceReportStatusEnum.Recommended_by_analyst.value,
            ComplianceReportStatusEnum.Recommended_by_manager.value,
        }

        analyst_only_statuses = {
            ComplianceReportStatusEnum.Analyst_adjustment.underscore_value(),
        }

        analyst_only_statuses_regular = {
            ComplianceReportStatusEnum.Analyst_adjustment.underscore_value(),
        }

        if is_supplier:
            for report in reports:
                if isinstance(report, ComplianceReportViewSchema):
                    if is_supplier and report.report_status in becid_only_statuses:
                        report.report_status, report.report_status_id = (
                            ComplianceReportStatusEnum.Submitted.value,
                            None,
                        )
                    if not is_analyst and report.report_status in analyst_only_statuses:
                        report.report_status, report.report_status_id = (
                            ComplianceReportStatusEnum.Submitted.value,
                            None,
                        )
                elif isinstance(report, ComplianceReportBaseSchema):
                    if (
                        is_supplier
                        and report.current_status.status in becid_only_statuses_regular
                    ):
                        (
                            report.current_status.status,
                            report.current_status.compliance_report_status_id,
                        ) = (
                            ComplianceReportStatusEnum.Submitted.value,
                            None,
                        )
                    if (
                        not is_analyst
                        and report.current_status.status
                        in analyst_only_statuses_regular
                    ):
                        (
                            report.current_status.status,
                            report.current_status.compliance_report_status_id,
                        ) = (
                            ComplianceReportStatusEnum.Submitted.value,
                            None,
                        )
        return reports

    @service_handler
    async def get_compliance_report_chain(
        self,
        report_id: int,
        user: UserProfile,
    ) -> ChainedComplianceReportSchema:
        """
        Fetches a specific compliance report by ID.
        """
        report = await self.get_compliance_report_by_id(report_id, user)

        compliance_report_chain = await self.repo.get_compliance_report_chain(
            report.compliance_report_group_uuid
        )

        is_newest = len(compliance_report_chain) - 1 == report.version
        filtered_chain = [
            chained_report
            for chained_report in compliance_report_chain
            if chained_report.version <= report.version
        ]

        # Apply masking to each report in the chain
        masked_chain = self._mask_report_status(filtered_chain, user)
        # Apply history masking to each report in the chain
        masked_chain = [
            self._mask_report_status_for_history(report, user)
            for report in masked_chain
        ]
        return ChainedComplianceReportSchema(
            report=report, chain=masked_chain, is_newest=is_newest
        )

    @service_handler
    async def get_compliance_report_by_id(
        self,
        report_id: int,
        user: UserProfile,
    ) -> ComplianceReportBaseSchema:
        """
        Fetches a specific compliance report by ID.
        """
        report = await self.repo.get_compliance_report_by_id(report_id)
        if report is None:
            raise DataNotFoundException("Compliance report not found.")

        validated_report = ComplianceReportBaseSchema.model_validate(report)
        masked_report = self._mask_report_status([validated_report], user)[0]

        history_masked_report = self._mask_report_status_for_history(
            masked_report, user
        )

        return history_masked_report

    def _mask_report_status_for_history(
        self, report: ComplianceReportBaseSchema, user: UserProfile
    ) -> ComplianceReportBaseSchema:
        is_bceid = user_has_roles(user, [RoleEnum.GOVERNMENT])
        is_analyst = user_has_roles(user, [RoleEnum.ANALYST])
        bceid_only_status = {
            ComplianceReportStatusEnum.Recommended_by_analyst.value,
            ComplianceReportStatusEnum.Recommended_by_manager.value,
        }
        if (
            not is_bceid
            or report.current_status.status
            == ComplianceReportStatusEnum.Submitted.value
        ):
            report.history = [
                h for h in report.history if h.status.status not in bceid_only_status
            ]

        if (
            not is_analyst
            and report.current_status.status
            == ComplianceReportStatusEnum.Analyst_adjustment.value
        ):
            report.history = [
                h
                for h in report.history
                if h.status.status
                != ComplianceReportStatusEnum.Analyst_adjustment.value
            ]
        report.history = [
            h
            for h in report.history
            if h.status.status != ComplianceReportStatusEnum.Draft.value
        ]

        return report

    @service_handler
    async def get_all_org_reported_years(
        self, organization_id: int
    ) -> List[CompliancePeriodBaseSchema]:
        return await self.repo.get_all_org_reported_years(organization_id)

    def _model_to_dict(self, record) -> dict:
        """Safely convert a model to a dict, skipping lazy-loaded attributes that raise errors."""
        result = {}
        for key, value in record.__dict__.items():
            if key == "_sa_instance_state":
                continue
            try:
                result[key] = value
            except Exception:
                result[key] = None
        return result

    def _remove_draft_entries(
        self, report: ComplianceReportBaseSchema
    ) -> Union[ComplianceReportBaseSchema, None]:
        """
        Removes 'Draft' entries from the report history.
        """
        # Filter out 'Draft' from the history
        new_history = [
            h
            for h in report.history
            if h.status.status != ComplianceReportStatusEnum.Draft.value
        ]
        report.history = new_history

        return report

    def _remove_draft_reports(
        self, reports: List[ComplianceReportBaseSchema]
    ) -> List[ComplianceReportBaseSchema]:
        """
        Removes 'Draft' reports from the compliance report chain.
        """
        filtered = []
        for r in reports:
            if r.current_status.status == ComplianceReportStatusEnum.Draft.value:
                continue
            filtered.append(r)
        return filtered

    @service_handler
    async def get_compliance_report_statuses(
        self, user: UserProfile
    ) -> List[ComplianceReportStatusSchema]:
        """
        Fetches all compliance report statuses.
        """
        statuses = await self.repo.get_compliance_report_statuses()
        if user_has_roles(user, [RoleEnum.GOVERNMENT]):
            statuses = [
                s
                for s in statuses
                if s.status not in [ComplianceReportStatusEnum.Draft]
            ]
        else:
            statuses = [
                s
                for s in statuses
                if s.status
                not in [
                    ComplianceReportStatusEnum.Recommended_by_analyst,
                    ComplianceReportStatusEnum.Recommended_by_manager,
                    ComplianceReportStatusEnum.Not_recommended_by_analyst,
                    ComplianceReportStatusEnum.Not_recommended_by_manager,
                    ComplianceReportStatusEnum.Analyst_adjustment,
                ]
            ]
        return statuses

    @service_handler
    async def get_changelog_data(
        self,
        compliance_report_group_uuid: str,
        data_type: Literal[
            "fuel_supplies",
            "fuel_exports",
            "notional_transfers",
            "other_uses",
            "allocation_agreements",
        ],
    ) -> List:

        data_map = {
            "fuel_supplies": {
                "model": FuelSupply,
                "dto": ChangelogFuelSuppliesDTO,
                "id_field": "fuel_supply_id",
                "relationships": [
                    ("fuel_supplies", "fuel_type"),
                    ("fuel_supplies", "fuel_category"),
                    ("fuel_supplies", "fuel_code"),
                    ("fuel_supplies", "end_use_type"),
                    ("fuel_supplies", "provision_of_the_act"),
                ],
            },
            "fuel_exports": {
                "model": FuelExport,
                "dto": ChangelogFuelExportsDTO,
                "id_field": "fuel_export_id",
                "relationships": [
                    ("fuel_exports", "fuel_type"),
                    ("fuel_exports", "fuel_category"),
                    ("fuel_exports", "fuel_code"),
                    ("fuel_exports", "end_use_type"),
                    ("fuel_exports", "provision_of_the_act"),
                ],
            },
            "notional_transfers": {
                "model": NotionalTransfer,
                "dto": ChangelogNotionalTransfersDTO,
                "id_field": "notional_transfer_id",
                "relationships": [
                    ("notional_transfers", "fuel_category"),
                ],
            },
            "other_uses": {
                "model": OtherUses,
                "dto": ChangelogOtherUsesDTO,
                "id_field": "other_uses_id",
                "relationships": [
                    ("other_uses", "fuel_type"),
                    ("other_uses", "fuel_category"),
                    ("other_uses", "fuel_code"),
                    ("other_uses", "expected_use"),
                    ("other_uses", "provision_of_the_act"),
                ],
            },
            "allocation_agreements": {
                "model": AllocationAgreement,
                "dto": ChangelogAllocationAgreementsDTO,
                "id_field": "allocation_agreement_id",
                "relationships": [
                    ("allocation_agreements", "allocation_transaction_type"),
                    ("allocation_agreements", "fuel_type"),
                    ("allocation_agreements", "fuel_category"),
                    ("allocation_agreements", "fuel_code"),
                    ("allocation_agreements", "provision_of_the_act"),
                ],
            },
        }

        if data_type not in data_map:
            raise ValueError(f"Invalid data_type: {data_type}")

        config = data_map[data_type]
        dto = config["dto"]
        id_field = config["id_field"]

        reports = await self.repo.get_changelog_data(
            compliance_report_group_uuid, config
        )

        if not reports or len(reports) == 0:
            return []

        group_map = defaultdict(dict)

        for report in reports:
            for data in getattr(report, data_type) or []:
                group_map[data.group_uuid][data.version] = data

        grouped_fs_reports = []

        for report in reports:
            seen_ids = set()
            items = []

            for data in getattr(report, data_type) or []:
                items.append(data)
                seen_ids.add(getattr(data, id_field))

                if data.action_type == "UPDATE":
                    prev = group_map[data.group_uuid].get(data.version - 1)
                    if prev and getattr(prev, id_field) not in seen_ids:
                        diff = []
                        for key, value in data.__dict__.items():
                            prev_value = getattr(prev, key, None)
                            if prev_value != value:
                                camel_case_key = key.split("_")[0] + "".join(
                                    x.capitalize() for x in key.split("_")[1:]
                                )
                                diff.append(camel_case_key)

                        prev.diff = diff
                        prev.updated = True
                        prev.action_type = "UPDATE"
                        data.diff = diff

                        items.append(prev)
                        seen_ids.add(getattr(prev, id_field))

            grouped_fs_reports.append(
                dto(
                    nickname=report.nickname,
                    version=report.version,
                    compliance_report_id=report.compliance_report_id,
                    **{data_type: items},
                )
            )

        latest_entries = {}

        for group_uuid, versions in group_map.items():
            latest_version = max(versions.keys())
            latest_item = versions[latest_version]
            if hasattr(latest_item, "compliance_units"):
                latest_item.compliance_units = round(latest_item.compliance_units)

            if latest_item.action_type == "DELETE":
                continue

            latest_entries[group_uuid] = latest_item

        latest_entries_list = list(latest_entries.values())

        grouped_fs_reports.insert(
            0,
            dto(
                nickname="Current State",
                version=reports[0].version,
                compliance_report_id=reports[0].compliance_report_id,
                **{data_type: latest_entries_list},
            ),
        )

        return grouped_fs_reports<|MERGE_RESOLUTION|>--- conflicted
+++ resolved
@@ -191,8 +191,6 @@
 
         # Create the history record for the new supplemental report
         await self.repo.add_compliance_report_history(new_report, user)
-<<<<<<< HEAD
-=======
 
         # Copy over FSE
         await self.final_supply_equipment_service.copy_to_report(
@@ -201,7 +199,6 @@
             current_report.organization_id,
         )
 
->>>>>>> f3574d4f
         return ComplianceReportBaseSchema.model_validate(new_report)
 
     @service_handler
