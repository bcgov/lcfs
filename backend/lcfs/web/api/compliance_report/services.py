from logging import getLogger
import math
from typing import List
from fastapi import Depends, Request

from lcfs.db.models.compliance.ComplianceReport import ComplianceReport
from lcfs.db.models.compliance.ComplianceReportStatus import ComplianceReportStatusEnum
from lcfs.db.models.compliance.ComplianceReportSummary import ComplianceReportSummary
from lcfs.db.models.user import UserProfile
from lcfs.web.api.base import PaginationResponseSchema
from lcfs.web.api.compliance_report.repo import ComplianceReportRepository
from lcfs.web.api.compliance_report.schema import (
    CompliancePeriodSchema,
    ComplianceReportBaseSchema,
    ComplianceReportCreateSchema,
    ComplianceReportListSchema,
)
from lcfs.web.core.decorators import service_handler
from lcfs.web.exception.exceptions import DataNotFoundException, ServiceException

logger = getLogger(__name__)


class ComplianceReportServices:
    def __init__(
        self, request: Request = None, repo: ComplianceReportRepository = Depends()
    ) -> None:
        self.request = request
        self.repo = repo

    @service_handler
    async def get_all_compliance_periods(self) -> List[CompliancePeriodSchema]:
        """Fetches all compliance periods and converts them to Pydantic models."""
        periods = await self.repo.get_all_compliance_periods()
        return [CompliancePeriodSchema.model_validate(period) for period in periods]

    @service_handler
    async def create_compliance_report(
        self, organization_id: int, report_data: ComplianceReportCreateSchema
    ) -> ComplianceReportBaseSchema:
        """Creates a new compliance report."""
        period = await self.repo.get_compliance_period(report_data.compliance_period)
        draft_status = await self.repo.get_compliance_report_status_by_desc(
            report_data.status
        )
        report = ComplianceReport(
            compliance_period=period,
            organization_id=organization_id,
            current_status=draft_status,
            summary=ComplianceReportSummary(),  # Create an empty summary object
            original_report_id=None,
            previous_report_id=None,
            chain_index=0,
            nickname="Original Report",
        )

        # Update original_report_id to compliance_report_id
        report.original_report_id = report.compliance_report_id
        report = await self.repo.update_compliance_report(report)

        # Add the new compliance report
        await self.repo.add_compliance_report(report)

        # Create the history record
        await self.repo.add_compliance_report_history(report, self.request.user)

        return report

    @service_handler
    async def create_supplemental_report(
        self, report_id: int
    ) -> ComplianceReportBaseSchema:
        """
        Creates a new supplemental compliance report.
        The report_id can be any report in the chain (original or supplemental).
        Supplementals only allowed if the status of the current report is 'Assessed'.
        """

        user: UserProfile = self.request.user

        # Fetch the report corresponding to the given report_id
        current_report = await self.repo.get_compliance_report_by_id(
            report_id, is_model=True
        )
        if not current_report:
            raise DataNotFoundException("Compliance report not found.")

        # Validate that the status of the current report is 'Assessed'
        # if current_report.current_status.status != ComplianceReportStatusEnum.Assessed:
        #     raise ServiceException(
        #         "A supplemental report can only be created if the current report's status is 'Assessed'."
        #     )

        # Determine the original_report_id
        original_report_id = (
            current_report.original_report_id or current_report.compliance_report_id
        )

        # Fetch the original report
        original_report = await self.repo.get_compliance_report_by_id(
            original_report_id, is_model=True
        )
        if not original_report:
            raise DataNotFoundException("Original compliance report not found.")

        # Validate that the user is allowed to create a supplemental report
        if user.organization_id != original_report.organization_id:
            raise ServiceException(
                "You do not have permission to create a supplemental report for this organization."
            )

        # Get the last report in the chain
        last_report_in_chain = await self.repo.get_last_report_in_chain(
            original_report_id
        )
        chain_index = (
            last_report_in_chain.chain_index + 1 if last_report_in_chain else 1
        )
        previous_report_id = last_report_in_chain.compliance_report_id

        # Get the 'Draft' status
        draft_status = await self.repo.get_compliance_report_status_by_desc("Draft")
        if not draft_status:
            raise DataNotFoundException("Draft status not found.")

        # Create the new supplemental compliance report
        new_report = ComplianceReport(
            compliance_period_id=original_report.compliance_period_id,
            organization_id=original_report.organization_id,
            current_status_id=draft_status.compliance_report_status_id,
            reporting_frequency=original_report.reporting_frequency,
            # Supplemental fields
            original_report_id=original_report_id,
            previous_report_id=previous_report_id,
            chain_index=chain_index,
            nickname=f"Supplemental Report {chain_index}",
            summary=ComplianceReportSummary(),  # Create an empty summary object
        )

        # Add the new supplemental report
        new_report = await self.repo.add_compliance_report(new_report)

        # Create the history record for the new supplemental report
        await self.repo.add_compliance_report_history(new_report, user)

        return ComplianceReportBaseSchema.model_validate(new_report)

    @service_handler
    async def get_compliance_reports_paginated(
        self, pagination, organization_id: int = None, bceid_user: bool = False
    ):
        """Fetches all compliance reports"""
        if bceid_user:
            for filter in pagination.filters:
                if (
                    filter.field == "status"
                    and filter.filter == ComplianceReportStatusEnum.Submitted.value
                ):
                    filter.filter_type = "set"
                    filter.filter = [
                        ComplianceReportStatusEnum.Recommended_by_analyst,
                        ComplianceReportStatusEnum.Recommended_by_manager,
                        ComplianceReportStatusEnum.Submitted,
                    ]
        reports, total_count = await self.repo.get_reports_paginated(
            pagination, organization_id
        )

        if not reports:
            raise DataNotFoundException("No compliance reports found.")

        if bceid_user:
            reports = self._mask_report_status(reports)

        return ComplianceReportListSchema(
            pagination=PaginationResponseSchema(
                total=total_count,
                page=pagination.page,
                size=pagination.size,
                total_pages=math.ceil(total_count / pagination.size),
            ),
            reports=reports,
        )

    def _mask_report_status(self, reports: List) -> List:
        recommended_statuses = {
            ComplianceReportStatusEnum.Recommended_by_analyst.value,
            ComplianceReportStatusEnum.Recommended_by_manager.value,
        }

        masked_reports = []
        for report in reports:
            if report.current_status.status in recommended_statuses:
                report.current_status.status = (
                    ComplianceReportStatusEnum.Submitted.value
                )
                report.current_status.compliance_report_status_id = None
                masked_reports.append(report)
            else:
                masked_reports.append(report)

        return masked_reports

    @service_handler
    async def get_compliance_report_by_id(
        self, report_id: int, bceid_user: bool = False
    ) -> ComplianceReportBaseSchema:
        """Fetches a specific compliance report by ID."""
        report = await self.repo.get_compliance_report_by_id(report_id)
        if report is None:
            raise DataNotFoundException("Compliance report not found.")
<<<<<<< HEAD
        report = self._mask_report_status_for_history(report, bceid_user)
        return report

    def _mask_report_status_for_history(
        self, report: ComplianceReportBaseSchema, bceid_user: bool = False
    ) -> ComplianceReportBaseSchema:
=======
        validated_report = ComplianceReportBaseSchema.model_validate(report)
        masked_report = self._mask_report_status_for_history(validated_report, bceid_user)
        return masked_report
    
    def _mask_report_status_for_history(self, report: ComplianceReportBaseSchema, bceid_user: bool = False) -> ComplianceReportBaseSchema:
>>>>>>> 66cc5c01
        recommended_statuses = {
            ComplianceReportStatusEnum.Recommended_by_analyst.value,
            ComplianceReportStatusEnum.Recommended_by_manager.value,
        }
        if (
            bceid_user
            or report.current_status.status
            == ComplianceReportStatusEnum.Submitted.value
        ):
            report.history = [
                h for h in report.history if h.status.status not in recommended_statuses
            ]
        elif (
            report.current_status.status
            == ComplianceReportStatusEnum.Recommended_by_analyst.value
        ):
            report.history = [
                h
                for h in report.history
                if h.status.status
                != ComplianceReportStatusEnum.Recommended_by_manager.value
            ]

        return report

    @service_handler
    async def get_all_org_reported_years(
        self, organization_id: int
    ) -> List[CompliancePeriodSchema]:
        return await self.repo.get_all_org_reported_years(organization_id)<|MERGE_RESOLUTION|>--- conflicted
+++ resolved
@@ -209,20 +209,15 @@
         report = await self.repo.get_compliance_report_by_id(report_id)
         if report is None:
             raise DataNotFoundException("Compliance report not found.")
-<<<<<<< HEAD
-        report = self._mask_report_status_for_history(report, bceid_user)
-        return report
+        validated_report = ComplianceReportBaseSchema.model_validate(report)
+        masked_report = self._mask_report_status_for_history(
+            validated_report, bceid_user
+        )
+        return masked_report
 
     def _mask_report_status_for_history(
         self, report: ComplianceReportBaseSchema, bceid_user: bool = False
     ) -> ComplianceReportBaseSchema:
-=======
-        validated_report = ComplianceReportBaseSchema.model_validate(report)
-        masked_report = self._mask_report_status_for_history(validated_report, bceid_user)
-        return masked_report
-    
-    def _mask_report_status_for_history(self, report: ComplianceReportBaseSchema, bceid_user: bool = False) -> ComplianceReportBaseSchema:
->>>>>>> 66cc5c01
         recommended_statuses = {
             ComplianceReportStatusEnum.Recommended_by_analyst.value,
             ComplianceReportStatusEnum.Recommended_by_manager.value,
