from logging import getLogger
import math
from datetime import datetime
from typing import List, Dict
from datetime import datetime
from fastapi import Depends, Request
from sqlalchemy import select

from lcfs.db.models.compliance.ComplianceReport import ComplianceReport
from lcfs.db.models.compliance.SupplementalReport import SupplementalReport
from lcfs.web.api.base import PaginationResponseSchema
from lcfs.web.api.compliance_report.repo import ComplianceReportRepository
from lcfs.web.api.compliance_report.schema import (
    CompliancePeriodSchema,
    ComplianceReportBaseSchema,
    ComplianceReportCreateSchema,
    ComplianceReportListSchema,
    ComplianceReportSummaryRowSchema,
    ComplianceReportUpdateSchema
)
from lcfs.web.core.decorators import service_handler
from lcfs.web.exception.exceptions import DataNotFoundException
from lcfs.web.api.compliance_report.summary_service import ComplianceReportSummaryService
from lcfs.web.api.compliance_report.update_service import ComplianceReportUpdateService

logger = getLogger(__name__)

class ComplianceReportServices:
    def __init__(
        self, request: Request = None, repo: ComplianceReportRepository = Depends()
    ) -> None:
        self.request = request
        self.repo = repo
        self.summary_service = ComplianceReportSummaryService()
        self.update_service = ComplianceReportUpdateService(repo, request)

    @service_handler
    async def get_all_compliance_periods(self) -> List[CompliancePeriodSchema]:
        """Fetches all compliance periods and converts them to Pydantic models."""
        periods = await self.repo.get_all_compliance_periods()
        return [CompliancePeriodSchema.model_validate(period) for period in periods]

    @service_handler
    async def create_compliance_report(
        self, organization_id: int, report_data: ComplianceReportCreateSchema
    ) -> ComplianceReportBaseSchema:
        """Creates a new compliance report."""
        period = await self.repo.get_compliance_period(report_data.compliance_period)
        draft_status = await self.repo.get_compliance_report_status_by_desc(
            report_data.status
        )
        report = await self.repo.add_compliance_report(
            ComplianceReport(
                compliance_period=period,
                organization_id=organization_id,
                status=draft_status,
            )
        )
        await self.repo.add_compliance_report_history(report, self.request.user)

        return report

    @service_handler
    async def get_compliance_reports_paginated(
        self, pagination, organization_id: int = None
    ):
        """Fetches all compliance reports"""

        reports, total_count = await self.repo.get_reports_paginated(
            pagination, organization_id
        )
        if len(reports) == 0:
            raise DataNotFoundException("No compliance reports found.")

        return ComplianceReportListSchema(
            pagination=PaginationResponseSchema(
                total=total_count,
                page=pagination.page,
                size=pagination.size,
                total_pages=math.ceil(total_count / pagination.size),
            ),
            reports=reports,
        )

    @service_handler
    async def get_compliance_report_by_id(
        self, report_id: int
    ) -> ComplianceReportBaseSchema:
        """Fetches a specific compliance report by ID."""
        report = await self.repo.get_compliance_report_by_id(report_id)
        if report is None:
            raise DataNotFoundException("Compliance report not found.")
        return report

    @service_handler
<<<<<<< HEAD
    async def get_supplemental_reports(self, original_report_id: int) -> List[SupplementalReport]:
        """
        Retrieve all supplemental reports for a given original compliance report,
        ordered by version.
        """
        query = select(SupplementalReport).where(
            SupplementalReport.original_report_id == original_report_id
        ).order_by(SupplementalReport.version)

        result = await self.repo.db.execute(query)
        return result.scalars().all()
=======
    async def get_compliance_report_summary(self, report_id: int) -> Dict[str, List[ComplianceReportSummaryRowSchema]]:
        """Generate the comprehensive compliance report summary for a specific compliance report by ID."""

        # Fetch the compliance report details
        compliance_report = await self.repo.get_compliance_report_by_id(report_id)
        if not compliance_report:
            raise DataNotFoundException("Compliance report not found.")

        compliance_period_start = compliance_report.compliance_period.effective_date
        compliance_period_end = compliance_report.compliance_period.expiration_date
        organization_id = compliance_report.organization_id

        # Fetch fuel quantities
        fuel_quantities = await self.repo.calculate_fuel_quantities(report_id)
        fossil_quantities = fuel_quantities['fossil_fuel_quantities']
        renewable_quantities = fuel_quantities['renewable_fuel_quantities']

        # Placeholder values for demonstration purposes
        # need to get these values from the db after fuel supply is implemented
        previous_retained = {'gasoline': 200, 'diesel': 400, 'jet_fuel': 100}

        notional_transfers = await self.notional_transfer_service.get_notional_transfers(compliance_report_id=report_id)

        notional_transfers_sums = {
            'gasoline': 0,
            'diesel': 0,
            'jet_fuel': 0
        }

        for transfer in notional_transfers.notional_transfers:
            # Normalize the fuel category key
            normalized_category = transfer.fuel_category.replace(
                " ", "_").lower()

            # Update the corresponding category sum
            if transfer.received_or_transferred.lower() == "received":
                notional_transfers_sums[normalized_category] += transfer.quantity
            elif transfer.received_or_transferred.lower() == "transferred":
                notional_transfers_sums[normalized_category] -= transfer.quantity

        renewable_fuel_target_summary = self.calculate_renewable_fuel_target_summary(
            fossil_quantities, renewable_quantities, previous_retained, notional_transfers_sums, compliance_period=compliance_period_start.year
        )
        low_carbon_fuel_target_summary = await self.calculate_low_carbon_fuel_target_summary(
            compliance_period_start, compliance_period_end, organization_id
        )
        non_compliance_penalty_summary = self.calculate_non_compliance_penalty_summary()

        summary = {
            'renewableFuelTargetSummary': renewable_fuel_target_summary,
            'lowCarbonFuelTargetSummary': low_carbon_fuel_target_summary,
            'nonCompliancePenaltySummary': non_compliance_penalty_summary
        }

        return summary

    def calculate_renewable_fuel_target_summary(self, fossil_quantities: dict, renewable_quantities: dict, previous_retained: dict, notional_transfers_sums: dict, compliance_period: datetime) -> List[ComplianceReportSummaryRowSchema]:
        # line 3
        tracked_totals = {
            category: fossil_quantities.get(
                category, 0) + renewable_quantities.get(category, 0)
            for category in ['gasoline', 'diesel', 'jet_fuel']
        }

        # line 4
        if 2024 <= compliance_period <= 2027:
            jet_fuel_percentage = 0 / 100
        elif compliance_period == 2028:
            jet_fuel_percentage = 1 / 100
        elif compliance_period == 2029:
            jet_fuel_percentage = 2 / 100
        else:
            jet_fuel_percentage = 3 / 100

        eligible_renewable_fuel_required = {
            'gasoline': tracked_totals['gasoline'] * 0.05,
            'diesel': tracked_totals['diesel'] * 0.04,
            'jet_fuel': tracked_totals['jet_fuel'] * jet_fuel_percentage,
        }

        # line 6
        retained_renewables = {
            category: min(0.05 * eligible_renewable_fuel_required.get(category, 0),
                          previous_retained.get(category, 0))
            for category in ['gasoline', 'diesel', 'jet_fuel']
        }

        # line 8
        # These should be calculated based on some business logic
        deferred_renewables = {'gasoline': 9000,
                               'diesel': 2000, 'jet_fuel': 5000}

        # line 9
        renewables_added = {'gasoline': 1000, 'diesel': 2000, 'jet_fuel': 3000}

        # line 10
        net_renewable_supplied = {
            category:
                # line 2
                renewable_quantities.get(category, 0) +
                # line 5
                notional_transfers_sums.get(category, 0) -
                # line 6
                retained_renewables.get(category, 0) +
                # line 7
                previous_retained.get(category, 0) +
                # line 8
                deferred_renewables.get(category, 0) -
                # line 9
                renewables_added.get(category, 0)
            for category in ['gasoline', 'diesel', 'jet_fuel']
        }

        # line 11
        non_compliance_penalties = {
            category: max(0, eligible_renewable_fuel_required.get(category, 0) -
                          net_renewable_supplied.get(category, 0)) * PRESCRIBED_PENALTY_RATE[category]
            for category in ['gasoline', 'diesel', 'jet_fuel']
        }

        summary_lines = {
            '1': {'gasoline': fossil_quantities.get('gasoline', 0), 'diesel': fossil_quantities.get('diesel', 0), 'jet_fuel': fossil_quantities.get('jet_fuel', 0)},
            '2': {'gasoline': renewable_quantities.get('gasoline', 0), 'diesel': renewable_quantities.get('diesel', 0), 'jet_fuel': renewable_quantities.get('jet_fuel', 0)},
            '3': {'gasoline': tracked_totals.get('gasoline', 0), 'diesel': tracked_totals.get('diesel', 0), 'jet_fuel': tracked_totals.get('jet_fuel', 0)},
            '4': {'gasoline': eligible_renewable_fuel_required.get('gasoline', 0), 'diesel': eligible_renewable_fuel_required.get('diesel', 0), 'jet_fuel': eligible_renewable_fuel_required.get('jet_fuel', 0)},
            # Notionally transferred value
            '5': notional_transfers_sums,
            '6': {'gasoline': retained_renewables.get('gasoline', 0), 'diesel': retained_renewables.get('diesel', 0), 'jet_fuel': retained_renewables.get('jet_fuel', 0)},
            '7': {'gasoline': previous_retained.get('gasoline', 0), 'diesel': previous_retained.get('diesel', 0), 'jet_fuel': previous_retained.get('jet_fuel', 0)},
            '8': {'gasoline': deferred_renewables.get('gasoline', 0), 'diesel': deferred_renewables.get('diesel', 0), 'jet_fuel': deferred_renewables.get('jet_fuel', 0)},
            # Renewable obligation added from previous period
            '9': {'gasoline': renewables_added.get('gasoline', 0), 'diesel': renewables_added.get('diesel', 0), 'jet_fuel': renewables_added.get('jet_fuel', 0)},
            '10': {'gasoline': net_renewable_supplied.get('gasoline', 0), 'diesel': net_renewable_supplied.get('diesel', 0), 'jet_fuel': net_renewable_supplied.get('jet_fuel', 0)},
            '11': {'gasoline': non_compliance_penalties.get('gasoline', 0), 'diesel': non_compliance_penalties.get('diesel', 0), 'jet_fuel': non_compliance_penalties.get('jet_fuel', 0)},
        }

        summary = [
            ComplianceReportSummaryRowSchema(
                line=line,
                description=RENEWABLE_FUEL_TARGET_DESCRIPTIONS[line],
                gasoline=values.get('gasoline', 0),
                diesel=values.get('diesel', 0),
                jet_fuel=values.get('jet_fuel', 0)
            )
            for line, values in summary_lines.items()
        ]

        return summary

    async def calculate_low_carbon_fuel_target_summary(
            self, compliance_period_start: datetime, compliance_period_end: datetime, organization_id: int
    ) -> List[ComplianceReportSummaryRowSchema]:

        # replace 200 with sum of export fuels when export fuels is ready
        complianceUnitsExport = 200 * -1

        compliance_units_transferred_out = await self.repo.get_transferred_out_compliance_units(
            compliance_period_start, compliance_period_end, organization_id
        )
        compliance_units_received = await self.repo.get_received_compliance_units(
            compliance_period_start, compliance_period_end, organization_id
        )
        compliance_units_issued = await self.repo.get_issued_compliance_units(
            compliance_period_start, compliance_period_end, organization_id
        )

        low_carbon_summary_lines = {
            '12': {'value': compliance_units_transferred_out},
            '13': {'value': compliance_units_received},
            '14': {'value': compliance_units_issued},
            '15': {'value': 0},
            '16': {'value': 0},
            '17': {'value': 0},
            '18': {'value': 0},
            '19': {'value': complianceUnitsExport},
            '20': {'value': 0},
            '21': {'value': 0},
            '22': {'value': 500},
        }

        low_carbon_fuel_target_summary = [
            ComplianceReportSummaryRowSchema(
                line=line,
                description=LOW_CARBON_FUEL_TARGET_DESCRIPTIONS[line],
                value=values.get('value', 0)
            )
            for line, values in low_carbon_summary_lines.items()
        ]

        return low_carbon_fuel_target_summary

    def calculate_non_compliance_penalty_summary(self) -> List[ComplianceReportSummaryRowSchema]:
        non_compliance_summary_lines = {
            '11': {'gasoline': 100, 'diesel': 0, 'jet_fuel': 0, 'total_value': 100},
            '21': {'gasoline': 100, 'diesel': 0, 'jet_fuel': 0, 'total_value': 0},
            '': {'gasoline': None, 'diesel': None, 'jet_fuel': None, 'total_value': 600}
        }

        non_compliance_penalty_summary = [
            ComplianceReportSummaryRowSchema(
                line=line,
                description=NON_COMPLIANCE_PENALTY_SUMMARY_DESCRIPTIONS[line],
                gasoline=values.get('gasoline', 0),
                diesel=values.get('diesel', 0),
                jet_fuel=values.get('jet_fuel', 0),
                total_value=values.get('total_value', 0)
            )
            for line, values in non_compliance_summary_lines.items()
        ]

        return non_compliance_penalty_summary
>>>>>>> c9b1d521
<|MERGE_RESOLUTION|>--- conflicted
+++ resolved
@@ -93,7 +93,6 @@
         return report
 
     @service_handler
-<<<<<<< HEAD
     async def get_supplemental_reports(self, original_report_id: int) -> List[SupplementalReport]:
         """
         Retrieve all supplemental reports for a given original compliance report,
@@ -104,217 +103,4 @@
         ).order_by(SupplementalReport.version)
 
         result = await self.repo.db.execute(query)
-        return result.scalars().all()
-=======
-    async def get_compliance_report_summary(self, report_id: int) -> Dict[str, List[ComplianceReportSummaryRowSchema]]:
-        """Generate the comprehensive compliance report summary for a specific compliance report by ID."""
-
-        # Fetch the compliance report details
-        compliance_report = await self.repo.get_compliance_report_by_id(report_id)
-        if not compliance_report:
-            raise DataNotFoundException("Compliance report not found.")
-
-        compliance_period_start = compliance_report.compliance_period.effective_date
-        compliance_period_end = compliance_report.compliance_period.expiration_date
-        organization_id = compliance_report.organization_id
-
-        # Fetch fuel quantities
-        fuel_quantities = await self.repo.calculate_fuel_quantities(report_id)
-        fossil_quantities = fuel_quantities['fossil_fuel_quantities']
-        renewable_quantities = fuel_quantities['renewable_fuel_quantities']
-
-        # Placeholder values for demonstration purposes
-        # need to get these values from the db after fuel supply is implemented
-        previous_retained = {'gasoline': 200, 'diesel': 400, 'jet_fuel': 100}
-
-        notional_transfers = await self.notional_transfer_service.get_notional_transfers(compliance_report_id=report_id)
-
-        notional_transfers_sums = {
-            'gasoline': 0,
-            'diesel': 0,
-            'jet_fuel': 0
-        }
-
-        for transfer in notional_transfers.notional_transfers:
-            # Normalize the fuel category key
-            normalized_category = transfer.fuel_category.replace(
-                " ", "_").lower()
-
-            # Update the corresponding category sum
-            if transfer.received_or_transferred.lower() == "received":
-                notional_transfers_sums[normalized_category] += transfer.quantity
-            elif transfer.received_or_transferred.lower() == "transferred":
-                notional_transfers_sums[normalized_category] -= transfer.quantity
-
-        renewable_fuel_target_summary = self.calculate_renewable_fuel_target_summary(
-            fossil_quantities, renewable_quantities, previous_retained, notional_transfers_sums, compliance_period=compliance_period_start.year
-        )
-        low_carbon_fuel_target_summary = await self.calculate_low_carbon_fuel_target_summary(
-            compliance_period_start, compliance_period_end, organization_id
-        )
-        non_compliance_penalty_summary = self.calculate_non_compliance_penalty_summary()
-
-        summary = {
-            'renewableFuelTargetSummary': renewable_fuel_target_summary,
-            'lowCarbonFuelTargetSummary': low_carbon_fuel_target_summary,
-            'nonCompliancePenaltySummary': non_compliance_penalty_summary
-        }
-
-        return summary
-
-    def calculate_renewable_fuel_target_summary(self, fossil_quantities: dict, renewable_quantities: dict, previous_retained: dict, notional_transfers_sums: dict, compliance_period: datetime) -> List[ComplianceReportSummaryRowSchema]:
-        # line 3
-        tracked_totals = {
-            category: fossil_quantities.get(
-                category, 0) + renewable_quantities.get(category, 0)
-            for category in ['gasoline', 'diesel', 'jet_fuel']
-        }
-
-        # line 4
-        if 2024 <= compliance_period <= 2027:
-            jet_fuel_percentage = 0 / 100
-        elif compliance_period == 2028:
-            jet_fuel_percentage = 1 / 100
-        elif compliance_period == 2029:
-            jet_fuel_percentage = 2 / 100
-        else:
-            jet_fuel_percentage = 3 / 100
-
-        eligible_renewable_fuel_required = {
-            'gasoline': tracked_totals['gasoline'] * 0.05,
-            'diesel': tracked_totals['diesel'] * 0.04,
-            'jet_fuel': tracked_totals['jet_fuel'] * jet_fuel_percentage,
-        }
-
-        # line 6
-        retained_renewables = {
-            category: min(0.05 * eligible_renewable_fuel_required.get(category, 0),
-                          previous_retained.get(category, 0))
-            for category in ['gasoline', 'diesel', 'jet_fuel']
-        }
-
-        # line 8
-        # These should be calculated based on some business logic
-        deferred_renewables = {'gasoline': 9000,
-                               'diesel': 2000, 'jet_fuel': 5000}
-
-        # line 9
-        renewables_added = {'gasoline': 1000, 'diesel': 2000, 'jet_fuel': 3000}
-
-        # line 10
-        net_renewable_supplied = {
-            category:
-                # line 2
-                renewable_quantities.get(category, 0) +
-                # line 5
-                notional_transfers_sums.get(category, 0) -
-                # line 6
-                retained_renewables.get(category, 0) +
-                # line 7
-                previous_retained.get(category, 0) +
-                # line 8
-                deferred_renewables.get(category, 0) -
-                # line 9
-                renewables_added.get(category, 0)
-            for category in ['gasoline', 'diesel', 'jet_fuel']
-        }
-
-        # line 11
-        non_compliance_penalties = {
-            category: max(0, eligible_renewable_fuel_required.get(category, 0) -
-                          net_renewable_supplied.get(category, 0)) * PRESCRIBED_PENALTY_RATE[category]
-            for category in ['gasoline', 'diesel', 'jet_fuel']
-        }
-
-        summary_lines = {
-            '1': {'gasoline': fossil_quantities.get('gasoline', 0), 'diesel': fossil_quantities.get('diesel', 0), 'jet_fuel': fossil_quantities.get('jet_fuel', 0)},
-            '2': {'gasoline': renewable_quantities.get('gasoline', 0), 'diesel': renewable_quantities.get('diesel', 0), 'jet_fuel': renewable_quantities.get('jet_fuel', 0)},
-            '3': {'gasoline': tracked_totals.get('gasoline', 0), 'diesel': tracked_totals.get('diesel', 0), 'jet_fuel': tracked_totals.get('jet_fuel', 0)},
-            '4': {'gasoline': eligible_renewable_fuel_required.get('gasoline', 0), 'diesel': eligible_renewable_fuel_required.get('diesel', 0), 'jet_fuel': eligible_renewable_fuel_required.get('jet_fuel', 0)},
-            # Notionally transferred value
-            '5': notional_transfers_sums,
-            '6': {'gasoline': retained_renewables.get('gasoline', 0), 'diesel': retained_renewables.get('diesel', 0), 'jet_fuel': retained_renewables.get('jet_fuel', 0)},
-            '7': {'gasoline': previous_retained.get('gasoline', 0), 'diesel': previous_retained.get('diesel', 0), 'jet_fuel': previous_retained.get('jet_fuel', 0)},
-            '8': {'gasoline': deferred_renewables.get('gasoline', 0), 'diesel': deferred_renewables.get('diesel', 0), 'jet_fuel': deferred_renewables.get('jet_fuel', 0)},
-            # Renewable obligation added from previous period
-            '9': {'gasoline': renewables_added.get('gasoline', 0), 'diesel': renewables_added.get('diesel', 0), 'jet_fuel': renewables_added.get('jet_fuel', 0)},
-            '10': {'gasoline': net_renewable_supplied.get('gasoline', 0), 'diesel': net_renewable_supplied.get('diesel', 0), 'jet_fuel': net_renewable_supplied.get('jet_fuel', 0)},
-            '11': {'gasoline': non_compliance_penalties.get('gasoline', 0), 'diesel': non_compliance_penalties.get('diesel', 0), 'jet_fuel': non_compliance_penalties.get('jet_fuel', 0)},
-        }
-
-        summary = [
-            ComplianceReportSummaryRowSchema(
-                line=line,
-                description=RENEWABLE_FUEL_TARGET_DESCRIPTIONS[line],
-                gasoline=values.get('gasoline', 0),
-                diesel=values.get('diesel', 0),
-                jet_fuel=values.get('jet_fuel', 0)
-            )
-            for line, values in summary_lines.items()
-        ]
-
-        return summary
-
-    async def calculate_low_carbon_fuel_target_summary(
-            self, compliance_period_start: datetime, compliance_period_end: datetime, organization_id: int
-    ) -> List[ComplianceReportSummaryRowSchema]:
-
-        # replace 200 with sum of export fuels when export fuels is ready
-        complianceUnitsExport = 200 * -1
-
-        compliance_units_transferred_out = await self.repo.get_transferred_out_compliance_units(
-            compliance_period_start, compliance_period_end, organization_id
-        )
-        compliance_units_received = await self.repo.get_received_compliance_units(
-            compliance_period_start, compliance_period_end, organization_id
-        )
-        compliance_units_issued = await self.repo.get_issued_compliance_units(
-            compliance_period_start, compliance_period_end, organization_id
-        )
-
-        low_carbon_summary_lines = {
-            '12': {'value': compliance_units_transferred_out},
-            '13': {'value': compliance_units_received},
-            '14': {'value': compliance_units_issued},
-            '15': {'value': 0},
-            '16': {'value': 0},
-            '17': {'value': 0},
-            '18': {'value': 0},
-            '19': {'value': complianceUnitsExport},
-            '20': {'value': 0},
-            '21': {'value': 0},
-            '22': {'value': 500},
-        }
-
-        low_carbon_fuel_target_summary = [
-            ComplianceReportSummaryRowSchema(
-                line=line,
-                description=LOW_CARBON_FUEL_TARGET_DESCRIPTIONS[line],
-                value=values.get('value', 0)
-            )
-            for line, values in low_carbon_summary_lines.items()
-        ]
-
-        return low_carbon_fuel_target_summary
-
-    def calculate_non_compliance_penalty_summary(self) -> List[ComplianceReportSummaryRowSchema]:
-        non_compliance_summary_lines = {
-            '11': {'gasoline': 100, 'diesel': 0, 'jet_fuel': 0, 'total_value': 100},
-            '21': {'gasoline': 100, 'diesel': 0, 'jet_fuel': 0, 'total_value': 0},
-            '': {'gasoline': None, 'diesel': None, 'jet_fuel': None, 'total_value': 600}
-        }
-
-        non_compliance_penalty_summary = [
-            ComplianceReportSummaryRowSchema(
-                line=line,
-                description=NON_COMPLIANCE_PENALTY_SUMMARY_DESCRIPTIONS[line],
-                gasoline=values.get('gasoline', 0),
-                diesel=values.get('diesel', 0),
-                jet_fuel=values.get('jet_fuel', 0),
-                total_value=values.get('total_value', 0)
-            )
-            for line, values in non_compliance_summary_lines.items()
-        ]
-
-        return non_compliance_penalty_summary
->>>>>>> c9b1d521
+        return result.scalars().all()