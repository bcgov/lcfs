--- conflicted
+++ resolved
@@ -138,12 +138,8 @@
 
         return summary
 
-<<<<<<< HEAD
     def calculate_renewable_fuel_target_summary(self, fossil_quantities: dict, renewable_quantities: dict, previous_retained: dict, notional_transfers_sums: dict) -> List[ComplianceReportSummaryRowSchema]:
-=======
-    def calculate_renewable_fuel_target_summary(self, fossil_quantities: dict, renewable_quantities: dict, previous_retained: dict) -> List[ComplianceReportSummaryRowSchema]:
         # line 3
->>>>>>> f235c0ad
         tracked_totals = {
             category: fossil_quantities.get(
                 category, 0) + renewable_quantities.get(category, 0)
@@ -203,21 +199,13 @@
             '2': {'gasoline': renewable_quantities.get('gasoline', 0), 'diesel': renewable_quantities.get('diesel', 0), 'jet_fuel': renewable_quantities.get('jet_fuel', 0)},
             '3': {'gasoline': tracked_totals.get('gasoline', 0), 'diesel': tracked_totals.get('diesel', 0), 'jet_fuel': tracked_totals.get('jet_fuel', 0)},
             '4': {'gasoline': eligible_renewable_required, 'diesel': eligible_renewable_required, 'jet_fuel': eligible_renewable_required},
-<<<<<<< HEAD
+            # Notionally transferred value
             '5': notional_transfers_sums,
-            '6': {'gasoline': retained_renewables.get('gasoline', 0), 'diesel': retained_renewables.get('diesel', 0), 'jet_fuel': retained_renewables.get('jet_fuel', 0)},
-            '7': {'gasoline': previous_retained.get('gasoline', 0), 'diesel': previous_retained.get('diesel', 0), 'jet_fuel': previous_retained.get('jet_fuel', 0)},
-            '8': {'gasoline': deferred_renewables.get('gasoline', 0), 'diesel': deferred_renewables.get('diesel', 0), 'jet_fuel': deferred_renewables.get('jet_fuel', 0)},
-            '9': {'gasoline': 0, 'diesel': 0, 'jet_fuel': 0},
-=======
-            # Notionally transferred value
-            '5': {'gasoline': notionally_transferred_renewables.get('gasoline', 0), 'diesel': notionally_transferred_renewables.get('diesel', 0), 'jet_fuel': notionally_transferred_renewables.get('jet_fuel', 0)},
             '6': {'gasoline': retained_renewables.get('gasoline', 0), 'diesel': retained_renewables.get('diesel', 0), 'jet_fuel': retained_renewables.get('jet_fuel', 0)},
             '7': {'gasoline': previous_retained.get('gasoline', 0), 'diesel': previous_retained.get('diesel', 0), 'jet_fuel': previous_retained.get('jet_fuel', 0)},
             '8': {'gasoline': deferred_renewables.get('gasoline', 0), 'diesel': deferred_renewables.get('diesel', 0), 'jet_fuel': deferred_renewables.get('jet_fuel', 0)},
             # Renewable obligation added from previous period
             '9': {'gasoline': renewables_added.get('gasoline', 0), 'diesel': renewables_added.get('diesel', 0), 'jet_fuel': renewables_added.get('jet_fuel', 0)},
->>>>>>> f235c0ad
             '10': {'gasoline': net_renewable_supplied.get('gasoline', 0), 'diesel': net_renewable_supplied.get('diesel', 0), 'jet_fuel': net_renewable_supplied.get('jet_fuel', 0)},
             '11': {'gasoline': non_compliance_penalties.get('gasoline', 0), 'diesel': non_compliance_penalties.get('diesel', 0), 'jet_fuel': non_compliance_penalties.get('jet_fuel', 0)},
         }
