from logging import getLogger
import math
from datetime import datetime
from typing import List, Dict
from datetime import datetime
from fastapi import Depends, Request

from lcfs.db.models.compliance.ComplianceReport import ComplianceReport
from lcfs.web.api.base import PaginationResponseSchema
from lcfs.web.api.compliance_report.repo import ComplianceReportRepository
from lcfs.web.api.compliance_report.schema import (
    CompliancePeriodSchema,
    ComplianceReportBaseSchema,
    ComplianceReportCreateSchema,
    ComplianceReportListSchema,
    ComplianceReportSummaryRowSchema
)
from lcfs.web.core.decorators import service_handler
from lcfs.web.exception.exceptions import DataNotFoundException
from lcfs.web.api.compliance_report.constants import (
    RENEWABLE_FUEL_TARGET_DESCRIPTIONS,
    LOW_CARBON_FUEL_TARGET_DESCRIPTIONS,
    NON_COMPLIANCE_PENALTY_SUMMARY_DESCRIPTIONS,
    PRESCRIBED_PENALTY_RATE,
)
from lcfs.web.api.notional_transfer.services import NotionalTransferServices

logger = getLogger(__name__)


class ComplianceReportServices:
    def __init__(
        self,
        request: Request = None, repo: ComplianceReportRepository = Depends(),
        notional_transfer_service: NotionalTransferServices = Depends(
            NotionalTransferServices),
    ) -> None:
        self.request = request
        self.repo = repo
        self.notional_transfer_service = notional_transfer_service

    @service_handler
    async def get_all_compliance_periods(self) -> List[CompliancePeriodSchema]:
        """Fetches all compliance periods and converts them to Pydantic models."""
        periods = await self.repo.get_all_compliance_periods()
        return [CompliancePeriodSchema.model_validate(period) for period in periods]

    @service_handler
    async def create_compliance_report(
        self, organization_id: int, report_data: ComplianceReportCreateSchema
    ) -> ComplianceReportBaseSchema:
        """Creates a new compliance report."""
        period = await self.repo.get_compliance_period(report_data.compliance_period)
        draft_status = await self.repo.get_compliance_report_status_by_desc(
            report_data.status
        )
        report = await self.repo.add_compliance_report(
            ComplianceReport(
                compliance_period=period,
                organization_id=organization_id,
                status=draft_status,
            )
        )
        # Add a new compliance history record for the new draft report
        await self.repo.add_compliance_report_history(report, self.request.user)

        return report

    @service_handler
    async def get_compliance_reports_paginated(
        self, pagination, organization_id: int = None
    ):
        """Fetches all compliance reports"""

        reports, total_count = await self.repo.get_reports_paginated(
            pagination, organization_id
        )
        if len(reports) == 0:
            raise DataNotFoundException("No compliance reports found.")

        return ComplianceReportListSchema(
            pagination=PaginationResponseSchema(
                total=total_count,
                page=pagination.page,
                size=pagination.size,
                total_pages=math.ceil(total_count / pagination.size),
            ),
            reports=reports,
        )

    @service_handler
    async def get_compliance_report_by_id(
        self, report_id: int
    ) -> ComplianceReportBaseSchema:
        """Fetches a specific compliance report by ID."""
        report = await self.repo.get_compliance_report_by_id(report_id)
        if report is None:
            raise DataNotFoundException("Compliance report not found.")
        return report

    @service_handler
    async def get_compliance_report_summary(self, report_id: int) -> Dict[str, List[ComplianceReportSummaryRowSchema]]:
        """Generate the comprehensive compliance report summary for a specific compliance report by ID."""

<<<<<<< HEAD
        compliance_report = await self.get_compliance_report_by_id(report_id)
=======
        # Fetch the compliance report details
        compliance_report = await self.repo.get_compliance_report_by_id(report_id)
        if not compliance_report:
            raise DataNotFoundException("Compliance report not found.")

        compliance_period_start = compliance_report.compliance_period.effective_date
        compliance_period_end = compliance_report.compliance_period.expiration_date
        organization_id = compliance_report.organization_id
>>>>>>> 7271c472

        # Placeholder values for demonstration purposes
        # need to get these values from the db after fuel supply is implemented
        fossil_quantities = {'gasoline': 10000,
                             'diesel': 20000, 'jet_fuel': 3000}
        renewable_quantities = {'gasoline': 5000,
                                'diesel': 15000, 'jet_fuel': 1000}
        previous_retained = {'gasoline': 200, 'diesel': 400, 'jet_fuel': 100}

        notional_transfers = await self.notional_transfer_service.get_notional_transfers(compliance_report_id=report_id)

        notional_transfers_sums = {
            'gasoline': 0,
            'diesel': 0,
            'jet_fuel': 0
        }

        for transfer in notional_transfers.notional_transfers:
            # Normalize the fuel category key
            normalized_category = transfer.fuel_category.replace(
                " ", "_").lower()

            # Update the corresponding category sum
            if normalized_category in notional_transfers_sums:
                notional_transfers_sums[normalized_category] += transfer.quantity

        renewable_fuel_target_summary = self.calculate_renewable_fuel_target_summary(
<<<<<<< HEAD
            fossil_quantities, renewable_quantities, previous_retained, notional_transfers_sums, compliance_period=compliance_report.compliance_period.effective_date.year)
        low_carbon_fuel_target_summary = self.calculate_low_carbon_fuel_target_summary()
=======
            fossil_quantities, renewable_quantities, previous_retained, notional_transfers_sums
        )
        low_carbon_fuel_target_summary = await self.calculate_low_carbon_fuel_target_summary(
            compliance_period_start, compliance_period_end, organization_id
        )
>>>>>>> 7271c472
        non_compliance_penalty_summary = self.calculate_non_compliance_penalty_summary()

        summary = {
            'renewableFuelTargetSummary': renewable_fuel_target_summary,
            'lowCarbonFuelTargetSummary': low_carbon_fuel_target_summary,
            'nonCompliancePenaltySummary': non_compliance_penalty_summary
        }

        return summary

    def calculate_renewable_fuel_target_summary(self, fossil_quantities: dict, renewable_quantities: dict, previous_retained: dict, notional_transfers_sums: dict, compliance_period: datetime) -> List[ComplianceReportSummaryRowSchema]:
        # line 3
        tracked_totals = {
            category: fossil_quantities.get(
                category, 0) + renewable_quantities.get(category, 0)
            for category in ['gasoline', 'diesel', 'jet_fuel']
        }

        # line 4
        if 2024 <= compliance_period <= 2027:
            jet_fuel_percentage = 0 / 100
        elif compliance_period == 2028:
            jet_fuel_percentage = 1 / 100
        elif compliance_period == 2029:
            jet_fuel_percentage = 2 / 100
        else:
            jet_fuel_percentage = 3 / 100

        eligible_renewable_fuel_required = {
            'gasoline': tracked_totals['gasoline'] * 0.05,
            'diesel': tracked_totals['diesel'] * 0.04,
            'jet_fuel': tracked_totals['jet_fuel'] * jet_fuel_percentage,
        }

        # line 6
        retained_renewables = {
            category: min(0.05 * eligible_renewable_fuel_required.get(category, 0),
                          previous_retained.get(category, 0))
            for category in ['gasoline', 'diesel', 'jet_fuel']
        }

        # line 8
        # These should be calculated based on some business logic
        deferred_renewables = {'gasoline': 9000,
                               'diesel': 2000, 'jet_fuel': 5000}

        # line 9
        renewables_added = {'gasoline': 1000, 'diesel': 2000, 'jet_fuel': 3000}

        # line 10
        net_renewable_supplied = {
            category:
                # line 2
                renewable_quantities.get(category, 0) +
                # line 5
                notional_transfers_sums.get(category, 0) -
                # line 6
                retained_renewables.get(category, 0) +
                # line 7
                previous_retained.get(category, 0) +
                # line 8
                deferred_renewables.get(category, 0) -
                # line 9
                renewables_added.get(category, 0)
            for category in ['gasoline', 'diesel', 'jet_fuel']
        }

        # line 11
        non_compliance_penalties = {
            category: max(0, eligible_renewable_fuel_required.get(category, 0) -
                          net_renewable_supplied.get(category, 0)) * PRESCRIBED_PENALTY_RATE[category]
            for category in ['gasoline', 'diesel', 'jet_fuel']
        }

        summary_lines = {
            '1': {'gasoline': fossil_quantities.get('gasoline', 0), 'diesel': fossil_quantities.get('diesel', 0), 'jet_fuel': fossil_quantities.get('jet_fuel', 0)},
            '2': {'gasoline': renewable_quantities.get('gasoline', 0), 'diesel': renewable_quantities.get('diesel', 0), 'jet_fuel': renewable_quantities.get('jet_fuel', 0)},
            '3': {'gasoline': tracked_totals.get('gasoline', 0), 'diesel': tracked_totals.get('diesel', 0), 'jet_fuel': tracked_totals.get('jet_fuel', 0)},
            '4': {'gasoline': eligible_renewable_fuel_required.get('gasoline', 0), 'diesel': eligible_renewable_fuel_required.get('diesel', 0), 'jet_fuel': eligible_renewable_fuel_required.get('jet_fuel', 0)},
            # Notionally transferred value
            '5': notional_transfers_sums,
            '6': {'gasoline': retained_renewables.get('gasoline', 0), 'diesel': retained_renewables.get('diesel', 0), 'jet_fuel': retained_renewables.get('jet_fuel', 0)},
            '7': {'gasoline': previous_retained.get('gasoline', 0), 'diesel': previous_retained.get('diesel', 0), 'jet_fuel': previous_retained.get('jet_fuel', 0)},
            '8': {'gasoline': deferred_renewables.get('gasoline', 0), 'diesel': deferred_renewables.get('diesel', 0), 'jet_fuel': deferred_renewables.get('jet_fuel', 0)},
            # Renewable obligation added from previous period
            '9': {'gasoline': renewables_added.get('gasoline', 0), 'diesel': renewables_added.get('diesel', 0), 'jet_fuel': renewables_added.get('jet_fuel', 0)},
            '10': {'gasoline': net_renewable_supplied.get('gasoline', 0), 'diesel': net_renewable_supplied.get('diesel', 0), 'jet_fuel': net_renewable_supplied.get('jet_fuel', 0)},
            '11': {'gasoline': non_compliance_penalties.get('gasoline', 0), 'diesel': non_compliance_penalties.get('diesel', 0), 'jet_fuel': non_compliance_penalties.get('jet_fuel', 0)},
        }

        summary = [
            ComplianceReportSummaryRowSchema(
                line=line,
                description=RENEWABLE_FUEL_TARGET_DESCRIPTIONS[line],
                gasoline=values.get('gasoline', 0),
                diesel=values.get('diesel', 0),
                jet_fuel=values.get('jet_fuel', 0)
            )
            for line, values in summary_lines.items()
        ]

        return summary

    async def calculate_low_carbon_fuel_target_summary(
            self, compliance_period_start: datetime, compliance_period_end: datetime, organization_id: int
    ) -> List[ComplianceReportSummaryRowSchema]:

        # replace 200 with sum of export fuels when export fuels is ready
        complianceUnitsExport = 200 * -1

        compliance_units_transferred_out = await self.repo.get_transferred_out_compliance_units(
            compliance_period_start, compliance_period_end, organization_id
        )
        compliance_units_received = await self.repo.get_received_compliance_units(
            compliance_period_start, compliance_period_end, organization_id
        )
        compliance_units_issued = await self.repo.get_issued_compliance_units(
            compliance_period_start, compliance_period_end, organization_id
        )

        low_carbon_summary_lines = {
            '12': {'value': compliance_units_transferred_out},
            '13': {'value': compliance_units_received},
            '14': {'value': compliance_units_issued},
            '15': {'value': 0},
            '16': {'value': 0},
            '17': {'value': 0},
            '18': {'value': 0},
            '19': {'value': complianceUnitsExport},
            '20': {'value': 0},
            '21': {'value': 0},
            '22': {'value': 500},
        }

        low_carbon_fuel_target_summary = [
            ComplianceReportSummaryRowSchema(
                line=line,
                description=LOW_CARBON_FUEL_TARGET_DESCRIPTIONS[line],
                value=values.get('value', 0)
            )
            for line, values in low_carbon_summary_lines.items()
        ]

        return low_carbon_fuel_target_summary

    def calculate_non_compliance_penalty_summary(self) -> List[ComplianceReportSummaryRowSchema]:
        non_compliance_summary_lines = {
            '11': {'gasoline': 100, 'diesel': 0, 'jet_fuel': 0, 'total_value': 100},
            '21': {'gasoline': 100, 'diesel': 0, 'jet_fuel': 0, 'total_value': 0},
            '': {'gasoline': None, 'diesel': None, 'jet_fuel': None, 'total_value': 600}
        }

        non_compliance_penalty_summary = [
            ComplianceReportSummaryRowSchema(
                line=line,
                description=NON_COMPLIANCE_PENALTY_SUMMARY_DESCRIPTIONS[line],
                gasoline=values.get('gasoline', 0),
                diesel=values.get('diesel', 0),
                jet_fuel=values.get('jet_fuel', 0),
                total_value=values.get('total_value', 0)
            )
            for line, values in non_compliance_summary_lines.items()
        ]

        return non_compliance_penalty_summary<|MERGE_RESOLUTION|>--- conflicted
+++ resolved
@@ -102,9 +102,6 @@
     async def get_compliance_report_summary(self, report_id: int) -> Dict[str, List[ComplianceReportSummaryRowSchema]]:
         """Generate the comprehensive compliance report summary for a specific compliance report by ID."""
 
-<<<<<<< HEAD
-        compliance_report = await self.get_compliance_report_by_id(report_id)
-=======
         # Fetch the compliance report details
         compliance_report = await self.repo.get_compliance_report_by_id(report_id)
         if not compliance_report:
@@ -113,7 +110,6 @@
         compliance_period_start = compliance_report.compliance_period.effective_date
         compliance_period_end = compliance_report.compliance_period.expiration_date
         organization_id = compliance_report.organization_id
->>>>>>> 7271c472
 
         # Placeholder values for demonstration purposes
         # need to get these values from the db after fuel supply is implemented
@@ -141,16 +137,11 @@
                 notional_transfers_sums[normalized_category] += transfer.quantity
 
         renewable_fuel_target_summary = self.calculate_renewable_fuel_target_summary(
-<<<<<<< HEAD
-            fossil_quantities, renewable_quantities, previous_retained, notional_transfers_sums, compliance_period=compliance_report.compliance_period.effective_date.year)
-        low_carbon_fuel_target_summary = self.calculate_low_carbon_fuel_target_summary()
-=======
-            fossil_quantities, renewable_quantities, previous_retained, notional_transfers_sums
+            fossil_quantities, renewable_quantities, previous_retained, notional_transfers_sums, compliance_period=compliance_period_start.year
         )
         low_carbon_fuel_target_summary = await self.calculate_low_carbon_fuel_target_summary(
             compliance_period_start, compliance_period_end, organization_id
         )
->>>>>>> 7271c472
         non_compliance_penalty_summary = self.calculate_non_compliance_penalty_summary()
 
         summary = {
