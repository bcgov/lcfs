--- conflicted
+++ resolved
@@ -224,12 +224,7 @@
         )
         if not assessed_report or not assessed_report.summary:
             raise DataNotFoundException(
-<<<<<<< HEAD
                 "Assessed report summary not found for the same period")
-=======
-                "Assessed report summary not found for the same period"
-            )
->>>>>>> 1bdc5fe9
 
         # Copy over the summary lines from the assessed report.
         summary_data = {
