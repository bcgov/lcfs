import logging
import re
from datetime import datetime
from decimal import Decimal
from typing import List, Tuple

from fastapi import Depends
from sqlalchemy import inspect

from lcfs.db.models.compliance.ComplianceReport import ComplianceReport
from lcfs.db.models.compliance.ComplianceReportSummary import ComplianceReportSummary
from lcfs.web.api.compliance_report.constants import (
    RENEWABLE_FUEL_TARGET_DESCRIPTIONS,
    LOW_CARBON_FUEL_TARGET_DESCRIPTIONS,
    NON_COMPLIANCE_PENALTY_SUMMARY_DESCRIPTIONS,
    PRESCRIBED_PENALTY_RATE,
    FORMATS,
)
from lcfs.web.api.compliance_report.repo import ComplianceReportRepository
from lcfs.web.api.compliance_report.schema import (
    ComplianceReportSummaryRowSchema,
    ComplianceReportSummarySchema,
)
from lcfs.web.api.fuel_export.repo import FuelExportRepository
from lcfs.web.api.fuel_supply.repo import FuelSupplyRepository
from lcfs.web.api.notional_transfer.services import NotionalTransferServices
from lcfs.web.api.transaction.repo import TransactionRepository
from lcfs.web.core.decorators import service_handler
from lcfs.web.exception.exceptions import DataNotFoundException
from lcfs.web.utils.calculations import calculate_compliance_units

logger = logging.getLogger(__name__)


class ComplianceReportSummaryService:
    def __init__(
        self,
        repo: ComplianceReportRepository = Depends(),
        trxn_repo: TransactionRepository = Depends(),
        notional_transfer_service: NotionalTransferServices = Depends(
            NotionalTransferServices
        ),
        fuel_supply_repo: FuelSupplyRepository = Depends(FuelSupplyRepository),
        fuel_export_repo: FuelExportRepository = Depends(FuelExportRepository),
    ):
        self.repo = repo
        self.notional_transfer_service = notional_transfer_service
        self.trxn_repo = trxn_repo
        self.fuel_supply_repo = fuel_supply_repo
        self.fuel_export_repo = fuel_export_repo

    def convert_summary_to_dict(
        self, summary_obj: ComplianceReportSummary
    ) -> ComplianceReportSummarySchema:
        """
        Convert a ComplianceReportSummary object to a dictionary representation.
        """
        inspector = inspect(summary_obj)
        summary = ComplianceReportSummarySchema(
            summary_id=summary_obj.summary_id,
            compliance_report_id=summary_obj.compliance_report_id,
            is_locked=summary_obj.is_locked,
            quarter=summary_obj.quarter,
            total_non_compliance_penalty_payable=summary_obj.total_non_compliance_penalty_payable,
            renewable_fuel_target_summary=[],
            low_carbon_fuel_target_summary=[],
            non_compliance_penalty_summary=[],
        )
        for column in inspector.mapper.column_attrs:
            match = re.search(r"line_(\d+)_", column.key)
            line = int(match.group(1)) if match else None
            if line in range(1, 12) and line != 11:
                existing_element = next(
                    (
                        existing
                        for existing in summary.renewable_fuel_target_summary
                        if existing.line == str(line)
                    ),
                    None,
                )
                if not existing_element:
                    existing_element = ComplianceReportSummaryRowSchema(
                        line=str(line),
                        format=FORMATS.NUMBER,
                        description=(
                            RENEWABLE_FUEL_TARGET_DESCRIPTIONS[str(line)][
                                "description"
                            ].format(
                                "{:,}".format(
                                    int(
                                        summary_obj.line_4_eligible_renewable_fuel_required_gasoline
                                        * 0.05
                                    )
                                ),
                                "{:,}".format(
                                    int(
                                        summary_obj.line_4_eligible_renewable_fuel_required_diesel
                                        * 0.05
                                    )
                                ),
                                "{:,}".format(
                                    int(
                                        summary_obj.line_4_eligible_renewable_fuel_required_jet_fuel
                                        * 0.05
                                    )
                                ),
                            )
                            if (str(line) in ["6", "8"])
                            else RENEWABLE_FUEL_TARGET_DESCRIPTIONS[str(line)][
                                "description"
                            ]
                        ),
                        field=RENEWABLE_FUEL_TARGET_DESCRIPTIONS[str(line)]["field"],
                    )
                    summary.renewable_fuel_target_summary.append(existing_element)
                value = int(getattr(summary_obj, column.key) or 0)
                if column.key.endswith("_gasoline"):
                    existing_element.gasoline = value
                elif column.key.endswith("_diesel"):
                    existing_element.diesel = value
                elif column.key.endswith("_jet_fuel"):
                    existing_element.jet_fuel = value

            elif line in range(12, 23) and line != 21:
                summary.low_carbon_fuel_target_summary.append(
                    ComplianceReportSummaryRowSchema(
                        line=str(line),
                        format=FORMATS.NUMBER,
                        description=(
                            LOW_CARBON_FUEL_TARGET_DESCRIPTIONS[str(line)][
                                "description"
                            ].format(
                                "{:,}".format(
                                    int(
                                        summary_obj.line_21_non_compliance_penalty_payable
                                        / 600
                                    )
                                )
                            )
                            if (str(line) == "21")
                            else LOW_CARBON_FUEL_TARGET_DESCRIPTIONS[str(line)][
                                "description"
                            ]
                        ),
                        field=LOW_CARBON_FUEL_TARGET_DESCRIPTIONS[str(line)]["field"],
                        value=int(getattr(summary_obj, column.key) or 0),
                    )
                )
            elif line in [11, 21]:
                line = "" if line is None else line
                existing_element = next(
                    (
                        existing
                        for existing in summary.non_compliance_penalty_summary
                        if existing.line == str(line) or existing.line == ""
                    ),
                    None,
                )
                if not existing_element:
                    existing_element = ComplianceReportSummaryRowSchema(
                        line=str(line),
                        format=FORMATS.CURRENCY,
                        description=(
                            NON_COMPLIANCE_PENALTY_SUMMARY_DESCRIPTIONS[str(line)][
                                "description"
                            ].format(
                                "{:,}".format(
                                    int(
                                        summary_obj.line_21_non_compliance_penalty_payable
                                        / 600
                                    )
                                )
                            )
                            if line == 21
                            else NON_COMPLIANCE_PENALTY_SUMMARY_DESCRIPTIONS[str(line)][
                                "description"
                            ]
                        ),
                        field=NON_COMPLIANCE_PENALTY_SUMMARY_DESCRIPTIONS[str(line)][
                            "field"
                        ],
                    )
                    summary.non_compliance_penalty_summary.append(existing_element)
                value = int(getattr(summary_obj, column.key) or 0)
                if column.key.endswith("_gasoline"):
                    existing_element.gasoline = value
                elif column.key.endswith("_diesel"):
                    existing_element.diesel = value
                elif column.key.endswith("_jet_fuel"):
                    existing_element.jet_fuel = value
                elif column.key.endswith("_total"):
                    existing_element.total_value = value
                else:
                    existing_element.value = value
        return summary

    #     @service_handler
    #     async def get_summary_versions(self, report_id: int) -> List[Tuple[int, int, str]]:
    #         """
    #         Get a list of all summary versions for a given report, including the original and all supplementals.

    #         :param report_id: The ID of the original compliance report
    #         :return: A list of tuples containing (summary_id, version, type)
    #         """
    #         return await self.repo.get_summary_versions(report_id)

    #     @service_handler
    #     async def get_compliance_report_summary(
    #         self, report_id: int
    #     ) -> ComplianceReportSummarySchema:
    #         """
    #         Get a specific compliance report summary by its ID.
    #         """
    #         report = await self.repo.get_summary_by_report_id(report_id)
    #         return self.map_to_schema(report)

    @service_handler
    async def update_compliance_report_summary(
        self,
        report_id: int,
        summary_data: ComplianceReportSummarySchema,
    ) -> ComplianceReportSummarySchema:
        """
        Autosave compliance report summary details for a specific summary by ID.
        """

        await self.repo.save_compliance_report_summary(report_id, summary_data)
        summary_data = await self.calculate_compliance_report_summary(report_id)

        return summary_data

    @service_handler
    async def calculate_compliance_report_summary(
        self, report_id: int
    ) -> ComplianceReportSummarySchema:
        """Several fields on Report Summary are Transient until locked, this function will re-calculate fields as necessary"""
        # TODO this method will have to be updated to handle supplemental reports

        # Fetch the compliance report details
        compliance_report = await self.repo.get_compliance_report_by_id(
            report_id, is_model=True
        )
        if not compliance_report:
            raise DataNotFoundException("Compliance report not found.")

        prev_compliance_report = (
            await self.repo.get_assessed_compliance_report_by_period(
                compliance_report.organization_id,
                int(compliance_report.compliance_period.description) - 1,
            )
        )

        summary_model = compliance_report.summary

        # After the report has been submitted, the summary becomes locked
        # so we can return the existing summary rather than re-calculating
        if summary_model.is_locked:
            return self.convert_summary_to_dict(compliance_report.summary)

        compliance_period_start = compliance_report.compliance_period.effective_date
        compliance_period_end = compliance_report.compliance_period.expiration_date
        organization_id = compliance_report.organization_id

        # Placeholder values for demonstration purposes
        # need to get these values from the db after fuel supply is implemented

        # If report for previous period copy carryover amounts
        if prev_compliance_report:
            # TODO: if previous report exists then ensure in the UI we're disabling the line 7 & 9 for editing
            previous_retained = {
                "gasoline": prev_compliance_report.summary.line_6_renewable_fuel_retained_gasoline,
                "diesel": prev_compliance_report.summary.line_6_renewable_fuel_retained_diesel,
                "jet_fuel": prev_compliance_report.summary.line_6_renewable_fuel_retained_jet_fuel,
            }
            previous_obligation = {
                "gasoline": prev_compliance_report.summary.line_8_obligation_deferred_gasoline,
                "diesel": prev_compliance_report.summary.line_8_obligation_deferred_diesel,
                "jet_fuel": prev_compliance_report.summary.line_8_obligation_deferred_jet_fuel,
            }
        else:
            previous_retained = {
                "gasoline": summary_model.line_7_previously_retained_gasoline,
                "diesel": summary_model.line_7_previously_retained_diesel,
                "jet_fuel": summary_model.line_7_previously_retained_jet_fuel,
            }
            previous_obligation = {
                "gasoline": summary_model.line_9_obligation_added_gasoline,
                "diesel": summary_model.line_9_obligation_added_diesel,
                "jet_fuel": summary_model.line_9_obligation_added_jet_fuel,
            }

        notional_transfers = (
            await self.notional_transfer_service.get_notional_transfers(
                compliance_report_id=report_id
            )
        )

        notional_transfers_sums = {"gasoline": 0, "diesel": 0, "jet_fuel": 0}

        for transfer in notional_transfers.notional_transfers:
            # Normalize the fuel category key
            normalized_category = transfer.fuel_category.replace(" ", "_").lower()

            # Update the corresponding category sum
            if transfer.received_or_transferred.lower() == "received":
                notional_transfers_sums[normalized_category] += transfer.quantity
            elif transfer.received_or_transferred.lower() == "transferred":
                notional_transfers_sums[normalized_category] -= transfer.quantity

        # Fetch fuel quantities
        fossil_quantities = await self.repo.calculate_fuel_quantities(
            compliance_report, fossil_derived=True
        )
        renewable_quantities = await self.repo.calculate_fuel_quantities(
            compliance_report, fossil_derived=False
        )

        renewable_fuel_target_summary = self.calculate_renewable_fuel_target_summary(
            fossil_quantities,
            renewable_quantities,
            previous_retained,
            previous_obligation,
            notional_transfers_sums,
            compliance_period=compliance_period_start.year,
            prev_summary=compliance_report.summary,
        )
        low_carbon_fuel_target_summary, non_compliance_penalty_payable_units = (
            await self.calculate_low_carbon_fuel_target_summary(
                compliance_period_start,
                compliance_period_end,
                organization_id,
                compliance_report,
            )
        )
        non_compliance_penalty_summary = self.calculate_non_compliance_penalty_summary(
            non_compliance_penalty_payable_units, renewable_fuel_target_summary
        )

        existing_summary = self.convert_summary_to_dict(summary_model)

        summary = self.map_to_schema(
            compliance_report,
            renewable_fuel_target_summary,
            low_carbon_fuel_target_summary,
            non_compliance_penalty_summary,
            summary_model,
        )

        #Only save if summary has changed
        if existing_summary.model_dump(mode="json") != summary.model_dump(mode="json"):
            logger.debug("Report has changed, updating summary")
            await self.repo.save_compliance_report_summary(summary)
            return summary

        return existing_summary

    def map_to_schema(
        self,
        compliance_report,
        renewable_fuel_target_summary,
        low_carbon_fuel_target_summary,
        non_compliance_penalty_summary,
        summary_model,
    ):
        summary = ComplianceReportSummarySchema(
            summary_id=summary_model.summary_id,
            compliance_report_id=compliance_report.compliance_report_id,
            is_locked=summary_model.is_locked,
            quarter=summary_model.quarter,
            total_non_compliance_penalty_payable=summary_model.total_non_compliance_penalty_payable,
            renewable_fuel_target_summary=renewable_fuel_target_summary,
            low_carbon_fuel_target_summary=low_carbon_fuel_target_summary,
            non_compliance_penalty_summary=non_compliance_penalty_summary,
        )
        return summary

    def calculate_renewable_fuel_target_summary(
        self,
        fossil_quantities: dict,
        renewable_quantities: dict,
        previous_retained: dict,
        previous_obligation: dict,
        notional_transfers_sums: dict,
        compliance_period: int,
        prev_summary: ComplianceReportSummary,
    ) -> List[ComplianceReportSummaryRowSchema]:
        # line 3
        tracked_totals = {
            category: fossil_quantities.get(category, 0)
            + renewable_quantities.get(category, 0)
            for category in ["gasoline", "diesel", "jet_fuel"]
        }

        # line 4
        if 2024 <= compliance_period <= 2027:
            jet_fuel_percentage = 0
        elif compliance_period == 2028:
            jet_fuel_percentage = 1 / 100
        elif compliance_period == 2029:
            jet_fuel_percentage = 2 / 100
        else:
            jet_fuel_percentage = 3 / 100

        eligible_renewable_fuel_required = {
            "gasoline": tracked_totals["gasoline"] * 0.05,
            "diesel": tracked_totals["diesel"] * 0.04,
            "jet_fuel": tracked_totals["jet_fuel"] * jet_fuel_percentage,
        }

        # line 6
        retained_renewables = {"gasoline": 0.0, "diesel": 0.0, "jet_fuel": 0.0}
        # line 8
        deferred_renewables = {"gasoline": 0.0, "diesel": 0.0, "jet_fuel": 0.0}

        for category in ["gasoline", "diesel", "jet_fuel"]:
            required_renewable_quantity = eligible_renewable_fuel_required.get(category)
            previous_required_renewable_quantity = getattr(
                prev_summary, f"line_4_eligible_renewable_fuel_required_{category}"
            )

            # only carry over line 6,8 if required quantities have not changed
            if previous_required_renewable_quantity == required_renewable_quantity:
                print(f"QUANTITIES MATCH {category}")
                retained_renewables[category] = getattr(
                    prev_summary, f"line_6_renewable_fuel_retained_{category}"
                )
                deferred_renewables[category] = getattr(
                    prev_summary, f"line_8_obligation_deferred_{category}"
                )
            else:
                print(f"QUANTITY CHANGED {category}")

        # line 10
        net_renewable_supplied = {
            category:
            # line 2
            renewable_quantities.get(category, 0) +
            # line 5
            notional_transfers_sums.get(category, 0) -
            # line 6
            retained_renewables.get(category, 0) +
            # line 7
            previous_retained.get(category, 0) +
            # line 8
            deferred_renewables.get(category, 0) -
            # line 9
            previous_obligation.get(category, 0)
            for category in ["gasoline", "diesel", "jet_fuel"]
        }

        # line 11
        non_compliance_penalties = {
            category: round(
                max(
                    0,
                    eligible_renewable_fuel_required.get(category, 0)
                    - net_renewable_supplied.get(category, 0),
                )
                * PRESCRIBED_PENALTY_RATE[category],
                2,
            )
            for category in ["gasoline", "diesel", "jet_fuel"]
        }

        summary_lines = {
            "1": {
                "gasoline": fossil_quantities.get("gasoline", 0),
                "diesel": fossil_quantities.get("diesel", 0),
                "jet_fuel": fossil_quantities.get("jet_fuel", 0),
            },
            "2": {
                "gasoline": renewable_quantities.get("gasoline", 0),
                "diesel": renewable_quantities.get("diesel", 0),
                "jet_fuel": renewable_quantities.get("jet_fuel", 0),
            },
            "3": {
                "gasoline": tracked_totals.get("gasoline", 0),
                "diesel": tracked_totals.get("diesel", 0),
                "jet_fuel": tracked_totals.get("jet_fuel", 0),
            },
            "4": {
                "gasoline": eligible_renewable_fuel_required.get("gasoline", 0),
                "diesel": eligible_renewable_fuel_required.get("diesel", 0),
                "jet_fuel": eligible_renewable_fuel_required.get("jet_fuel", 0),
            },
            # Notionally transferred value
            "5": notional_transfers_sums,
            "6": {
                "gasoline": retained_renewables.get("gasoline", 0),
                "diesel": retained_renewables.get("diesel", 0),
                "jet_fuel": retained_renewables.get("jet_fuel", 0),
            },
            "7": {
                "gasoline": previous_retained.get("gasoline", 0),
                "diesel": previous_retained.get("diesel", 0),
                "jet_fuel": previous_retained.get("jet_fuel", 0),
            },
            "8": {
                "gasoline": deferred_renewables.get("gasoline", 0),
                "diesel": deferred_renewables.get("diesel", 0),
                "jet_fuel": deferred_renewables.get("jet_fuel", 0),
            },
            # Renewable obligation added from previous period
            "9": {
                "gasoline": previous_obligation.get("gasoline", 0),
                "diesel": previous_obligation.get("diesel", 0),
                "jet_fuel": previous_obligation.get("jet_fuel", 0),
            },
            "10": {
                "gasoline": net_renewable_supplied.get("gasoline", 0),
                "diesel": net_renewable_supplied.get("diesel", 0),
                "jet_fuel": net_renewable_supplied.get("jet_fuel", 0),
            },
            "11": {
                "gasoline": non_compliance_penalties.get("gasoline", 0),
                "diesel": non_compliance_penalties.get("diesel", 0),
                "jet_fuel": non_compliance_penalties.get("jet_fuel", 0),
            },
        }

        summary = [
            ComplianceReportSummaryRowSchema(
                line=line,
                description=(
                    RENEWABLE_FUEL_TARGET_DESCRIPTIONS[line]["description"].format(
                        "{:,}".format(int(summary_lines["4"]["gasoline"] * 0.05)),
                        "{:,}".format(int(summary_lines["4"]["diesel"] * 0.05)),
                        "{:,}".format(int(summary_lines["4"]["jet_fuel"] * 0.05)),
                    )
                    if (line in ["6", "8"])
                    else RENEWABLE_FUEL_TARGET_DESCRIPTIONS[line]["description"]
                ),
                field=RENEWABLE_FUEL_TARGET_DESCRIPTIONS[line]["field"],
                gasoline=values.get("gasoline", 0),
                diesel=values.get("diesel", 0),
                jet_fuel=values.get("jet_fuel", 0),
                total_value=values.get("gasoline", 0)
                + values.get("diesel", 0)
                + values.get("jet_fuel", 0),
                format=(FORMATS.CURRENCY if (str(line) == "11") else FORMATS.NUMBER),
            )
            for line, values in summary_lines.items()
        ]

        return summary

    async def calculate_low_carbon_fuel_target_summary(
        self,
        compliance_period_start: datetime,
        compliance_period_end: datetime,
        organization_id: int,
        compliance_report: ComplianceReport,
    ) -> Tuple[List[ComplianceReportSummaryRowSchema], int]:
        compliance_units_transferred_out = (
            await self.repo.get_transferred_out_compliance_units(
                compliance_period_start, compliance_period_end, organization_id
            )
        )  # line 12
        compliance_units_received = await self.repo.get_received_compliance_units(
            compliance_period_start, compliance_period_end, organization_id
        )  # line 13
        compliance_units_issued = await self.repo.get_issued_compliance_units(
            compliance_period_start, compliance_period_end, organization_id
        )  # line 14
        # TODO - add the logic as required
        compliance_units_prev_issued_for_fuel_supply = 0  # line 15
        compliance_units_prev_issued_for_fuel_export = 0  # line 16 - always 0
        available_balance_for_period = await self.trxn_repo.calculate_available_balance_for_period(
            organization_id, compliance_period_start.year
        )  # line 17 - Available compliance unit balance on March 31, <compliance-year + 1>
        compliance_units_curr_issued_for_fuel_supply = (
            await self.calculate_fuel_supply_compliance_units(compliance_report)
        )  # line 18 fuel supply compliance units total
        compliance_units_curr_issued_for_fuel_export = (
            await self.calculate_fuel_export_compliance_units(compliance_report)
        )  # line 19
        compliance_unit_balance_change_from_assessment = (
            compliance_units_curr_issued_for_fuel_supply
            + compliance_units_curr_issued_for_fuel_export
        )  # line 20

        calculated_penalty_units = int(
            available_balance_for_period
            + compliance_units_curr_issued_for_fuel_supply
            + compliance_units_curr_issued_for_fuel_export
        )
        non_compliance_penalty_payable_units = (
            calculated_penalty_units if (calculated_penalty_units < 0) else 0
        )
        non_compliance_penalty_payable = (
            int((non_compliance_penalty_payable_units * Decimal(-600.0)).max(0))
            if non_compliance_penalty_payable_units < 0
            else 0
        )  # line 21

        available_balance_for_period_after_assessment = (  # line 22 = line 17 + line 20
            max(
                available_balance_for_period
                + compliance_unit_balance_change_from_assessment,
                0,
            )
        )
        low_carbon_summary_lines = {
            "12": {"value": compliance_units_transferred_out},
            "13": {"value": compliance_units_received},
            "14": {"value": compliance_units_issued},
            "15": {"value": compliance_units_prev_issued_for_fuel_supply},
            "16": {"value": compliance_units_prev_issued_for_fuel_export},
            "17": {"value": available_balance_for_period},
            "18": {"value": compliance_units_curr_issued_for_fuel_supply},
            "19": {"value": compliance_units_curr_issued_for_fuel_export},
            "20": {"value": compliance_unit_balance_change_from_assessment},
            "21": {"value": non_compliance_penalty_payable},
            "22": {"value": available_balance_for_period_after_assessment},
        }

        low_carbon_fuel_target_summary = [
            ComplianceReportSummaryRowSchema(
                line=line,
                description=(
                    LOW_CARBON_FUEL_TARGET_DESCRIPTIONS[str(line)][
                        "description"
                    ].format("{:,}".format(non_compliance_penalty_payable_units * -1))
                    if (str(line) == "21")
                    else LOW_CARBON_FUEL_TARGET_DESCRIPTIONS[str(line)]["description"]
                ),
                field=LOW_CARBON_FUEL_TARGET_DESCRIPTIONS[line]["field"],
                value=values.get("value", 0),
                format=(FORMATS.CURRENCY if (str(line) == "21") else FORMATS.NUMBER),
            )
            for line, values in low_carbon_summary_lines.items()
        ]

        return low_carbon_fuel_target_summary, non_compliance_penalty_payable_units

    def calculate_non_compliance_penalty_summary(
        self,
        non_compliance_penalty_payable_units: int,
        renewable_fuel_target_summary: List[ComplianceReportSummaryRowSchema],
    ) -> List[ComplianceReportSummaryRowSchema]:
        non_compliance_penalty_payable = int(
            (non_compliance_penalty_payable_units * Decimal(-600.0)).max(0)
        )
        line_11 = next(row for row in renewable_fuel_target_summary if row.line == "11")

        non_compliance_summary_lines = {
            "11": {"total_value": line_11.total_value},
            "21": {"total_value": non_compliance_penalty_payable},
            "": {"total_value": non_compliance_penalty_payable + line_11.total_value},
        }

        non_compliance_penalty_summary = [
            ComplianceReportSummaryRowSchema(
                line=line,
                description=(
                    NON_COMPLIANCE_PENALTY_SUMMARY_DESCRIPTIONS[line][
                        "description"
                    ].format(non_compliance_penalty_payable_units * -1)
                ),
                field=NON_COMPLIANCE_PENALTY_SUMMARY_DESCRIPTIONS[line]["field"],
                gasoline=values.get("gasoline", 0),
                diesel=values.get("diesel", 0),
                jet_fuel=values.get("jet_fuel", 0),
                total_value=values.get("total_value", 0),
                format=FORMATS.CURRENCY,
            )
            for line, values in non_compliance_summary_lines.items()
        ]

        return non_compliance_penalty_summary

    @service_handler
    async def calculate_fuel_supply_compliance_units(
        self, report: ComplianceReport
    ) -> int:
        """
        Calculate the total compliance units for Line 18 based on effective fuel supplies.
        """
        # Fetch fuel supply records
        fuel_supply_records = await self.fuel_supply_repo.get_effective_fuel_supplies(
            report.compliance_report_group_uuid
        )

        # Initialize compliance units sum
        compliance_units_sum = 0

        # Calculate compliance units for each fuel supply record
        for fuel_supply in fuel_supply_records:
            TCI = fuel_supply.target_ci or 0  # Target Carbon Intensity
            EER = fuel_supply.eer or 0  # Energy Effectiveness Ratio
            RCI = fuel_supply.ci_of_fuel or 0  # Recorded Carbon Intensity
            UCI = 0  # Assuming additional carbon intensity attributable to use is not available
            Q = fuel_supply.quantity or 0  # Quantity of Fuel Supplied
            ED = fuel_supply.energy_density or 0  # Energy Density

            # Apply the compliance units formula
            compliance_units = calculate_compliance_units(TCI, EER, RCI, UCI, Q, ED)
            compliance_units_sum += compliance_units

        return int(compliance_units_sum)

    @service_handler
    async def calculate_fuel_export_compliance_units(
        self, report: ComplianceReport
    ) -> int:
        """
        Calculate the total compliance units for Line 19 based on effective fuel supplies.
        """
        # Fetch fuel export records
        fuel_export_records = await self.fuel_export_repo.get_effective_fuel_exports(
            report.compliance_report_group_uuid
        )

        # Initialize compliance units sum
        compliance_units_sum = 0
        # Calculate compliance units for each fuel export record
        for fuel_export in fuel_export_records:
            TCI = fuel_export.target_ci or 0  # Target Carbon Intensity
            EER = fuel_export.eer or 0  # Energy Effectiveness Ratio
            RCI = fuel_export.ci_of_fuel or 0  # Recorded Carbon Intensity
            UCI = 0  # Assuming additional carbon intensity attributable to use is not available
            Q = fuel_export.quantity or 0  # Quantity of Fuel Supplied
            ED = fuel_export.energy_density or 0  # Energy Density

            # Apply the compliance units formula
            compliance_units = calculate_compliance_units(TCI, EER, RCI, UCI, Q, ED)
            compliance_units = -compliance_units
            compliance_units = round(compliance_units) if compliance_units < 0 else 0

            compliance_units_sum += compliance_units

        return int(compliance_units_sum)

<<<<<<< HEAD
=======
    @service_handler
    async def get_effective_fuel_supplies(
        self, report_id: int, is_supplemental: bool = False
    ):
        if is_supplemental:
            report = await self.repo.get_supplemental_report(report_id)
            if not report:
                raise ValueError("Supplemental report not found")
            original_report_id = report.original_report_id
        else:
            original_report_id = report_id
            report = await self.repo.get_compliance_report_by_id(
                report_id, is_model=True
            )
            if not report:
                raise ValueError("Compliance report not found")

        # Get all supplemental reports in order
        supplemental_reports = await self.repo.get_supplemental_reports(
            original_report_id
        )

        # Start with the original report's fuel supplies
        original_supplies = await self.fuel_supply_repo.get_fuel_supplies(
            original_report_id
        )

        effective_supplies = {
            supply.fuel_supply_id: supply for supply in original_supplies
        }

        # Apply changes from each supplemental report up to the desired version
        for supp_report in supplemental_reports:
            supp_supplies = await self.fuel_supply_repo.get_fuel_supplies(
                supp_report.supplemental_report_id, is_supplemental=True
            )

            for supply in supp_supplies:
                if supply.change_type == ChangeType.DELETE:
                    effective_supplies.pop(supply.previous_fuel_supply_id, None)
                elif supply.change_type == ChangeType.UPDATE:
                    effective_supplies[supply.previous_fuel_supply_id] = supply
                else:  # CREATE
                    effective_supplies[supply.fuel_supply_id] = supply

            if is_supplemental and supp_report.supplemental_report_id == report_id:
                break

        return list(effective_supplies.values())

    @service_handler
    async def get_effective_fuel_exports(
        self, report_id: int, is_supplemental: bool = False
    ):
        if is_supplemental:
            report = await self.repo.get_supplemental_report(report_id)
            if not report:
                raise ValueError("Supplemental report not found")
            original_report_id = report.original_report_id
        else:
            original_report_id = report_id
            report = await self.repo.get_compliance_report_by_id(
                report_id, is_model=True
            )
            if not report:
                raise ValueError("Compliance report not found")

        # Get all supplemental reports in order
        supplemental_reports = await self.repo.get_supplemental_reports(
            original_report_id
        )

        # Start with the original report's fuel exports
        original_exports = await self.fuel_export_repo.get_fuel_exports(
            original_report_id
        )

        effective_exports = {
            export.fuel_export_id: export for export in original_exports
        }

        # Apply changes from each supplemental report up to the desired version
        for supp_report in supplemental_reports:
            supp_supplies = await self.fuel_export_repo.get_fuel_exports(
                supp_report.supplemental_report_id, is_supplemental=True
            )

            for export in supp_supplies:
                if export.change_type == ChangeType.DELETE:
                    effective_exports.pop(export.previous_fuel_export_id, None)
                elif export.change_type == ChangeType.UPDATE:
                    effective_exports[export.previous_fuel_export_id] = export
                else:  # CREATE
                    effective_exports[export.fuel_export_id] = export

            if is_supplemental and supp_report.supplemental_report_id == report_id:
                break

        return list(effective_exports.values())

>>>>>>> 98b9811c

#     async def are_identical(
#         self,
#         report_id: int,
#         summary_1: ComplianceReportSummarySchema,
#         summary_2: ComplianceReportSummarySchema,
#     ) -> bool:
#         comparison = self.compare_summaries(report_id, summary_1, summary_2)

#         # Check if all deltas are zero
#         for field, values in comparison.items():
#             if values["delta"] != 0:
#                 return False

#         return True

#     async def compare_summaries(
#         self,
#         report_id: int,
#         summary_1: ComplianceReportSummarySchema,
#         summary_2: ComplianceReportSummarySchema,
#     ) -> Dict[str, Dict[str, Any]]:
#         """
#         Compare two compliance report summaries and return the values and delta for each field.

#         :param report_id: The ID of the original compliance report
#         :param summary_1_id: The ID of the first summary to compare
#         :param summary_2_id: The ID of the second summary to compare
#         :return: A dictionary containing the values and delta for each field
#         """
#         if not summary_1 or not summary_2:
#             raise ValueError(
#                 f"""One or both summaries not found: {
#                              summary_1.summary_id}, {summary_2.summary_id}"""
#             )

#         if (
#             summary_1.compliance_report_id != report_id
#             or summary_2.compliance_report_id != report_id
#         ):
#             raise ValueError(
#                 f"""Summaries do not belong to the specified report: {report_id}"""
#             )

#         comparison = {}

#         # Compare all float fields
#         float_columns = [
#             c.name
#             for c in ComplianceReportSummary.__table__.columns
#             if isinstance(c.type, Float)
#         ]
#         for column in float_columns:
#             value_1 = getattr(summary_1, column)
#             value_2 = getattr(summary_2, column)
#             delta = value_2 - value_1
#             comparison[column] = {
#                 "summary_1_value": value_1,
#                 "summary_2_value": value_2,
#                 "delta": delta,
#             }

#         return comparison<|MERGE_RESOLUTION|>--- conflicted
+++ resolved
@@ -224,7 +224,7 @@
         Autosave compliance report summary details for a specific summary by ID.
         """
 
-        await self.repo.save_compliance_report_summary(report_id, summary_data)
+        await self.repo.save_compliance_report_summary(summary_data)
         summary_data = await self.calculate_compliance_report_summary(report_id)
 
         return summary_data
@@ -346,7 +346,7 @@
             summary_model,
         )
 
-        #Only save if summary has changed
+        # Only save if summary has changed
         if existing_summary.model_dump(mode="json") != summary.model_dump(mode="json"):
             logger.debug("Report has changed, updating summary")
             await self.repo.save_compliance_report_summary(summary)
@@ -731,109 +731,6 @@
 
         return int(compliance_units_sum)
 
-<<<<<<< HEAD
-=======
-    @service_handler
-    async def get_effective_fuel_supplies(
-        self, report_id: int, is_supplemental: bool = False
-    ):
-        if is_supplemental:
-            report = await self.repo.get_supplemental_report(report_id)
-            if not report:
-                raise ValueError("Supplemental report not found")
-            original_report_id = report.original_report_id
-        else:
-            original_report_id = report_id
-            report = await self.repo.get_compliance_report_by_id(
-                report_id, is_model=True
-            )
-            if not report:
-                raise ValueError("Compliance report not found")
-
-        # Get all supplemental reports in order
-        supplemental_reports = await self.repo.get_supplemental_reports(
-            original_report_id
-        )
-
-        # Start with the original report's fuel supplies
-        original_supplies = await self.fuel_supply_repo.get_fuel_supplies(
-            original_report_id
-        )
-
-        effective_supplies = {
-            supply.fuel_supply_id: supply for supply in original_supplies
-        }
-
-        # Apply changes from each supplemental report up to the desired version
-        for supp_report in supplemental_reports:
-            supp_supplies = await self.fuel_supply_repo.get_fuel_supplies(
-                supp_report.supplemental_report_id, is_supplemental=True
-            )
-
-            for supply in supp_supplies:
-                if supply.change_type == ChangeType.DELETE:
-                    effective_supplies.pop(supply.previous_fuel_supply_id, None)
-                elif supply.change_type == ChangeType.UPDATE:
-                    effective_supplies[supply.previous_fuel_supply_id] = supply
-                else:  # CREATE
-                    effective_supplies[supply.fuel_supply_id] = supply
-
-            if is_supplemental and supp_report.supplemental_report_id == report_id:
-                break
-
-        return list(effective_supplies.values())
-
-    @service_handler
-    async def get_effective_fuel_exports(
-        self, report_id: int, is_supplemental: bool = False
-    ):
-        if is_supplemental:
-            report = await self.repo.get_supplemental_report(report_id)
-            if not report:
-                raise ValueError("Supplemental report not found")
-            original_report_id = report.original_report_id
-        else:
-            original_report_id = report_id
-            report = await self.repo.get_compliance_report_by_id(
-                report_id, is_model=True
-            )
-            if not report:
-                raise ValueError("Compliance report not found")
-
-        # Get all supplemental reports in order
-        supplemental_reports = await self.repo.get_supplemental_reports(
-            original_report_id
-        )
-
-        # Start with the original report's fuel exports
-        original_exports = await self.fuel_export_repo.get_fuel_exports(
-            original_report_id
-        )
-
-        effective_exports = {
-            export.fuel_export_id: export for export in original_exports
-        }
-
-        # Apply changes from each supplemental report up to the desired version
-        for supp_report in supplemental_reports:
-            supp_supplies = await self.fuel_export_repo.get_fuel_exports(
-                supp_report.supplemental_report_id, is_supplemental=True
-            )
-
-            for export in supp_supplies:
-                if export.change_type == ChangeType.DELETE:
-                    effective_exports.pop(export.previous_fuel_export_id, None)
-                elif export.change_type == ChangeType.UPDATE:
-                    effective_exports[export.previous_fuel_export_id] = export
-                else:  # CREATE
-                    effective_exports[export.fuel_export_id] = export
-
-            if is_supplemental and supp_report.supplemental_report_id == report_id:
-                break
-
-        return list(effective_exports.values())
-
->>>>>>> 98b9811c
 
 #     async def are_identical(
 #         self,
