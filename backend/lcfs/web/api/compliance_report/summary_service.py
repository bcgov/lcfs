--- conflicted
+++ resolved
@@ -973,34 +973,12 @@
         non_compliance_penalty_payable_units: int,
         renewable_fuel_target_summary: List[ComplianceReportSummaryRowSchema],
     ) -> List[ComplianceReportSummaryRowSchema]:
-<<<<<<< HEAD
-        non_compliance_penalty_payable = int(
-            (non_compliance_penalty_payable_units * Decimal(-600.0)).max(0)
-        )
-
-        # Find line 11 (don't use legacy conversion)
-        line_11 = next(
-            (row for row in renewable_fuel_target_summary if str(row.line) == "11"),
-            None,
-        )
-
-        if line_11 is None:
-            # If line 11 is not found, create a default row with total_value of 0
-            line_11 = ComplianceReportSummaryRowSchema(
-                line=11,
-                format="number",
-                description="Non-compliance penalty",
-                field="total_value",
-                total_value=0,
-            )
-=======
         non_compliance_penalty_payable = (
             Decimal(str(non_compliance_penalty_payable_units)) * Decimal("-600.0")
         ).max(Decimal("0"))
         line_11 = next(row for row in renewable_fuel_target_summary if row.line == 11)
         # Convert line 11 total value to Decimal for accurate addition
         line_11_total_decimal = Decimal(str(line_11.total_value))
->>>>>>> 2eaf79d0
 
         non_compliance_summary_lines = {
             11: {"total_value": line_11_total_decimal},
