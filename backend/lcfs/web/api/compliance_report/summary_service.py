--- conflicted
+++ resolved
@@ -137,13 +137,9 @@
     @service_handler
     async def calculate_compliance_report_summary(self, report_id: int) -> Dict[str, List[ComplianceReportSummaryRowSchema]]:
         """Generate the comprehensive compliance report summary for a specific compliance report by ID."""
-<<<<<<< HEAD
         summary_obj = await self.repo.get_summary_by_id(report_id)
         if summary_obj:
             return self.convert_summary_to_dict(summary_obj)
-=======
-
->>>>>>> 41789e1b
         # Fetch the compliance report details
         compliance_report = await self.repo.get_compliance_report_by_id(report_id)
         if not compliance_report:
