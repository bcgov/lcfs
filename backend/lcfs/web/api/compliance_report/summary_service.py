--- conflicted
+++ resolved
@@ -2,12 +2,10 @@
 import structlog
 from datetime import datetime
 from decimal import Decimal, ROUND_HALF_UP
-from typing import List, Tuple, Dict, Optional, Union
+from typing import List, Tuple, Dict, Optional, Union, Any
 
 from fastapi import Depends
 from sqlalchemy import inspect
-from typing import List, Tuple, Dict, Optional, Union, Any
-
 from lcfs.db.models import FuelSupply
 from lcfs.db.models.compliance.ComplianceReport import (
     ComplianceReport,
@@ -616,7 +614,6 @@
             locked_summary = self.convert_summary_to_dict(
                 compliance_report.summary, compliance_report
             )
-<<<<<<< HEAD
             # If the summary is locked or should be locked, Lines 7 and 9 are also locked
             locked_summary.lines_7_and_9_locked = (
                 locked_summary.lines_7_and_9_locked
@@ -624,11 +621,6 @@
             )
             # Lines 6 and 8 should be treated as locked when we short-circuit to stored summary
             locked_summary.lines_6_and_8_locked = True
-=======
-            # If the summary is locked, Lines 7 and 9 are also locked
-            locked_summary.lines_7_and_9_locked = True
-
->>>>>>> 02958e4b
             return locked_summary
 
         compliance_period_start = compliance_report.compliance_period.effective_date
