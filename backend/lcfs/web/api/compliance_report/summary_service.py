--- conflicted
+++ resolved
@@ -967,16 +967,6 @@
 
         # Calculate compliance units for each fuel supply record
         for fuel_supply in fuel_supply_records:
-<<<<<<< HEAD
-            TCI = fuel_supply.target_ci or 0  # Target Carbon Intensity / CI class
-            EER = fuel_supply.eer or 0  # Energy Effectiveness Ratio
-            RCI = fuel_supply.ci_of_fuel or 0  # Recorded Carbon Intensity / CI fuel
-            UCI = (
-                fuel_supply.uci or 0
-            )  # Additional Carbon Intensity (only used in new calculation)
-            Q = fuel_supply.quantity or 0  # Quantity of Fuel Supplied
-=======
-
             TCI = fuel_supply.target_ci or 0  # Target Carbon Intensity
             EER = fuel_supply.eer or 0  # Energy Effectiveness Ratio
             RCI = fuel_supply.ci_of_fuel or 0  # Recorded Carbon Intensity
@@ -988,7 +978,6 @@
                 + (fuel_supply.q3_quantity or 0)
                 + (fuel_supply.q4_quantity or 0)
             )
->>>>>>> 479c97c7
             ED = fuel_supply.energy_density or 0  # Energy Density
 
             # Apply the appropriate compliance units formula
