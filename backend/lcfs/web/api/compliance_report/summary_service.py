--- conflicted
+++ resolved
@@ -201,8 +201,6 @@
             desc = self._non_compliance_special_description(
                 line, summary_obj, LOW_CARBON_FUEL_TARGET_DESCRIPTIONS
             )
-<<<<<<< HEAD
-=======
         elif line == 22:
             # Handle year replacement for line 22
             compliance_year = (
@@ -214,11 +212,6 @@
             desc = description.replace(
                 "{{COMPLIANCE_YEAR_PLUS_1}}", str(compliance_year + 1)
             )
-        elif line in [17, 18] and is_legacy:
-            desc = self._part3_special_description(
-                line, PART3_LOW_CARBON_FUEL_TARGET_DESCRIPTIONS
-            )
->>>>>>> 4e379772
         else:
             desc = description
 
@@ -979,7 +972,8 @@
         )  # line 20 = line 18 + line 19 - line 15 - line 16
 
         calculated_penalty_units = int(
-            available_balance_for_period + compliance_unit_balance_change_from_assessment
+            available_balance_for_period
+            + compliance_unit_balance_change_from_assessment
         )
         non_compliance_penalty_payable_units = (
             calculated_penalty_units if (calculated_penalty_units < 0) else 0
