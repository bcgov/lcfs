--- conflicted
+++ resolved
@@ -508,13 +508,8 @@
         compliance_period_start: datetime,
         compliance_period_end: datetime,
         organization_id: int,
-<<<<<<< HEAD
         report_id: int,
-    ) -> List[ComplianceReportSummaryRowSchema]:
-=======
-    ) -> (List[ComplianceReportSummaryRowSchema], int):
->>>>>>> 949b8539
-
+    ) -> Tuple[List[ComplianceReportSummaryRowSchema], int]:
         compliance_units_transferred_out = (
             await self.repo.get_transferred_out_compliance_units(
                 compliance_period_start, compliance_period_end, organization_id
@@ -532,14 +527,9 @@
         available_balance_for_period = await self.trxn_repo.calculate_available_balance_for_period(
             organization_id, compliance_period_start.year
         )  # line 17 - Available compliance unit balance on March 31, <compliance-year + 1>
-<<<<<<< HEAD
         compliance_units_curr_issued_for_fuel_supply = (
             await self.calculate_fuel_supply_compliance_units(report_id)
         )  # line 18 fuel supply compliance units total
-=======
-
-        compliance_units_curr_issued_for_fuel_supply = 0  # line 18
->>>>>>> 949b8539
         compliance_units_curr_issued_for_fuel_export = 0  # line 19
         compliance_unit_balance_change_from_assessment = (
             compliance_units_curr_issued_for_fuel_supply
