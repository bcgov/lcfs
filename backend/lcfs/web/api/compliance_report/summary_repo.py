--- conflicted
+++ resolved
@@ -171,12 +171,8 @@
         compliance_report = result.scalar_one_or_none()
 
         if not compliance_report:
-<<<<<<< HEAD
-            raise ValueError(
-=======
             # Let decorator wrap into DatabaseException
             raise Exception(
->>>>>>> d05bb27b
                 f"No compliance report found with ID {summary.compliance_report_id}"
             )
 
