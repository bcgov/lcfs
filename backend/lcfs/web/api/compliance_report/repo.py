--- conflicted
+++ resolved
@@ -302,95 +302,3 @@
             .first()
         )
         return ComplianceReportBaseSchema.model_validate(result)
-<<<<<<< HEAD
-=======
-
-    @repo_handler
-    async def get_intended_use_types(self) -> List[EndUseType]:
-        """
-        Retrieve a list of intended use types from the database
-        """
-        return (
-            (
-                await self.db.execute(
-                    select(EndUseType).where(EndUseType.intended_use == True)
-                )
-            )
-            .scalars()
-            .all()
-        )
-
-    @repo_handler
-    async def get_intended_use_by_name(self, intended_use: str) -> EndUseType:
-        """
-        Retrieve intended use type by name from the database
-        """
-        result = await self.db.scalar(
-            select(EndUseType).where(EndUseType.name == intended_use)
-        )
-        return result
-
-    @repo_handler
-    async def get_levels_of_equipment(self) -> List[LevelOfEquipment]:
-        """
-        Retrieve a list of levels of equipment from the database
-        """
-        return (await self.db.execute(select(LevelOfEquipment))).scalars().all()
-
-    @repo_handler
-    async def get_levels_of_equipment_by_name(self, name: str) -> LevelOfEquipment:
-        """
-        Get the levels of equipment by name
-        """
-        return (await self.db.execute(select(LevelOfEquipment).where(LevelOfEquipment.name == name))).scalars().all()
-
-    @repo_handler
-    async def get_fuel_measurement_types(self) -> List[FuelMeasurementType]:
-        """
-        Retrieve a list of levels of equipment from the database
-        """
-        return (await self.db.execute(select(FuelMeasurementType))).scalars().all()
-
-    @repo_handler
-    async def get_fuel_measurement_type_by_type(self, type: str) -> FuelMeasurementType:
-        """
-        Get the levels of equipment by name
-        """
-        return (await self.db.execute(select(FuelMeasurementType).where(FuelMeasurementType.type == type))).scalars().all()
-
-    @repo_handler
-    async def get_fuel_for_other_uses(self, other_uses_id: int) -> OtherUses:
-        return (await self.db.scalar(select(OtherUses).where(OtherUses.other_uses_id == other_uses_id)))
-
-    @repo_handler
-    async def create_fuel_for_ther_uses(self, fuel_for_other_uses: OtherUses) -> OtherUses:
-        self.db.add(fuel_for_other_uses)
-        await self.db.flush()
-        await self.db.refresh(fuel_for_other_uses)
-
-        return fuel_for_other_uses
-
-    @repo_handler
-    async def update_fuel_for_other_uses(self, fuel_for_other_uses: OtherUses) -> OtherUses:
-        await self.db.flush()
-        await self.db.refresh(fuel_for_other_uses)
-
-        return fuel_for_other_uses
-
-    @repo_handler
-    async def delete_fuel_for_other_uses(self, other_uses_id: int):
-        await self.db.execute(delete(OtherUses).where(OtherUses.other_uses_id == other_uses_id))
-        await self.db.flush()
-
-    @repo_handler
-    async def get_fuel_type(self, fuel_type_id: int) -> FuelType:
-        return await self.db.scalar(select(FuelType).where(FuelType.fuel_type_id == fuel_type_id))
-
-    @repo_handler
-    async def get_fuel_category(self, fuel_category_id: int) -> FuelCategory:
-        return await self.db.scalar(select(FuelCategory).where(FuelCategory.fuel_category_id == fuel_category_id))
-
-    @repo_handler
-    async def get_expected_use(self, expected_use_type_id: int) -> ExpectedUseType:
-        return await self.db.scalar(select(ExpectedUseType).where(ExpectedUseType.expected_use_type_id == expected_use_type_id))
->>>>>>> 94ce2d9e
