--- conflicted
+++ resolved
@@ -4,16 +4,10 @@
 
 import structlog
 from fastapi import Depends
-<<<<<<< HEAD
-from sqlalchemy import func, select, and_, asc, desc, update, or_
+from sqlalchemy import func, select, and_, asc, desc, update, or_, String, cast
 from sqlalchemy.ext.asyncio import AsyncSession
 from sqlalchemy.orm import joinedload, contains_eager, aliased
-from sqlalchemy.inspection import inspect  # New import
-=======
-from sqlalchemy import String, cast, func, select, and_, asc, desc, update
-from sqlalchemy.ext.asyncio import AsyncSession
-from sqlalchemy.orm import joinedload, aliased
->>>>>>> 3a71a9a1
+from sqlalchemy.inspection import inspect
 
 from lcfs.db.dependencies import get_async_db_session
 from lcfs.db.models.compliance import CompliancePeriod, ComplianceReportListView
@@ -78,25 +72,23 @@
             filter_option = filter.type
             filter_type = filter.filter_type
             if filter.field == "status":
-<<<<<<< HEAD
-                field = get_field_for_filter(
-                    ComplianceReportStatus, filter.field)
-=======
                 field = cast(
-                    get_field_for_filter(ComplianceReportListView, "report_status"),
+                    get_field_for_filter(
+                        ComplianceReportListView, "report_status"),
                     String,
                 )
                 # Check if filter_value is a comma-separated string
                 if isinstance(filter_value, str) and "," in filter_value:
                     filter_value = filter_value.split(",")  # Convert to list
->>>>>>> 3a71a9a1
                 if isinstance(filter_value, list):
-                    filter_value = [value.replace(" ", "_") for value in filter_value]
+                    filter_value = [value.replace(" ", "_")
+                                    for value in filter_value]
                     filter_type = "set"
                 else:
                     filter_value = filter_value.replace(" ", "_")
             elif filter.field == "type":
-                field = get_field_for_filter(ComplianceReportListView, "report_type")
+                field = get_field_for_filter(
+                    ComplianceReportListView, "report_type")
             elif filter.field == "organization":
                 field = get_field_for_filter(
                     ComplianceReportListView, "organization_name"
@@ -106,7 +98,8 @@
                     ComplianceReportListView, "compliance_period"
                 )
             else:
-                field = get_field_for_filter(ComplianceReportListView, filter.field)
+                field = get_field_for_filter(
+                    ComplianceReportListView, filter.field)
 
             conditions.append(
                 apply_filter_conditions(
@@ -402,45 +395,27 @@
 
         # Apply sorting from pagination
         if len(pagination.sort_orders) < 1:
-            field = get_field_for_filter(ComplianceReportListView, "update_date")
+            field = get_field_for_filter(
+                ComplianceReportListView, "update_date")
             query = query.order_by(desc(field))
         for order in pagination.sort_orders:
             sort_method = asc if order.direction == "asc" else desc
             if order.field == "status":
                 order.field = get_field_for_filter(
-<<<<<<< HEAD
-                    ComplianceReportStatus, "status")
-                query = query.join(
-                    ComplianceReportStatus,
-                    ComplianceReport.current_status_id
-                    == ComplianceReportStatus.compliance_report_status_id,
-                )
-            elif order.field == "compliance_period":
-                order.field = get_field_for_filter(
-                    CompliancePeriod, "description")
-=======
                     ComplianceReportListView, "report_status"
                 )
->>>>>>> 3a71a9a1
             elif order.field == "organization":
                 order.field = get_field_for_filter(
                     ComplianceReportListView, "organization_name"
                 )
             elif order.field == "type":
                 order.field = get_field_for_filter(
-<<<<<<< HEAD
-                    ComplianceReport, "nickname")
-            else:
-                order.field = get_field_for_filter(
-                    ComplianceReport, order.field)
-=======
                     ComplianceReportListView, "report_type"
                 )
             else:
                 order.field = get_field_for_filter(
                     ComplianceReportListView, order.field
                 )
->>>>>>> 3a71a9a1
             query = query.order_by(sort_method(order.field))
 
         # Execute query with offset and limit for pagination
@@ -752,27 +727,19 @@
 
         for record in records:
             # Check if record matches fossil_derived filter
-<<<<<<< HEAD
-            if isinstance(record, FuelSupply) and record.fuel_type.fossil_derived == fossil_derived:
-                fuel_category = self._format_category(
-                    record.fuel_category.category)
-                fuel_quantities[fuel_category] += record.quantity
-            elif isinstance(record, OtherUses) and record.fuel_type.fossil_derived == fossil_derived:
-                fuel_category = self._format_category(
-                    record.fuel_category.category)
-=======
             if (
                 isinstance(record, FuelSupply)
                 and record.fuel_type.fossil_derived == fossil_derived
             ):
-                fuel_category = self._format_category(record.fuel_category.category)
+                fuel_category = self._format_category(
+                    record.fuel_category.category)
                 fuel_quantities[fuel_category] += record.quantity
             elif (
                 isinstance(record, OtherUses)
                 and record.fuel_type.fossil_derived == fossil_derived
             ):
-                fuel_category = self._format_category(record.fuel_category.category)
->>>>>>> 3a71a9a1
+                fuel_category = self._format_category(
+                    record.fuel_category.category)
                 fuel_quantities[fuel_category] += record.quantity_supplied
 
         return dict(fuel_quantities)
