--- conflicted
+++ resolved
@@ -877,7 +877,6 @@
         )
         return result.scalars().unique().first()
 
-<<<<<<< HEAD
     @repo_handler
     async def get_compliance_report_group_id(self, report_id):
         """
@@ -946,7 +945,7 @@
         total_count = len(changelog)
 
         return changelog, total_count
-=======
+
     async def get_previous_summary(
         self, compliance_report: ComplianceReport
     ) -> ComplianceReportSummary:
@@ -962,5 +961,4 @@
             )
             .limit(1)
         )
-        return result.scalars().first().summary
->>>>>>> f4b967d9
+        return result.scalars().first().summary