--- conflicted
+++ resolved
@@ -146,7 +146,6 @@
         Identify and retrieve the compliance report by id, including its related objects.
         """
         return await self.db.scalar(
-<<<<<<< HEAD
             select(ComplianceReport)
             .options(
                 joinedload(ComplianceReport.organization),
@@ -158,11 +157,6 @@
                 joinedload(ComplianceReport.history)
             )
             .where(ComplianceReport.compliance_report_id == compliance_report_id)
-=======
-            select(ComplianceReport).where(
-                ComplianceReport.compliance_report_id == compliance_report_id
-            )
->>>>>>> b8ef89ae
         )
 
     @repo_handler
