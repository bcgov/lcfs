from collections import defaultdict
from datetime import datetime
from typing import List, Optional, Dict

import structlog
from fastapi import Depends
from sqlalchemy import func, select, and_, asc, desc, update
from sqlalchemy.ext.asyncio import AsyncSession
from sqlalchemy.orm import joinedload

from lcfs.db.dependencies import get_async_db_session
from lcfs.db.models.compliance import CompliancePeriod
from lcfs.db.models.compliance.AllocationAgreement import AllocationAgreement
from lcfs.db.models.compliance.ComplianceReport import (
    ComplianceReport,
    ReportingFrequency,
)
from lcfs.db.models.compliance.ComplianceReportHistory import ComplianceReportHistory
from lcfs.db.models.compliance.ComplianceReportStatus import (
    ComplianceReportStatus,
    ComplianceReportStatusEnum,
)
from lcfs.db.models.compliance.ComplianceReportSummary import ComplianceReportSummary
from lcfs.db.models.compliance.FuelSupply import FuelSupply
from lcfs.db.models.compliance.OtherUses import OtherUses
from lcfs.db.models.fuel.ExpectedUseType import ExpectedUseType
from lcfs.db.models.fuel.FuelCategory import FuelCategory
from lcfs.db.models.fuel.FuelType import FuelType
from lcfs.db.models.initiative_agreement.InitiativeAgreement import InitiativeAgreement
from lcfs.db.models.organization.Organization import Organization
from lcfs.db.models.transfer.Transfer import Transfer
from lcfs.db.models.user.UserProfile import UserProfile
from lcfs.web.api.base import (
    PaginationRequestSchema,
    apply_filter_conditions,
    get_field_for_filter,
)
from lcfs.web.api.compliance_report.schema import (
    ComplianceReportBaseSchema,
    ComplianceReportSummaryUpdateSchema,
)
from lcfs.web.api.fuel_supply.repo import FuelSupplyRepository
from lcfs.web.core.decorators import repo_handler

logger = structlog.get_logger(__name__)


class ComplianceReportRepository:
    def __init__(
        self,
        db: AsyncSession = Depends(get_async_db_session),
        fuel_supply_repo: FuelSupplyRepository = Depends(),
    ):
        self.db = db
        self.fuel_supply_repo = fuel_supply_repo

    def apply_filters(self, pagination, conditions):
        for filter in pagination.filters:
            filter_value = filter.filter
            # check if the date string is selected for filter
            if filter.filter is None:
                filter_value = [
                    datetime.strptime(filter.date_from, "%Y-%m-%d %H:%M:%S").strftime(
                        "%Y-%m-%d"
                    )
                ]
                if filter.date_to:
                    filter_value.append(
                        datetime.strptime(filter.date_to, "%Y-%m-%d %H:%M:%S").strftime(
                            "%Y-%m-%d"
                        )
                    )
            filter_option = filter.type
            filter_type = filter.filter_type
            if filter.field == "status":
                field = get_field_for_filter(ComplianceReportStatus, filter.field)
                if isinstance(filter_value, list):
                    filter_value = [
                        ComplianceReportStatusEnum(value) for value in filter_value
                    ]
                    filter_type = "set"
                else:
                    filter_value = ComplianceReportStatusEnum(filter_value)
            elif filter.field == "organization":
                field = get_field_for_filter(Organization, "name")
            elif filter.field == "type":
                field = get_field_for_filter(ComplianceReport, "reporting_frequency")
                filter_value = (
                    ReportingFrequency.ANNUAL.value
                    if filter_value.lower().startswith("c")
                    else ReportingFrequency.QUARTERLY.value
                )
            elif filter.field == "compliance_period":
                field = get_field_for_filter(CompliancePeriod, "description")
            else:
                field = get_field_for_filter(ComplianceReport, filter.field)

            conditions.append(
                apply_filter_conditions(field, filter_value, filter_option, filter_type)
            )

    @repo_handler
    async def get_all_compliance_periods(self) -> List[CompliancePeriod]:
        # Retrieve all compliance periods from the database
        periods = (
            (
                await self.db.execute(
                    select(CompliancePeriod)
                    .where(CompliancePeriod.effective_status == True)
                    .order_by(CompliancePeriod.display_order.desc())
                )
            )
            .scalars()
            .all()
        )
        current_year = str(datetime.now().year)

        # Check if the current year is already in the list of periods
        if not any(period.description == current_year for period in periods):
            # Get the current maximum display_order value
            max_display_order = await self.db.execute(
                select(func.max(CompliancePeriod.display_order))
            )
            max_display_order_value = max_display_order.scalar() or 0
            # Insert the current year if it doesn't exist
            new_period = CompliancePeriod(
                description=current_year,
                effective_date=datetime.now().date(),
                display_order=max_display_order_value + 1,
            )
            self.db.add(new_period)

            # Retrieve the updated list of compliance periods
            periods = (
                (
                    await self.db.execute(
                        select(CompliancePeriod)
                        .where(CompliancePeriod.effective_status == True)
                        .order_by(CompliancePeriod.display_order.desc())
                    )
                )
                .scalars()
                .all()
            )

        return periods

    @repo_handler
    async def get_compliance_period(self, period: str) -> CompliancePeriod:
        """
        Retrieve a compliance period from the database
        """
        result = await self.db.scalar(
            select(CompliancePeriod).where(CompliancePeriod.description == period)
        )
        return result

    @repo_handler
    async def check_compliance_report(
        self, compliance_report_id: int
    ) -> Optional[ComplianceReport]:
        """
        Identify and retrieve the compliance report by id, including its related objects.
        """
        return await self.db.scalar(
            select(ComplianceReport)
            .options(
                joinedload(ComplianceReport.organization),
                joinedload(ComplianceReport.compliance_period),
                joinedload(ComplianceReport.current_status),
                joinedload(ComplianceReport.summary),
                joinedload(ComplianceReport.fuel_supplies),
                joinedload(ComplianceReport.other_uses),
                joinedload(ComplianceReport.history).joinedload(
                    ComplianceReportHistory.status
                ),
                joinedload(ComplianceReport.history).joinedload(
                    ComplianceReportHistory.user_profile
                ),
                joinedload(ComplianceReport.transaction),
            )
            .where(ComplianceReport.compliance_report_id == compliance_report_id)
        )

    @repo_handler
    async def get_compliance_report_status_by_desc(
        self, status: str
    ) -> ComplianceReportStatus:
        """
        Retrieve the compliance report status ID from the database based on the description.
        Replaces spaces with underscores in the status description.
        """
        status_enum = status.replace(" ", "_")  # frontend sends status with spaces
        result = await self.db.execute(
            select(ComplianceReportStatus).where(
                ComplianceReportStatus.status
                == getattr(ComplianceReportStatusEnum, status_enum)
            )
        )
        return result.scalars().first()

    @repo_handler
    async def get_compliance_report_by_period(self, organization_id: int, period: str):
        """
        Identify and retrieve the compliance report of an organization for the given compliance period
        """
        result = await self.db.scalar(
            select(ComplianceReport.compliance_report_id).where(
                and_(
                    ComplianceReport.organization_id == organization_id,
                    CompliancePeriod.description == period,
                    ComplianceReport.compliance_period_id
                    == CompliancePeriod.compliance_period_id,
                )
            )
        )
        return result is not None

    @repo_handler
    async def get_assessed_compliance_report_by_period(
        self, organization_id: int, period: int
    ):
        """
        Identify and retrieve the compliance report of an organization for the given compliance period
        """
        result = (
            (
                await self.db.execute(
                    select(ComplianceReport)
                    .options(
                        joinedload(ComplianceReport.organization),
                        joinedload(ComplianceReport.compliance_period),
                        joinedload(ComplianceReport.current_status),
                        joinedload(ComplianceReport.summary),
                    )
                    .join(
                        CompliancePeriod,
                        ComplianceReport.compliance_period_id
                        == CompliancePeriod.compliance_period_id,
                    )
                    .join(
                        Organization,
                        ComplianceReport.organization_id
                        == Organization.organization_id,
                    )
                    .join(
                        ComplianceReportStatus,
                        ComplianceReport.current_status_id
                        == ComplianceReportStatus.compliance_report_status_id,
                    )
                    .outerjoin(
                        ComplianceReportSummary,
                        ComplianceReport.compliance_report_id
                        == ComplianceReportSummary.compliance_report_id,
                    )
                    .where(
                        and_(
                            ComplianceReport.organization_id == organization_id,
                            CompliancePeriod.description == str(period),
                            ComplianceReportStatus.status
                            == ComplianceReportStatusEnum.Assessed,
                        )
                    )
                )
            )
            .unique()
            .scalars()
            .first()
        )
        return result

    @repo_handler
    async def create_compliance_report(self, report: ComplianceReport):
        """
        Add a new compliance report to the database
        """
        self.db.add(report)
        await self.db.flush()
        await self.db.refresh(
            report,
            [
                "compliance_period",
                "fuel_supplies",
                "fuel_exports",
                "history",
                "notional_transfers",
                "organization",
                "other_uses",
                "current_status",
                "summary",
            ],
        )
        return ComplianceReportBaseSchema.model_validate(report)

    @repo_handler
    async def get_compliance_report_history(self, report: ComplianceReport):
        history = await self.db.execute(
            select(ComplianceReportHistory)
            .where(
                and_(
                    ComplianceReportHistory.compliance_report_id
                    == report.compliance_report_id,
                    ComplianceReportHistory.status_id == report.current_status_id,
                )
            )
            .order_by(ComplianceReportHistory.create_date.desc())
        )
        return history.scalar_one_or_none()

    @repo_handler
    async def add_compliance_report_history(
        self, report: ComplianceReport, user: UserProfile
    ):
        """
        Add a new compliance report history record to the database
        """
        history = await self.get_compliance_report_history(report)
        if history:
            history.update_date = datetime.now()
            history.create_date = datetime.now()
            history.status_id = report.current_status_id
            history.user_profile_id = user.user_profile_id
        else:
            history = ComplianceReportHistory(
                compliance_report_id=report.compliance_report_id,
                status_id=report.current_status_id,
                user_profile_id=user.user_profile_id,
            )
        self.db.add(history)
        await self.db.flush()
        return history

    @repo_handler
    async def get_reports_paginated(
        self, pagination: PaginationRequestSchema, organization_id: int = None
    ):
        """
        Retrieve a paginated list of the latest compliance reports from each compliance_report_group_uuid.
        Supports pagination, filtering, and sorting.
        """
        # Collect filter conditions
        conditions = []
        if organization_id:
            conditions.append(ComplianceReport.organization_id == organization_id)

        if pagination.filters and len(pagination.filters) > 0:
            self.apply_filters(pagination, conditions)

        # Configure offset and limit for pagination
        offset = 0 if (pagination.page < 1) else (pagination.page - 1) * pagination.size
        limit = pagination.size

        # Build the subquery
        # To allow filtering by CompliancePeriod and status, join them in the subquery
        subquery_base = (
            select(
                ComplianceReport.compliance_report_group_uuid,
                func.max(ComplianceReport.version).label("latest_version"),
            )
            .select_from(ComplianceReport)
            .where(and_(*conditions))
        )

<<<<<<< HEAD
        # Join CompliancePeriod if the user filtered by period or sorts by period.
        subquery_base = subquery_base.join(
            CompliancePeriod,
            ComplianceReport.compliance_period_id
            == CompliancePeriod.compliance_period_id,
            isouter=True,
        )

        # If not filtering by organization, also allow status-based joins in the subquery
        if not organization_id:
            subquery_base = subquery_base.join(
                ComplianceReportStatus,
                ComplianceReport.current_status_id
                == ComplianceReportStatus.compliance_report_status_id,
                isouter=True,
            )
=======
        subquery = subquery.join(
            ComplianceReportStatus,
            ComplianceReport.current_status_id
            == ComplianceReportStatus.compliance_report_status_id,
        )
>>>>>>> 71a68561

        subquery = subquery_base.group_by(
            ComplianceReport.compliance_report_group_uuid
        ).subquery()

        # Construct the main query that brings back only the latest version for each group_uuid
        query = (
            select(ComplianceReport)
            .join(
                subquery,
                and_(
                    ComplianceReport.compliance_report_group_uuid
                    == subquery.c.compliance_report_group_uuid,
                    ComplianceReport.version == subquery.c.latest_version,
                ),
            )
            .options(
                joinedload(ComplianceReport.organization),
                joinedload(ComplianceReport.compliance_period),
                joinedload(ComplianceReport.current_status),
                joinedload(ComplianceReport.summary),
                joinedload(ComplianceReport.history).joinedload(
                    ComplianceReportHistory.status
                ),
                joinedload(ComplianceReport.history)
                .joinedload(ComplianceReportHistory.user_profile)
                .joinedload(UserProfile.organization),
            )
        )

        # Apply sorting from pagination
        for order in pagination.sort_orders:
            sort_method = asc if order.direction == "asc" else desc
            if order.field == "status":
                order.field = get_field_for_filter(ComplianceReportStatus, "status")
                query = query.join(
                    ComplianceReportStatus,
                    ComplianceReport.current_status_id
                    == ComplianceReportStatus.compliance_report_status_id,
                )
            elif order.field == "compliance_period":
                order.field = get_field_for_filter(CompliancePeriod, "description")
                query = query.join(
                    CompliancePeriod,
                    ComplianceReport.compliance_period_id
                    == CompliancePeriod.compliance_period_id,
                )
            elif order.field == "organization":
                order.field = get_field_for_filter(Organization, "name")
                query = query.join(
                    Organization,
                    ComplianceReport.organization_id == Organization.organization_id,
                )
            else:
                order.field = get_field_for_filter(ComplianceReport, order.field)

            query = query.order_by(sort_method(order.field))

        # Retrieve records with offset and limit
        query_result = (
            (await self.db.execute(query.offset(offset).limit(limit)))
            .unique()
            .scalars()
            .all()
        )

        # Calculate total count from the same query (without offset/limit)
        total_count_query = query.with_only_columns(
            func.count(ComplianceReport.compliance_report_id)
        ).order_by(None)
        total_count = (await self.db.execute(total_count_query)).scalar()

        # Convert results into Pydantic schemas
        reports = [
            ComplianceReportBaseSchema.model_validate(report) for report in query_result
        ]
        return reports, total_count

    @repo_handler
    async def get_compliance_report_by_id(self, report_id: int, is_model: bool = False):
        """
        Retrieve a compliance report from the database by ID
        """
        result = await self.db.execute(
            select(ComplianceReport)
            .options(
                joinedload(ComplianceReport.organization),
                joinedload(ComplianceReport.compliance_period),
                joinedload(ComplianceReport.current_status),
                joinedload(ComplianceReport.summary),
                joinedload(ComplianceReport.history).joinedload(
                    ComplianceReportHistory.status
                ),
                joinedload(ComplianceReport.history).joinedload(
                    ComplianceReportHistory.user_profile
                ),
                joinedload(ComplianceReport.transaction),
            )
            .where(ComplianceReport.compliance_report_id == report_id)
        )

        compliance_report = result.scalars().unique().first()

        if not compliance_report:
            return None

        if is_model:
            return compliance_report

        return ComplianceReportBaseSchema.model_validate(compliance_report)

    @repo_handler
    async def get_compliance_report_chain(self, group_uuid: str):
        result = await self.db.execute(
            select(ComplianceReport)
            .options(
                joinedload(ComplianceReport.organization),
                joinedload(ComplianceReport.compliance_period),
                joinedload(ComplianceReport.current_status),
                joinedload(ComplianceReport.summary),
                joinedload(ComplianceReport.history).joinedload(
                    ComplianceReportHistory.status
                ),
                joinedload(ComplianceReport.history).joinedload(
                    ComplianceReportHistory.user_profile
                ),
                joinedload(ComplianceReport.transaction),
            )
            .where(ComplianceReport.compliance_report_group_uuid == group_uuid)
            .order_by(ComplianceReport.version.desc())  # Ensure ordering by version
        )

        compliance_reports = result.scalars().unique().all()

        return [
            ComplianceReportBaseSchema.model_validate(report)
            for report in compliance_reports
        ]

    @repo_handler
    async def get_fuel_type(self, fuel_type_id: int) -> FuelType:
        return await self.db.scalar(
            select(FuelType).where(FuelType.fuel_type_id == fuel_type_id)
        )

    @repo_handler
    async def get_fuel_category(self, fuel_category_id: int) -> FuelCategory:
        return await self.db.scalar(
            select(FuelCategory).where(
                FuelCategory.fuel_category_id == fuel_category_id
            )
        )

    @repo_handler
    async def get_expected_use(self, expected_use_type_id: int) -> ExpectedUseType:
        return await self.db.scalar(
            select(ExpectedUseType).where(
                ExpectedUseType.expected_use_type_id == expected_use_type_id
            )
        )

    @repo_handler
    async def update_compliance_report(
        self, report: ComplianceReport
    ) -> ComplianceReportBaseSchema:
        """Persists the changes made to the ComplianceReport object to the database."""
        try:
            await self.db.flush()

            # Reload the report with all necessary relationships
            refreshed_report = await self.db.scalar(
                select(ComplianceReport)
                .options(
                    joinedload(ComplianceReport.compliance_period),
                    joinedload(ComplianceReport.organization),
                    joinedload(ComplianceReport.current_status),
                    joinedload(ComplianceReport.summary),
                    joinedload(ComplianceReport.history).joinedload(
                        ComplianceReportHistory.status
                    ),
                    joinedload(ComplianceReport.history).joinedload(
                        ComplianceReportHistory.user_profile
                    ),
                )
                .where(
                    ComplianceReport.compliance_report_id == report.compliance_report_id
                )
            )

            if not refreshed_report:
                raise ValueError(
                    f"Could not reload report {report.compliance_report_id}"
                )

            return ComplianceReportBaseSchema.model_validate(refreshed_report)

        except Exception as e:
            await self.db.rollback()
            logger.error(f"Error updating compliance report: {e}")
            raise

    @repo_handler
    async def add_compliance_report_summary(
        self, summary: ComplianceReportSummary
    ) -> ComplianceReportSummary:
        """
        Adds a new compliance report summary to the database.
        """
        self.db.add(summary)
        await self.db.flush()
        await self.db.refresh(summary)
        return summary

    @repo_handler
    async def reset_summary_lock(self, compliance_report_id: int):
        query = (
            update(ComplianceReportSummary)
            .where(ComplianceReportSummary.compliance_report_id == compliance_report_id)
            .values(is_locked=False)
        )
        await self.db.execute(query)
        return True

    @repo_handler
    async def save_compliance_report_summary(
        self, summary: ComplianceReportSummaryUpdateSchema
    ):
        """
        Save the compliance report summary to the database.

        :param summary: The generated summary data
        """
        existing_summary = await self.get_summary_by_report_id(
            summary.compliance_report_id
        )

        if existing_summary:
            summary_obj = existing_summary
        else:
            raise ValueError(
                f"No summary found with report ID {summary.compliance_report_id}"
            )

        # Update renewable fuel target summary
        for row in summary.renewable_fuel_target_summary:
            line_number = row.line
            for fuel_type in ["gasoline", "diesel", "jet_fuel"]:
                column_name = f"line_{line_number}_{row.field.lower()}_{fuel_type}"
                setattr(summary_obj, column_name, int(getattr(row, fuel_type)))

        # Update low carbon fuel target summary
        for row in summary.low_carbon_fuel_target_summary:
            column_name = f"line_{row.line}_{row.field}"
            setattr(
                summary_obj,
                column_name,
                int(row.value),
            )

        # Update non-compliance penalty summary
        non_compliance_summary = summary.non_compliance_penalty_summary
        for row in non_compliance_summary:
            if row.line == "11":
                summary_obj.line_11_fossil_derived_base_fuel_total = row.total_value
            elif row.line == "21":
                summary_obj.line_21_non_compliance_penalty_payable = row.total_value
            elif row.line == "":  # Total row
                summary_obj.total_non_compliance_penalty_payable = row.total_value

        self.db.add(summary_obj)
        await self.db.flush()
        await self.db.refresh(summary_obj)
        return summary_obj

    @repo_handler
    async def get_summary_by_report_id(self, report_id: int) -> ComplianceReportSummary:
        query = select(ComplianceReportSummary).where(
            ComplianceReportSummary.compliance_report_id == report_id
        )

        result = await self.db.execute(query)
        return result.scalars().first()

    # @repo_handler
    # async def get_summary_versions(self, report_id: int):
    #     query = (
    #         select(
    #             ComplianceReportSummary.summary_id,
    #             ComplianceReportSummary.version,
    #             case(
    #                 (
    #                     ComplianceReportSummary.supplemental_report_id.is_(None),
    #                     "Original",
    #                 ),
    #                 else_="Supplemental",
    #             ).label("type"),
    #         )
    #         .where(ComplianceReportSummary.compliance_report_id == report_id)
    #         .order_by(ComplianceReportSummary.version)
    #     )

    #     result = await self.db.execute(query)
    #     return result.all()

    @repo_handler
    async def get_transferred_out_compliance_units(
        self,
        compliance_period_start: datetime,
        compliance_period_end: datetime,
        organization_id: int,
    ) -> int:
        result = await self.db.scalar(
            select(func.sum(Transfer.quantity)).where(
                Transfer.agreement_date.between(
                    compliance_period_start, compliance_period_end
                ),
                Transfer.from_organization_id == organization_id,
                Transfer.current_status_id == 6,  # Recorded
            )
        )
        return result or 0

    @repo_handler
    async def get_received_compliance_units(
        self,
        compliance_period_start: datetime,
        compliance_period_end: datetime,
        organization_id: int,
    ) -> int:
        result = await self.db.scalar(
            select(func.sum(Transfer.quantity)).where(
                Transfer.agreement_date.between(
                    compliance_period_start, compliance_period_end
                ),
                Transfer.to_organization_id == organization_id,
                Transfer.current_status_id == 6,  # Recorded
            )
        )
        return result or 0

    @repo_handler
    async def get_issued_compliance_units(
        self,
        compliance_period_start: datetime,
        compliance_period_end: datetime,
        organization_id: int,
    ) -> int:
        result = await self.db.scalar(
            select(func.sum(InitiativeAgreement.compliance_units)).where(
                InitiativeAgreement.transaction_effective_date.between(
                    compliance_period_start, compliance_period_end
                ),
                InitiativeAgreement.to_organization_id == organization_id,
                InitiativeAgreement.current_status_id == 3,  # Approved
            )
        )
        return result or 0

    def aggregate_fuel_supplies(
        self, fuel_supplies: List[FuelSupply], fossil_derived: bool
    ) -> Dict[str, float]:
        """Aggregate quantities from fuel supplies based on fossil_derived flag."""
        fuel_quantities = defaultdict(float)

        # Use a list comprehension to filter and iterate in one step
        for fs in (
            fs for fs in fuel_supplies if fs.fuel_type.fossil_derived == fossil_derived
        ):
            fuel_category = self._format_category(fs.fuel_category.category)
            fuel_quantities[fuel_category] += fs.quantity

        return dict(fuel_quantities)

    @repo_handler
    async def aggregate_other_uses(
        self, compliance_report_id: int, fossil_derived: bool
    ) -> Dict[str, float]:
        """Aggregate quantities from other uses."""
        query = (
            select(
                FuelCategory.category,
                func.coalesce(func.sum(OtherUses.quantity_supplied), 0).label(
                    "quantity"
                ),
            )
            .select_from(OtherUses)
            .join(FuelType, OtherUses.fuel_type_id == FuelType.fuel_type_id)
            .join(
                FuelCategory,
                OtherUses.fuel_category_id == FuelCategory.fuel_category_id,
            )
            .where(
                OtherUses.compliance_report_id == compliance_report_id,
                FuelType.fossil_derived.is_(fossil_derived),
                FuelType.other_uses_fossil_derived.is_(fossil_derived),
            )
            .group_by(FuelCategory.category)
        )

        result = await self.db.execute(query)
        return {self._format_category(row.category): row.quantity for row in result}

    @repo_handler
    async def aggregate_allocation_agreements(
        self, compliance_report_id: int
    ) -> Dict[str, float]:
        """Aggregate quantities from allocation agreements for renewable fuels."""
        query = (
            select(
                FuelCategory.category,
                func.coalesce(func.sum(AllocationAgreement.quantity), 0).label(
                    "quantity"
                ),
            )
            .select_from(AllocationAgreement)
            .join(FuelType, AllocationAgreement.fuel_type_id == FuelType.fuel_type_id)
            .join(
                FuelCategory,
                AllocationAgreement.fuel_category_id == FuelCategory.fuel_category_id,
            )
            .where(
                AllocationAgreement.compliance_report_id == compliance_report_id,
                FuelType.fossil_derived.is_(False),
                FuelType.other_uses_fossil_derived.is_(False),
            )
            .group_by(FuelCategory.category)
        )

        result = await self.db.execute(query)
        return {self._format_category(row.category): row.quantity for row in result}

    @staticmethod
    def _format_category(category: str) -> str:
        """Format the fuel category string."""
        return category.lower().replace(" ", "_")

    @repo_handler
    async def get_all_org_reported_years(self, organization_id: int):

        return (
            (
                await self.db.execute(
                    select(CompliancePeriod)
                    .join(
                        ComplianceReport,
                        ComplianceReport.compliance_period_id
                        == CompliancePeriod.compliance_period_id,
                    )
                    .where(ComplianceReport.organization_id == organization_id)
                )
            )
            .scalars()
            .all()
        )

    @repo_handler
    async def get_latest_report_by_group_uuid(
        self, group_uuid: str
    ) -> Optional[ComplianceReport]:
        """
        Retrieve the latest compliance report for a given group_uuid.
        This returns the report with the highest version number within the group.
        """
        result = await self.db.execute(
            select(ComplianceReport)
            .options(
                joinedload(ComplianceReport.organization),
                joinedload(ComplianceReport.compliance_period),
                joinedload(ComplianceReport.current_status),
                joinedload(ComplianceReport.summary),
                joinedload(ComplianceReport.history).joinedload(
                    ComplianceReportHistory.status
                ),
                joinedload(ComplianceReport.history).joinedload(
                    ComplianceReportHistory.user_profile
                ),
            )
            .where(ComplianceReport.compliance_report_group_uuid == group_uuid)
            .order_by(ComplianceReport.version.desc())
            .limit(1)
        )
        return result.scalars().first()

    async def get_compliance_report_by_legacy_id(self, legacy_id):
        """
        Retrieve a compliance report from the database by ID
        """
        result = await self.db.execute(
            select(ComplianceReport)
            .options(
                joinedload(ComplianceReport.organization),
                joinedload(ComplianceReport.compliance_period),
                joinedload(ComplianceReport.current_status),
                joinedload(ComplianceReport.summary),
                joinedload(ComplianceReport.history).joinedload(
                    ComplianceReportHistory.status
                ),
                joinedload(ComplianceReport.history).joinedload(
                    ComplianceReportHistory.user_profile
                ),
                joinedload(ComplianceReport.transaction),
            )
            .where(ComplianceReport.legacy_id == legacy_id)
        )
        return result.scalars().unique().first()<|MERGE_RESOLUTION|>--- conflicted
+++ resolved
@@ -361,7 +361,6 @@
             .where(and_(*conditions))
         )
 
-<<<<<<< HEAD
         # Join CompliancePeriod if the user filtered by period or sorts by period.
         subquery_base = subquery_base.join(
             CompliancePeriod,
@@ -378,13 +377,6 @@
                 == ComplianceReportStatus.compliance_report_status_id,
                 isouter=True,
             )
-=======
-        subquery = subquery.join(
-            ComplianceReportStatus,
-            ComplianceReport.current_status_id
-            == ComplianceReportStatus.compliance_report_status_id,
-        )
->>>>>>> 71a68561
 
         subquery = subquery_base.group_by(
             ComplianceReport.compliance_report_group_uuid
