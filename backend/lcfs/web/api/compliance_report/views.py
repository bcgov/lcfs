"""
Compliance reports endpoints
GET: /reports/compliance-periods (to retreieve the list of compliance periods)
POST: /reports/list (Includes ability to perform sort, filter and pagination) - retrieve the list of compliance reports
GET: /reports/fse-options - retrieve the options that assists the user in filling up the Final Supply Equipment rows.
GET: /reports/<report_id> - retrieve the compliance report by ID
"""

from logging import getLogger
from typing import List, Dict

from fastapi import (
    APIRouter,
    Body,
    status,
    Request,
    Depends,
)

from lcfs.db import dependencies
from lcfs.web.api.base import PaginationRequestSchema
from lcfs.web.api.compliance_report.schema import (
    CompliancePeriodSchema,
    ComplianceReportBaseSchema,
    ComplianceReportListSchema,
    ComplianceReportSummaryRowSchema
)
from lcfs.web.api.compliance_report.services import ComplianceReportServices
from lcfs.web.core.decorators import view_handler
from lcfs.db.models.user.Role import RoleEnum

router = APIRouter()
logger = getLogger("reports_view")
get_async_db = dependencies.get_async_db_session


@router.get("/compliance-periods", response_model=List[CompliancePeriodSchema], status_code=status.HTTP_200_OK)
@view_handler(['*'])
<<<<<<< HEAD
async def get_compliance_periods(request: Request, service: ComplianceReportServices = Depends()) -> CompliancePeriodSchema:
=======
async def get_compliance_periods(
    request: Request,
    service: ComplianceReportServices = Depends()
) -> CompliancePeriodSchema:
>>>>>>> 4a5e6ecd
    """
    Get a list of compliance periods
    """
    return await service.get_all_compliance_periods()


@router.post(
    "/list",
    response_model=ComplianceReportListSchema,
    status_code=status.HTTP_200_OK,
)
@view_handler([RoleEnum.GOVERNMENT])
async def get_compliance_reports(
    request: Request,
    pagination: PaginationRequestSchema = Body(..., embed=False),
    service: ComplianceReportServices = Depends(),
) -> ComplianceReportListSchema:
    # TODO: Add filter on statuses so that IDIR users won't be able to see draft reports
    return await service.get_compliance_reports_paginated(pagination)


@router.get(
    "/{report_id}",
    response_model=ComplianceReportBaseSchema,
    status_code=status.HTTP_200_OK,
)
@view_handler([RoleEnum.GOVERNMENT])
async def get_compliance_report_by_id(
    request: Request,
    report_id: int,
    service: ComplianceReportServices = Depends(),
) -> ComplianceReportBaseSchema:
    return await service.get_compliance_report_by_id(report_id)


@router.get(
    "/{report_id}/summary",
    response_model=Dict[str, List[ComplianceReportSummaryRowSchema]],
    status_code=status.HTTP_200_OK
)
@view_handler(['*'])
async def get_compliance_report_summary(
    request: Request,
    report_id: int,
    service: ComplianceReportServices = Depends()
) -> Dict[str, List[ComplianceReportSummaryRowSchema]]:
    """
    Retrieve the comprehensive compliance report summary for a specific report by ID.
    """
    return await service.get_compliance_report_summary(report_id)<|MERGE_RESOLUTION|>--- conflicted
+++ resolved
@@ -36,14 +36,10 @@
 
 @router.get("/compliance-periods", response_model=List[CompliancePeriodSchema], status_code=status.HTTP_200_OK)
 @view_handler(['*'])
-<<<<<<< HEAD
-async def get_compliance_periods(request: Request, service: ComplianceReportServices = Depends()) -> CompliancePeriodSchema:
-=======
 async def get_compliance_periods(
     request: Request,
     service: ComplianceReportServices = Depends()
 ) -> CompliancePeriodSchema:
->>>>>>> 4a5e6ecd
     """
     Get a list of compliance periods
     """
