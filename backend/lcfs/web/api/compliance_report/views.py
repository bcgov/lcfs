--- conflicted
+++ resolved
@@ -325,8 +325,7 @@
     router.routes[-1].response_model = List[response_model_map[data_type_snake]]
 
     return await service.get_changelog_data(
-<<<<<<< HEAD
-        compliance_report_group_uuid, data_type_snake
+        compliance_report_group_uuid, data_type_snake, request.user
     )
 
 
@@ -354,8 +353,4 @@
         report_id, assignment_data.assigned_analyst_id, request.user
     )
     
-    return await service.get_compliance_report_chain(report_id, request.user)
-=======
-        compliance_report_group_uuid, data_type_snake, request.user
-    )
->>>>>>> 6b17480a
+    return await service.get_compliance_report_chain(report_id, request.user)