--- conflicted
+++ resolved
@@ -14,22 +14,14 @@
     Body,
     status,
     Request,
-    Response,
     Depends,
-    Query,
 )
-from fastapi.responses import StreamingResponse
 
 from lcfs.db import dependencies
 from lcfs.web.api.base import PaginationRequestSchema
-<<<<<<< HEAD
-from lcfs.web.api.compliance_report.schema import CompliancePeriodSchema, ComplianceReportBaseSchema, ComplianceReportListSchema, FSEOptionsSchema
-=======
-from lcfs.web.api.compliance_report.schema import CompliancePeriodSchema, ComplianceReportBaseSchema, ComplianceReportListSchema, OtherUsesSchema, OtherUsesBaseSchema
->>>>>>> 7ecd5f73
+from lcfs.web.api.compliance_report.schema import CompliancePeriodSchema, ComplianceReportBaseSchema, ComplianceReportListSchema
 from lcfs.web.api.compliance_report.services import ComplianceReportServices
 from lcfs.web.core.decorators import roles_required, view_handler
-from lcfs.web.api.compliance_report.validation import ComplianceReportValidation
 
 router = APIRouter()
 logger = getLogger("reports_view")
@@ -73,54 +65,4 @@
     report_id: int,
     service: ComplianceReportServices = Depends(),
 ) -> ComplianceReportBaseSchema:
-<<<<<<< HEAD
-    return await service.get_compliance_report_by_id(report_id)
-=======
-    return await service.get_compliance_report_by_id(report_id)
-
-@router.post(
-    "/other-uses",
-    response_model=OtherUsesSchema,
-    status_code=status.HTTP_201_CREATED
-)
-@view_handler
-@roles_required("Supplier")
-async def create_fuel_for_other_uses(
-    request: Request,
-    data: OtherUsesBaseSchema,
-    service: ComplianceReportServices = Depends(),
-    validate: ComplianceReportValidation = Depends(),
-) -> OtherUsesSchema:
-    await validate.validate_fuel_for_other_uses_create(request, data)
-    return await service.create_fuel_for_other_uses(data)
-
-
-@router.put(
-    '/other-uses/{other_uses_id}',
-    response_model=OtherUsesSchema,
-    status_code=status.HTTP_200_OK
-)
-@view_handler
-@roles_required("Supplier")
-async def update_fuel_for_other_uses(
-    request: Request,
-    other_uses_id: int,
-    data: OtherUsesBaseSchema,
-    service: ComplianceReportServices = Depends()
-):
-    return await service.update_fuel_for_other_uses(other_uses_id, data)
-
-
-@router.delete(
-    '/other-uses/{other_uses_id}',
-    status_code=status.HTTP_200_OK
-)
-@view_handler
-@roles_required('Supplier')
-async def delete_fuel_for_other_uses(
-    request: Request,
-    other_uses_id: int,
-    service: ComplianceReportServices = Depends()
-):
-    return await service.delete_fuel_for_other_uses(other_uses_id)
->>>>>>> 7ecd5f73
+    return await service.get_compliance_report_by_id(report_id)