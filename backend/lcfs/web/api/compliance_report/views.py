--- conflicted
+++ resolved
@@ -143,8 +143,7 @@
     validate: ComplianceReportValidation = Depends(),
 ) -> ComplianceReportBaseSchema:
     """Update an existing compliance report."""
-<<<<<<< HEAD
-    # TODO role validation for different status updates need to be added here
+    await validate.validate_organization_access(report_id)
     return await update_service.update_compliance_report(report_id, report_data)
 
 
@@ -162,8 +161,4 @@
     """
     Create a supplemental compliance report.
     """
-    return await service.create_supplemental_report(report_id)
-=======
-    await validate.validate_organization_access(report_id)
-    return await update_service.update_compliance_report(report_id, report_data)
->>>>>>> 66cc5c01
+    return await service.create_supplemental_report(report_id)