--- conflicted
+++ resolved
@@ -70,14 +70,6 @@
     pagination: PaginationRequestSchema = Body(..., embed=False),
     service: ComplianceReportServices = Depends(),
 ) -> ComplianceReportListSchema:
-<<<<<<< HEAD
-    # Add filter on statuses so that IDIR users won't be able to see draft reports
-    pagination.filters.append(
-        FilterModel(field="status", filter="Draft",
-                    filter_type="text", type="notEqual")
-    )
-=======
->>>>>>> 3a71a9a1
     return await service.get_compliance_reports_paginated(pagination)
 
 
