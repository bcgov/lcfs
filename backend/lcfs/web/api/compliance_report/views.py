import structlog
from fastapi import APIRouter, Body, status, Request, Depends
from starlette.responses import StreamingResponse
from typing import List, Literal

from lcfs.db.models.user.Role import RoleEnum
from lcfs.web.api.base import PaginationRequestSchema
from lcfs.web.api.common.schema import CompliancePeriodBaseSchema
from lcfs.web.api.compliance_report.export import ComplianceReportExporter
from lcfs.web.api.compliance_report.schema import (
    ComplianceReportBaseSchema,
    ComplianceReportListSchema,
    ComplianceReportStatusSchema,
    ComplianceReportSummarySchema,
    ChainedComplianceReportSchema,
    ComplianceReportUpdateSchema,
    ComplianceReportSummaryUpdateSchema,
)
from lcfs.web.api.compliance_report.services import ComplianceReportServices
from lcfs.web.api.compliance_report.summary_service import (
    ComplianceReportSummaryService,
)
from lcfs.web.api.compliance_report.update_service import ComplianceReportUpdateService
from lcfs.web.api.compliance_report.validation import ComplianceReportValidation
from lcfs.web.core.decorators import view_handler

from lcfs.web.api.compliance_report.dtos import (
    ChangelogFuelSuppliesDTO,
    ChangelogAllocationAgreementsDTO,
    ChangelogFuelExportsDTO,
    ChangelogNotionalTransfersDTO,
    ChangelogOtherUsesDTO,
)

router = APIRouter()
logger = structlog.get_logger(__name__)


@router.get(
    "/compliance-periods",
    response_model=List[CompliancePeriodBaseSchema],
    status_code=status.HTTP_200_OK,
)
@view_handler(["*"])
async def get_compliance_periods(
    request: Request, service: ComplianceReportServices = Depends()
) -> list[CompliancePeriodBaseSchema]:
    """
    Get a list of compliance periods
    """
    return await service.get_all_compliance_periods()


@router.post(
    "/list",
    response_model=ComplianceReportListSchema,
    status_code=status.HTTP_200_OK,
)
@view_handler([RoleEnum.GOVERNMENT])
async def get_compliance_reports(
    request: Request,
    pagination: PaginationRequestSchema = Body(..., embed=False),
    service: ComplianceReportServices = Depends(),
) -> ComplianceReportListSchema:
    return await service.get_compliance_reports_paginated(pagination, request.user)


@router.get(
    "/statuses",
    response_model=List[ComplianceReportStatusSchema],
    status_code=status.HTTP_200_OK,
)
@view_handler(["*"])
async def get_compliance_report_statuses(
    request: Request,
    service: ComplianceReportServices = Depends(),
) -> List[ComplianceReportStatusSchema]:
    """
    Retrieve the comprehensive compliance report summary for a specific report by ID.
    """
    return await service.get_compliance_report_statuses(request.user)


@router.get(
    "/{report_id}",
    response_model=ChainedComplianceReportSchema,
    status_code=status.HTTP_200_OK,
)
@view_handler([RoleEnum.GOVERNMENT])
async def get_compliance_report_by_id(
    request: Request,
    report_id: int,
    service: ComplianceReportServices = Depends(),
    validate: ComplianceReportValidation = Depends(),
) -> ChainedComplianceReportSchema:
    compliance_report = await validate.validate_organization_access(report_id)
    await validate.validate_compliance_report_access(compliance_report)

    return await service.get_compliance_report_chain(report_id, request.user)


@router.get(
    "/{report_id}/summary",
    response_model=ComplianceReportSummarySchema,
    status_code=status.HTTP_200_OK,
)
@view_handler(
    [RoleEnum.COMPLIANCE_REPORTING, RoleEnum.SIGNING_AUTHORITY, RoleEnum.GOVERNMENT]
)
async def get_compliance_report_summary(
    request: Request,
    report_id: int,
    summary_service: ComplianceReportSummaryService = Depends(),
    validate: ComplianceReportValidation = Depends(),
) -> ComplianceReportSummarySchema:
    """
    Retrieve the comprehensive compliance report summary for a specific report by ID.
    """
    await validate.validate_organization_access(report_id)
    return await summary_service.calculate_compliance_report_summary(report_id)


@router.put(
    "/{report_id}/summary",
    response_model=ComplianceReportSummarySchema,
    status_code=status.HTTP_200_OK,
)
@view_handler(
    [RoleEnum.COMPLIANCE_REPORTING, RoleEnum.SIGNING_AUTHORITY, RoleEnum.ANALYST]
)
async def update_compliance_report_summary(
    request: Request,
    report_id: int,
    summary_data: ComplianceReportSummaryUpdateSchema,
    summary_service: ComplianceReportSummaryService = Depends(),
    validate: ComplianceReportValidation = Depends(),
) -> ComplianceReportSummarySchema:
    """
    Autosave compliance report summary details for a specific summary by ID.
    """
    compliance_report = await validate.validate_organization_access(report_id)
    await validate.validate_compliance_report_access(compliance_report)
    return await summary_service.update_compliance_report_summary(
        report_id, summary_data
    )


@router.put(
    "/{report_id}",
    response_model=ComplianceReportBaseSchema,
    status_code=status.HTTP_200_OK,
)
@view_handler(
    [
        RoleEnum.GOVERNMENT,
        RoleEnum.COMPLIANCE_REPORTING,
        RoleEnum.SIGNING_AUTHORITY,
    ]
)
async def update_compliance_report(
    request: Request,
    report_id: int,
    report_data: ComplianceReportUpdateSchema,
    service: ComplianceReportServices = Depends(),
    update_service: ComplianceReportUpdateService = Depends(),
    validate: ComplianceReportValidation = Depends(),
) -> ChainedComplianceReportSchema:
    """Update an existing compliance report."""
    await validate.validate_organization_access(report_id)
    await update_service.update_compliance_report(report_id, report_data, request.user)

<<<<<<< HEAD
    return await service.get_compliance_report_by_id(report_id, request.user)
=======
    return await service.get_compliance_report_chain(report_id, request.user)
>>>>>>> 72eda9a5


@router.post(
    "/{report_id}/supplemental",
    response_model=ComplianceReportBaseSchema,
    status_code=status.HTTP_201_CREATED,
)
@view_handler([RoleEnum.COMPLIANCE_REPORTING, RoleEnum.SIGNING_AUTHORITY])
async def create_supplemental_report(
    request: Request,
    report_id: int,
    service: ComplianceReportServices = Depends(),
) -> ComplianceReportBaseSchema:
    """
    Create a supplemental compliance report.
    """
    return await service.create_supplemental_report(report_id, request.user)


@router.post(
    "/{report_id}/adjustment",
    response_model=ComplianceReportBaseSchema,
    status_code=status.HTTP_201_CREATED,
)
@view_handler([RoleEnum.GOVERNMENT])
async def create_government_adjustment(
    request: Request,
    report_id: int,
    service: ComplianceReportServices = Depends(),
) -> ComplianceReportBaseSchema:
    """
    Create a government adjustment.
    """
    return await service.create_analyst_adjustment_report(report_id, request.user)


@router.get(
    "/{report_id}/export",
    response_class=StreamingResponse,
    status_code=status.HTTP_200_OK,
)
@view_handler(
    [RoleEnum.COMPLIANCE_REPORTING, RoleEnum.SIGNING_AUTHORITY, RoleEnum.GOVERNMENT]
)
async def export_compliance_report(
    request: Request,
    report_id: int,
    export_service: ComplianceReportExporter = Depends(),
    validate: ComplianceReportValidation = Depends(),
) -> StreamingResponse:
    """
    Retrieve the comprehensive compliance report summary for a specific report by ID.
    """
    await validate.validate_organization_access(report_id)
    return await export_service.export(report_id)


@router.delete("/{report_id}", status_code=status.HTTP_204_NO_CONTENT)
@view_handler([RoleEnum.GOVERNMENT])
async def delete_compliance_report(
    request: Request,
    report_id: int,
    service: ComplianceReportServices = Depends(),
) -> None:
    """
    Delete a compliance report either in Analyst Adjustment or re-assessed state.
    """
    await service.delete_compliance_report(report_id, request.user)


@router.get(
    "/{compliance_report_group_uuid}/changelog/{data_type}",
    status_code=status.HTTP_200_OK,
)
@view_handler([RoleEnum.SUPPLIER, RoleEnum.GOVERNMENT])
async def get_changelog(
    request: Request,
    compliance_report_group_uuid: str,
    data_type: Literal[
        "fuel-supplies",
        "fuel-exports",
        "notional-transfers",
        "other-uses",
        "allocation-agreements",
    ],
    service: ComplianceReportServices = Depends(),
) -> List:
    response_model_map = {
        "fuel_supplies": ChangelogFuelSuppliesDTO,
        "fuel_exports": ChangelogFuelExportsDTO,
        "notional_transfers": ChangelogNotionalTransfersDTO,
        "other_uses": ChangelogOtherUsesDTO,
        "allocation_agreements": ChangelogAllocationAgreementsDTO,
    }

    # Convert kebab-case to snake_case for database mapping
    data_type_snake = data_type.replace("-", "_")
    router.routes[-1].response_model = List[response_model_map[data_type_snake]]

    return await service.get_changelog_data(
        compliance_report_group_uuid, data_type_snake
    )<|MERGE_RESOLUTION|>--- conflicted
+++ resolved
@@ -147,7 +147,7 @@
 
 @router.put(
     "/{report_id}",
-    response_model=ComplianceReportBaseSchema,
+    response_model=ChainedComplianceReportSchema,
     status_code=status.HTTP_200_OK,
 )
 @view_handler(
@@ -169,11 +169,7 @@
     await validate.validate_organization_access(report_id)
     await update_service.update_compliance_report(report_id, report_data, request.user)
 
-<<<<<<< HEAD
-    return await service.get_compliance_report_by_id(report_id, request.user)
-=======
     return await service.get_compliance_report_chain(report_id, request.user)
->>>>>>> 72eda9a5
 
 
 @router.post(
