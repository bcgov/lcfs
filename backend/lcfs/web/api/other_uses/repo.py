import structlog
from datetime import date, datetime
from fastapi import Depends
from sqlalchemy import select, func, and_, delete
from sqlalchemy.ext.asyncio import AsyncSession
from sqlalchemy.orm import joinedload, contains_eager
from typing import List, Optional, Dict, Any

from lcfs.db.base import ActionTypeEnum
from lcfs.db.dependencies import get_async_db_session
from lcfs.db.models.compliance import ComplianceReport
from lcfs.db.models.compliance.CompliancePeriod import CompliancePeriod
from lcfs.db.models.compliance.OtherUses import OtherUses
from lcfs.db.models.fuel import FuelCodeStatus
from lcfs.db.models.fuel.FuelCode import FuelCode
from lcfs.db.models.fuel.FuelInstance import FuelInstance
from lcfs.db.models.fuel.FuelType import FuelType, QuantityUnitsEnum
from lcfs.db.models.fuel.ProvisionOfTheAct import ProvisionOfTheAct
from lcfs.utils.constants import LCFS_Constants
from lcfs.web.api.base import PaginationRequestSchema
from lcfs.web.api.fuel_code.repo import FuelCodeRepository
from lcfs.web.api.other_uses.schema import OtherUsesSchema
from lcfs.web.core.decorators import repo_handler

logger = structlog.get_logger(__name__)


class OtherUsesRepository:
    def __init__(
        self,
        db: AsyncSession = Depends(get_async_db_session),
        fuel_code_repo: FuelCodeRepository = Depends(),
    ):
        self.db = db
        self.fuel_code_repo = fuel_code_repo

    @repo_handler
    async def get_table_options(self, compliance_period: str) -> dict:
        """Get all table options"""
        include_legacy = compliance_period < LCFS_Constants.LEGISLATION_TRANSITION_YEAR
        fuel_categories = await self.fuel_code_repo.get_fuel_categories()
        fuel_types = await self.get_formatted_fuel_types(
            include_legacy=include_legacy, compliance_period=int(
                compliance_period)
        )
        expected_uses = await self.fuel_code_repo.get_expected_use_types()
        units_of_measure = [unit.value for unit in QuantityUnitsEnum]

        provisions_select = select(ProvisionOfTheAct)
        if include_legacy:
            provisions_select = provisions_select.where(
                ProvisionOfTheAct.is_legacy == True
            )
        provisions_of_the_act = (
            (await self.db.execute(provisions_select)).scalars().all()
        )

        fuel_codes = (
            (
                await self.db.execute(
                    select(FuelCode)
                    .join(FuelCodeStatus)
                    .where(
                        and_(
                            FuelCodeStatus.status == "Approved",
                            FuelCode.effective_date
                            <= datetime(
                                int(compliance_period), 12, 31
                            ),  # end of compliance year
                            FuelCode.expiration_date
                            >= datetime(
                                int(compliance_period), 1, 1
                            ),  # within compliance year
                        )
                    )
                )
            )
            .scalars()
            .all()
        )

        return {
            "fuel_types": fuel_types,
            "fuel_categories": fuel_categories,
            "provisions_of_the_act": provisions_of_the_act,
            "expected_uses": expected_uses,
            "units_of_measure": units_of_measure,
            "fuel_codes": fuel_codes,
        }

    @repo_handler
    async def get_latest_other_uses_by_group_uuid(
        self, group_uuid: str
    ) -> Optional[OtherUses]:
        """
        Retrieve the latest OtherUses record for a given group UUID.
        Government records are prioritized over supplier records by ordering first by `user_type`
        (with GOVERNMENT records coming first) and then by `version` in descending order.
        """
        query = (
            select(OtherUses)
            .where(OtherUses.group_uuid == group_uuid)
            .order_by(
                OtherUses.version.desc(),
            )
        )

        result = await self.db.execute(query)
        return result.unique().scalars().first()

    @repo_handler
    async def get_other_uses(
        self,
        compliance_report_id: int,
        changelog: bool = False,
    ) -> List[OtherUsesSchema]:
        """
        Queries other uses from the database for a specific compliance report.
        """

        # Retrieve the compliance report's group UUID
        report_group_query = await self.db.execute(
            select(ComplianceReport.compliance_report_group_uuid).where(
                ComplianceReport.compliance_report_id == compliance_report_id
            )
        )
        group_uuid = report_group_query.scalar()
        if not group_uuid:
            return []

        result = await self.get_effective_other_uses(
            group_uuid, compliance_report_id, False, changelog
        )
        return result

    async def get_effective_other_uses(
        self,
        compliance_report_group_uuid: str,
        compliance_report_id: int,
        return_model: bool = False,
        changelog: bool = False,
    ) -> List[OtherUsesSchema]:
        """
        Queries other uses from the database for a specific compliance report.
        """

        # Step 1: Subquery to get all compliance_report_ids in the specified group
        compliance_reports_select = select(ComplianceReport.compliance_report_id).where(
            and_(
                ComplianceReport.compliance_report_group_uuid
                == compliance_report_group_uuid,
                ComplianceReport.compliance_report_id <= compliance_report_id,
            )
        )

        conditions = [OtherUses.compliance_report_id.in_(
            compliance_reports_select)]
        if not changelog:
            delete_group_select = (
                select(OtherUses.group_uuid)
                .where(
                    OtherUses.compliance_report_id.in_(
                        compliance_reports_select),
                    OtherUses.action_type == ActionTypeEnum.DELETE,
                )
                .distinct()
            )

            conditions.extend(
                [
                    OtherUses.action_type != ActionTypeEnum.DELETE,
                    ~OtherUses.group_uuid.in_(delete_group_select),
                ]
            )

        valid_other_uses_select = (
            select(
                OtherUses.group_uuid,
                func.max(OtherUses.version).label("max_version"),
            )
            .where(*conditions)
            .group_by(OtherUses.group_uuid)
        )
        # Now create a subquery for use in the JOIN
        valid_other_uses_subq = valid_other_uses_select.subquery()

        other_uses_select = (
            select(OtherUses)
            .options(
                joinedload(OtherUses.fuel_category),
                joinedload(OtherUses.fuel_type),
                joinedload(OtherUses.expected_use),
                joinedload(OtherUses.provision_of_the_act),
                joinedload(OtherUses.fuel_code),
            )
            .join(
                valid_other_uses_subq,
                and_(
                    OtherUses.group_uuid == valid_other_uses_subq.c.group_uuid,
                    OtherUses.version == valid_other_uses_subq.c.max_version,
                ),
            )
            .order_by(OtherUses.other_uses_id)
        )

        result = await self.db.execute(other_uses_select)
        other_uses = result.unique().scalars().all()

        if return_model:
            return other_uses

        return [
            OtherUsesSchema(
                other_uses_id=ou.other_uses_id,
                compliance_report_id=ou.compliance_report_id,
                quantity_supplied=ou.quantity_supplied,
                fuel_type=ou.fuel_type.fuel_type,
                fuel_category=ou.fuel_category.category,
                ci_of_fuel=ou.ci_of_fuel,
                provision_of_the_act=(
                    ou.provision_of_the_act.name if ou.provision_of_the_act else None
                ),
                fuel_code=(ou.fuel_code.fuel_code if ou.fuel_code else None),
                expected_use=ou.expected_use.name,
                units=ou.units,
                rationale=ou.rationale,
                group_uuid=ou.group_uuid,
                version=ou.version,
                action_type=ou.action_type,
            )
            for ou in other_uses
        ]

    async def get_other_uses_paginated(
        self,
        pagination: PaginationRequestSchema,
        compliance_report_id: int,
    ) -> tuple[list[Any], int] | tuple[list[OtherUsesSchema], int]:
        # Retrieve the compliance report's group UUID
        report_group_query = await self.db.execute(
            select(ComplianceReport.compliance_report_group_uuid).where(
                ComplianceReport.compliance_report_id == compliance_report_id
            )
        )
        group_uuid = report_group_query.scalar()
        if not group_uuid:
            return [], 0

        other_uses = await self.get_effective_other_uses(
            group_uuid, compliance_report_id
        )

        # Manually apply pagination
        total_count = len(other_uses)
        offset = 0 if pagination.page < 1 else (
            pagination.page - 1) * pagination.size
        limit = pagination.size
        paginated_other_uses = other_uses[offset: offset + limit]

        return paginated_other_uses, total_count

    @repo_handler
    async def get_other_use(self, other_uses_id: int) -> OtherUses:
        """
        Get a specific other use by id.
        """
        return await self.db.scalar(
            select(OtherUses)
            .options(
                joinedload(OtherUses.fuel_category),
                joinedload(OtherUses.fuel_type),
                joinedload(OtherUses.expected_use),
            )
            .where(OtherUses.other_uses_id == other_uses_id)
        )

    @repo_handler
    async def update_other_use(self, other_use: OtherUses) -> OtherUses:
        """
        Update an existing other use in the database.
        """
        updated_other_use = await self.db.merge(other_use)
        await self.db.flush()
        await self.db.refresh(
            other_use,
            [
                "fuel_category",
                "fuel_type",
                "expected_use",
                "provision_of_the_act",
                "fuel_code",
            ],
        )
        return updated_other_use

    @repo_handler
    async def create_other_use(self, other_use: OtherUses) -> OtherUses:
        """
        Create a new other use in the database.
        """
        self.db.add(other_use)
        await self.db.flush()
        await self.db.refresh(
            other_use,
            [
                "fuel_category",
                "fuel_type",
                "expected_use",
                "provision_of_the_act",
                "fuel_code",
            ],
        )
        return other_use

    @repo_handler
    async def get_formatted_fuel_types(
        self, include_legacy=False, compliance_period: int = None
    ) -> List[Dict[str, Any]]:
        """Get all fuel type options with their associated fuel categories and fuel codes for other uses"""
        base_conditions = [
            FuelType.other_uses_fossil_derived == True,
        ]

        # Conditionally add the is_legacy filter
        if not include_legacy:
            base_conditions.append(FuelType.is_legacy == False)

        # Get compliance period id for default CI lookup
        compliance_period_id = None
        if compliance_period:
            cp_result = await self.db.execute(
                select(CompliancePeriod.compliance_period_id).where(
                    CompliancePeriod.description == str(compliance_period)
                )
            )
            compliance_period_id = cp_result.scalar_one_or_none()

        combined_conditions = and_(*base_conditions)

        query = (
            select(FuelType)
            .outerjoin(FuelType.fuel_instances)
            .outerjoin(FuelInstance.fuel_category)
            .outerjoin(FuelType.fuel_codes)
            .where(combined_conditions)
            .options(
                contains_eager(FuelType.fuel_instances).contains_eager(
                    FuelInstance.fuel_category
                ),
                contains_eager(FuelType.fuel_codes),
                joinedload(FuelType.provision_1),
                joinedload(FuelType.provision_2),
            )
            .order_by(FuelType.fuel_type)
        )

        result = await self.db.execute(query)
        fuel_types = result.unique().scalars().all()

        # Prepare the data in the format matching your schema
        formatted_fuel_types = []
        approved_fuel_code_status_id = (
            await self.db.execute(
                select(FuelCodeStatus.fuel_code_status_id).where(
                    FuelCodeStatus.status == "Approved"
                )
            )
        ).scalar_one_or_none()
        for fuel_type in fuel_types:
            valid_fuel_codes = [
                fc
                for fc in fuel_type.fuel_codes
                if (
                    fc.effective_date is None
                    or fc.effective_date <= date(compliance_period, 12, 31)
                )
                and (
                    fc.expiration_date is None
                    or fc.expiration_date >= date(compliance_period, 1, 1)
                )
                and (fc.fuel_status_id == approved_fuel_code_status_id)
            ]

            # Get default CI for compliance period
            default_ci = None
            if compliance_period_id:
                default_ci = next(
                    (
                        dci.default_carbon_intensity
                        for dci in fuel_type.default_carbon_intensities
                        if dci.compliance_period_id == compliance_period_id
                    ),
                    None,
                )

            formatted_fuel_type = {
                "fuel_type_id": fuel_type.fuel_type_id,
                "fuel_type": fuel_type.fuel_type,
                "default_carbon_intensity": default_ci,
                "units": fuel_type.units if fuel_type.units else None,
                "unrecognized": fuel_type.unrecognized,
                "fuel_categories": [
                    {
                        "fuel_category_id": fc.fuel_category.fuel_category_id,
                        "category": fc.fuel_category.category,
                    }
                    for fc in fuel_type.fuel_instances
                ],
                "fuel_codes": [
                    {
                        "fuel_code_id": fc.fuel_code_id,
                        "fuel_code": fc.fuel_code,
                        "carbon_intensity": fc.carbon_intensity,
                    }
                    for fc in valid_fuel_codes
                ],
                "provision_of_the_act": [],
            }

            if fuel_type.provision_1:
                is_fuel_code = "fuel code" in fuel_type.provision_1.name.lower().strip()
                if not is_fuel_code or (is_fuel_code and valid_fuel_codes):
                    formatted_fuel_type["provision_of_the_act"].append(
                        {
                            "provision_of_the_act_id": fuel_type.provision_1_id,
                            "name": fuel_type.provision_1.name,
                        }
                    )

            if fuel_type.provision_2:
                is_fuel_code = "fuel code" in fuel_type.provision_2.name.lower().strip()
                if not is_fuel_code or (is_fuel_code and valid_fuel_codes):
                    formatted_fuel_type["provision_of_the_act"].append(
                        {
                            "provision_of_the_act_id": fuel_type.provision_2_id,
                            "name": fuel_type.provision_2.name,
                        }
                    )

            formatted_fuel_types.append(formatted_fuel_type)

        return formatted_fuel_types

<<<<<<< HEAD
    @repo_handler
    async def delete_other_use(self, other_uses_id: int):
        """Delete an other use from the database"""
        await self.db.execute(
            delete(OtherUses).where(OtherUses.other_uses_id == other_uses_id)
        )
        await self.db.flush()
=======
    async def delete_other_use(self, other_uses_id):
        await self.db.execute(
            delete(OtherUses).where(OtherUses.other_uses_id == other_uses_id)
        )
>>>>>>> 8e2746d6
<|MERGE_RESOLUTION|>--- conflicted
+++ resolved
@@ -40,8 +40,7 @@
         include_legacy = compliance_period < LCFS_Constants.LEGISLATION_TRANSITION_YEAR
         fuel_categories = await self.fuel_code_repo.get_fuel_categories()
         fuel_types = await self.get_formatted_fuel_types(
-            include_legacy=include_legacy, compliance_period=int(
-                compliance_period)
+            include_legacy=include_legacy, compliance_period=int(compliance_period)
         )
         expected_uses = await self.fuel_code_repo.get_expected_use_types()
         units_of_measure = [unit.value for unit in QuantityUnitsEnum]
@@ -153,14 +152,12 @@
             )
         )
 
-        conditions = [OtherUses.compliance_report_id.in_(
-            compliance_reports_select)]
+        conditions = [OtherUses.compliance_report_id.in_(compliance_reports_select)]
         if not changelog:
             delete_group_select = (
                 select(OtherUses.group_uuid)
                 .where(
-                    OtherUses.compliance_report_id.in_(
-                        compliance_reports_select),
+                    OtherUses.compliance_report_id.in_(compliance_reports_select),
                     OtherUses.action_type == ActionTypeEnum.DELETE,
                 )
                 .distinct()
@@ -252,10 +249,9 @@
 
         # Manually apply pagination
         total_count = len(other_uses)
-        offset = 0 if pagination.page < 1 else (
-            pagination.page - 1) * pagination.size
+        offset = 0 if pagination.page < 1 else (pagination.page - 1) * pagination.size
         limit = pagination.size
-        paginated_other_uses = other_uses[offset: offset + limit]
+        paginated_other_uses = other_uses[offset : offset + limit]
 
         return paginated_other_uses, total_count
 
@@ -441,17 +437,7 @@
 
         return formatted_fuel_types
 
-<<<<<<< HEAD
-    @repo_handler
-    async def delete_other_use(self, other_uses_id: int):
-        """Delete an other use from the database"""
-        await self.db.execute(
-            delete(OtherUses).where(OtherUses.other_uses_id == other_uses_id)
-        )
-        await self.db.flush()
-=======
     async def delete_other_use(self, other_uses_id):
         await self.db.execute(
             delete(OtherUses).where(OtherUses.other_uses_id == other_uses_id)
-        )
->>>>>>> 8e2746d6
+        )