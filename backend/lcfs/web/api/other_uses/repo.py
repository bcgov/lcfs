import structlog
from datetime import date, datetime
from fastapi import Depends
from sqlalchemy import select, func, and_, or_
from sqlalchemy.ext.asyncio import AsyncSession
from sqlalchemy.orm import joinedload, contains_eager
from typing import List, Optional, Dict, Any

from lcfs.db.base import ActionTypeEnum
from lcfs.db.dependencies import get_async_db_session
from lcfs.db.models.compliance import ComplianceReport
from lcfs.db.models.compliance.CompliancePeriod import CompliancePeriod
from lcfs.db.models.compliance.OtherUses import OtherUses
from lcfs.db.models.fuel import FuelCodeStatus
from lcfs.db.models.fuel.FuelCode import FuelCode
from lcfs.db.models.fuel.FuelInstance import FuelInstance
from lcfs.db.models.fuel.FuelType import FuelType, QuantityUnitsEnum
from lcfs.db.models.fuel.ProvisionOfTheAct import ProvisionOfTheAct
from lcfs.utils.constants import LCFS_Constants
from lcfs.web.api.base import PaginationRequestSchema
from lcfs.web.api.fuel_code.repo import FuelCodeRepository
from lcfs.web.api.other_uses.schema import OtherUsesSchema
from lcfs.web.core.decorators import repo_handler

logger = structlog.get_logger(__name__)


class OtherUsesRepository:
    def __init__(
        self,
        db: AsyncSession = Depends(get_async_db_session),
        fuel_code_repo: FuelCodeRepository = Depends(),
    ):
        self.db = db
        self.fuel_code_repo = fuel_code_repo

    @repo_handler
    async def get_table_options(self, compliance_period: str) -> dict:
        """Get all table options"""
        include_legacy = compliance_period < LCFS_Constants.LEGISLATION_TRANSITION_YEAR
        fuel_categories = await self.fuel_code_repo.get_fuel_categories()
        fuel_types = await self.get_formatted_fuel_types(
            include_legacy=include_legacy, compliance_period=int(compliance_period)
        )
        expected_uses = await self.fuel_code_repo.get_expected_use_types()
        units_of_measure = [unit.value for unit in QuantityUnitsEnum]

        provisions_select = select(ProvisionOfTheAct)
        if include_legacy:
            provisions_select = provisions_select.where(
                ProvisionOfTheAct.is_legacy == True
            )
        provisions_of_the_act = (
            (await self.db.execute(provisions_select)).scalars().all()
        )

        fuel_codes = (
            (
                await self.db.execute(
                    select(FuelCode)
                    .join(FuelCodeStatus)
                    .where(
                        and_(
                            FuelCodeStatus.status == "Approved",
                            FuelCode.effective_date
                            <= datetime(
                                int(compliance_period), 12, 31
                            ),  # end of compliance year
                            FuelCode.expiration_date
                            >= datetime(
                                int(compliance_period), 1, 1
                            ),  # within compliance year
                        )
                    )
                )
            )
            .scalars()
            .all()
        )

        return {
            "fuel_types": fuel_types,
            "fuel_categories": fuel_categories,
            "provisions_of_the_act": provisions_of_the_act,
            "expected_uses": expected_uses,
            "units_of_measure": units_of_measure,
            "fuel_codes": fuel_codes,
        }

    @repo_handler
    async def get_latest_other_uses_by_group_uuid(
        self, group_uuid: str
    ) -> Optional[OtherUses]:
        """
        Retrieve the latest OtherUses record for a given group UUID.
        Government records are prioritized over supplier records by ordering first by `user_type`
        (with GOVERNMENT records coming first) and then by `version` in descending order.
        """
        query = (
            select(OtherUses)
            .where(OtherUses.group_uuid == group_uuid)
            .order_by(
                OtherUses.version.desc(),
            )
        )

        result = await self.db.execute(query)
        return result.unique().scalars().first()

    @repo_handler
    async def get_other_uses(
        self,
        compliance_report_id: int,
        changelog: bool = False,
    ) -> List[OtherUsesSchema]:
        """
        Queries other uses from the database for a specific compliance report.
        """

        # Retrieve the compliance report's group UUID
        report_group_query = await self.db.execute(
            select(ComplianceReport.compliance_report_group_uuid).where(
                ComplianceReport.compliance_report_id == compliance_report_id
            )
        )
        group_uuid = report_group_query.scalar()
        if not group_uuid:
            return []

        result = await self.get_effective_other_uses(
            group_uuid, compliance_report_id, False, changelog
        )
        return result

    @repo_handler
    async def get_effective_other_uses(
        self,
        compliance_report_group_uuid: str,
        compliance_report_id: int,
        return_model: bool = False,
        changelog: bool = False,
    ) -> List[OtherUsesSchema]:
        """
        Queries other uses from the database for a specific compliance report.
        If changelog=True, includes deleted records to show history.
        """
        # Get all compliance report IDs in the group up to the specified report
        compliance_reports_select = select(ComplianceReport.compliance_report_id).where(
            and_(
                ComplianceReport.compliance_report_group_uuid
                == compliance_report_group_uuid,
                ComplianceReport.compliance_report_id <= compliance_report_id,
            )
        )

        # Get groups that have any deleted records
        deleted_groups = (
            select(OtherUses.group_uuid)
            .where(
                OtherUses.compliance_report_id.in_(compliance_reports_select),
                OtherUses.action_type == ActionTypeEnum.DELETE,
            )
            .distinct()
        )

        # Build query conditions
        conditions = [OtherUses.compliance_report_id.in_(compliance_reports_select)]

        if changelog:
            # In changelog view, include all groups (both active and deleted)
            conditions.extend(
                [
                    or_(
                        ~OtherUses.group_uuid.in_(deleted_groups),
                        OtherUses.group_uuid.in_(deleted_groups),
                    )
                ]
            )
        else:
            # In regular view, exclude any groups that have deleted records
            conditions.extend([~OtherUses.group_uuid.in_(deleted_groups)])

        # Get the latest version of each record
        valid_other_uses_select = (
            select(
                OtherUses.group_uuid,
                func.max(OtherUses.version).label("max_version"),
            )
            .where(*conditions)
            .group_by(OtherUses.group_uuid)
        )
<<<<<<< HEAD
=======
        # Now create a subquery for use in the JOIN
>>>>>>> 850cb90d
        valid_other_uses_subq = valid_other_uses_select.subquery()

        # Get the actual records with their related data
        other_uses_select = (
            select(OtherUses)
            .options(
                joinedload(OtherUses.fuel_category),
                joinedload(OtherUses.fuel_type),
                joinedload(OtherUses.expected_use),
                joinedload(OtherUses.provision_of_the_act),
                joinedload(OtherUses.fuel_code),
            )
            .join(
                valid_other_uses_subq,
                and_(
                    OtherUses.group_uuid == valid_other_uses_subq.c.group_uuid,
                    OtherUses.version == valid_other_uses_subq.c.max_version,
                ),
            )
            .order_by(OtherUses.other_uses_id)
        )

        result = await self.db.execute(other_uses_select)
        other_uses = result.unique().scalars().all()

        if return_model:
            return other_uses

        return [
            OtherUsesSchema(
                other_uses_id=ou.other_uses_id,
                compliance_report_id=ou.compliance_report_id,
                quantity_supplied=ou.quantity_supplied,
                fuel_type=ou.fuel_type.fuel_type,
                fuel_category=ou.fuel_category.category,
                ci_of_fuel=ou.ci_of_fuel,
                provision_of_the_act=(
                    ou.provision_of_the_act.name if ou.provision_of_the_act else None
                ),
                fuel_code=(ou.fuel_code.fuel_code if ou.fuel_code else None),
                expected_use=ou.expected_use.name,
                units=ou.units,
                rationale=ou.rationale,
                group_uuid=ou.group_uuid,
                version=ou.version,
                action_type=ou.action_type,
            )
            for ou in other_uses
        ]

    async def get_other_uses_paginated(
        self,
        pagination: PaginationRequestSchema,
        compliance_report_id: int,
    ) -> tuple[list[Any], int] | tuple[list[OtherUsesSchema], int]:
        # Retrieve the compliance report's group UUID
        report_group_query = await self.db.execute(
            select(ComplianceReport.compliance_report_group_uuid).where(
                ComplianceReport.compliance_report_id == compliance_report_id
            )
        )
        group_uuid = report_group_query.scalar()
        if not group_uuid:
            return [], 0

        other_uses = await self.get_effective_other_uses(
            group_uuid, compliance_report_id
        )

        # Manually apply pagination
        total_count = len(other_uses)
        offset = 0 if pagination.page < 1 else (pagination.page - 1) * pagination.size
        limit = pagination.size
        paginated_other_uses = other_uses[offset : offset + limit]

        return paginated_other_uses, total_count

    @repo_handler
    async def get_other_use(self, other_uses_id: int) -> OtherUses:
        """
        Get a specific other use by id.
        """
        return await self.db.scalar(
            select(OtherUses)
            .options(
                joinedload(OtherUses.fuel_category),
                joinedload(OtherUses.fuel_type),
                joinedload(OtherUses.expected_use),
            )
            .where(OtherUses.other_uses_id == other_uses_id)
        )

    @repo_handler
    async def update_other_use(self, other_use: OtherUses) -> OtherUses:
        """
        Update an existing other use in the database.
        """
        updated_other_use = await self.db.merge(other_use)
        await self.db.flush()
        await self.db.refresh(
            other_use,
            [
                "fuel_category",
                "fuel_type",
                "expected_use",
                "provision_of_the_act",
                "fuel_code",
            ],
        )
        return updated_other_use

    @repo_handler
    async def create_other_use(self, other_use: OtherUses) -> OtherUses:
        """
        Create a new other use in the database.
        """
        self.db.add(other_use)
        await self.db.flush()
        await self.db.refresh(
            other_use,
            [
                "fuel_category",
                "fuel_type",
                "expected_use",
                "provision_of_the_act",
                "fuel_code",
            ],
        )
        return other_use

    @repo_handler
    async def get_formatted_fuel_types(
        self, include_legacy=False, compliance_period: int = None
    ) -> List[Dict[str, Any]]:
        """Get all fuel type options with their associated fuel categories and fuel codes for other uses"""
        base_conditions = [
            FuelType.other_uses_fossil_derived == True,
        ]

        # Conditionally add the is_legacy filter
        if not include_legacy:
            base_conditions.append(FuelType.is_legacy == False)

        # Get compliance period id for default CI lookup
        compliance_period_id = None
        if compliance_period:
            cp_result = await self.db.execute(
                select(CompliancePeriod.compliance_period_id).where(
                    CompliancePeriod.description == str(compliance_period)
                )
            )
            compliance_period_id = cp_result.scalar_one_or_none()

        combined_conditions = and_(*base_conditions)

        query = (
            select(FuelType)
            .outerjoin(FuelType.fuel_instances)
            .outerjoin(FuelInstance.fuel_category)
            .outerjoin(FuelType.fuel_codes)
            .where(combined_conditions)
            .options(
                contains_eager(FuelType.fuel_instances).contains_eager(
                    FuelInstance.fuel_category
                ),
                contains_eager(FuelType.fuel_codes),
                joinedload(FuelType.provision_1),
                joinedload(FuelType.provision_2),
            )
            .order_by(FuelType.fuel_type)
        )

        result = await self.db.execute(query)
        fuel_types = result.unique().scalars().all()

        # Prepare the data in the format matching your schema
        formatted_fuel_types = []
        approved_fuel_code_status_id = (
            await self.db.execute(
                select(FuelCodeStatus.fuel_code_status_id).where(
                    FuelCodeStatus.status == "Approved"
                )
            )
        ).scalar_one_or_none()
        for fuel_type in fuel_types:
            valid_fuel_codes = [
                fc
                for fc in fuel_type.fuel_codes
                if (
                    fc.effective_date is None
                    or fc.effective_date <= date(compliance_period, 12, 31)
                )
                and (
                    fc.expiration_date is None
                    or fc.expiration_date >= date(compliance_period, 1, 1)
                )
                and (fc.fuel_status_id == approved_fuel_code_status_id)
            ]

            # Get default CI for compliance period
            default_ci = None
            if compliance_period_id:
                default_ci = next(
                    (
                        dci.default_carbon_intensity
                        for dci in fuel_type.default_carbon_intensities
                        if dci.compliance_period_id == compliance_period_id
                    ),
                    None,
                )

            formatted_fuel_type = {
                "fuel_type_id": fuel_type.fuel_type_id,
                "fuel_type": fuel_type.fuel_type,
                "default_carbon_intensity": default_ci,
                "units": fuel_type.units if fuel_type.units else None,
                "unrecognized": fuel_type.unrecognized,
                "fuel_categories": [
                    {
                        "fuel_category_id": fc.fuel_category.fuel_category_id,
                        "category": fc.fuel_category.category,
                    }
                    for fc in fuel_type.fuel_instances
                ],
                "fuel_codes": [
                    {
                        "fuel_code_id": fc.fuel_code_id,
                        "fuel_code": fc.fuel_code,
                        "carbon_intensity": fc.carbon_intensity,
                    }
                    for fc in valid_fuel_codes
                ],
                "provision_of_the_act": [],
            }

            if fuel_type.provision_1:
                is_fuel_code = "fuel code" in fuel_type.provision_1.name.lower().strip()
                if not is_fuel_code or (is_fuel_code and valid_fuel_codes):
                    formatted_fuel_type["provision_of_the_act"].append(
                        {
                            "provision_of_the_act_id": fuel_type.provision_1_id,
                            "name": fuel_type.provision_1.name,
                        }
                    )

            if fuel_type.provision_2:
                is_fuel_code = "fuel code" in fuel_type.provision_2.name.lower().strip()
                if not is_fuel_code or (is_fuel_code and valid_fuel_codes):
                    formatted_fuel_type["provision_of_the_act"].append(
                        {
                            "provision_of_the_act_id": fuel_type.provision_2_id,
                            "name": fuel_type.provision_2.name,
                        }
                    )

            formatted_fuel_types.append(formatted_fuel_type)

        return formatted_fuel_types

    async def delete_other_use(self, other_uses_id):
        await self.db.execute(
            delete(OtherUses).where(OtherUses.other_uses_id == other_uses_id)
        )<|MERGE_RESOLUTION|>--- conflicted
+++ resolved
@@ -189,10 +189,8 @@
             .where(*conditions)
             .group_by(OtherUses.group_uuid)
         )
-<<<<<<< HEAD
-=======
+
         # Now create a subquery for use in the JOIN
->>>>>>> 850cb90d
         valid_other_uses_subq = valid_other_uses_select.subquery()
 
         # Get the actual records with their related data
