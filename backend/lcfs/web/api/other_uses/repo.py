import structlog
from datetime import date, datetime
from fastapi import Depends
from sqlalchemy import select, func, and_, or_, delete
from sqlalchemy.ext.asyncio import AsyncSession
from sqlalchemy.orm import joinedload, contains_eager
from typing import List, Optional, Dict, Any

from lcfs.db.base import ActionTypeEnum
from lcfs.db.dependencies import get_async_db_session
from lcfs.db.models.compliance import ComplianceReport
from lcfs.db.models.compliance.CompliancePeriod import CompliancePeriod
from lcfs.db.models.compliance.OtherUses import OtherUses
from lcfs.db.models.fuel import FuelCodeStatus
from lcfs.db.models.fuel.FuelCode import FuelCode
from lcfs.db.models.fuel.FuelInstance import FuelInstance
from lcfs.db.models.fuel.FuelType import FuelType, QuantityUnitsEnum
from lcfs.db.models.fuel.ProvisionOfTheAct import ProvisionOfTheAct
from lcfs.utils.constants import LCFS_Constants
from lcfs.web.api.base import PaginationRequestSchema
from lcfs.web.api.fuel_code.repo import FuelCodeRepository
from lcfs.web.api.other_uses.schema import OtherUsesSchema
from lcfs.web.core.decorators import repo_handler

logger = structlog.get_logger(__name__)


class OtherUsesRepository:
    def __init__(
        self,
        db: AsyncSession = Depends(get_async_db_session),
        fuel_code_repo: FuelCodeRepository = Depends(),
    ):
        self.db = db
        self.fuel_code_repo = fuel_code_repo

    @repo_handler
    async def get_table_options(self, compliance_period: str) -> dict:
        """Get all table options"""
        include_legacy = compliance_period < LCFS_Constants.LEGISLATION_TRANSITION_YEAR
        fuel_categories = await self.fuel_code_repo.get_fuel_categories()
        fuel_types = await self.get_formatted_fuel_types(
            include_legacy=include_legacy, compliance_period=int(compliance_period)
        )
        expected_uses = await self.fuel_code_repo.get_expected_use_types()
        units_of_measure = [unit.value for unit in QuantityUnitsEnum]

        provisions_select = select(ProvisionOfTheAct)
        if include_legacy:
            provisions_select = provisions_select.where(
                ProvisionOfTheAct.is_legacy == True
            )
        provisions_of_the_act = (
            (await self.db.execute(provisions_select)).scalars().all()
        )

        fuel_codes = (
            (
                await self.db.execute(
                    select(FuelCode)
                    .join(FuelCodeStatus)
                    .where(
                        and_(
                            FuelCodeStatus.status == "Approved",
                            FuelCode.effective_date
                            <= datetime(
                                int(compliance_period), 12, 31
                            ),  # end of compliance year
                            FuelCode.expiration_date
                            >= datetime(
                                int(compliance_period), 1, 1
                            ),  # within compliance year
                        )
                    )
                )
            )
            .scalars()
            .all()
        )

        return {
            "fuel_types": fuel_types,
            "fuel_categories": fuel_categories,
            "provisions_of_the_act": provisions_of_the_act,
            "expected_uses": expected_uses,
            "units_of_measure": units_of_measure,
            "fuel_codes": fuel_codes,
        }

    @repo_handler
    async def get_latest_other_uses_by_group_uuid(
        self, group_uuid: str
    ) -> Optional[OtherUses]:
        """
        Retrieve the latest OtherUses record for a given group UUID.
        Government records are prioritized over supplier records by ordering first by `user_type`
        (with GOVERNMENT records coming first) and then by `version` in descending order.
        """
        query = (
            select(OtherUses)
            .where(OtherUses.group_uuid == group_uuid)
            .order_by(
                OtherUses.version.desc(),
            )
        )

        result = await self.db.execute(query)
        return result.unique().scalars().first()

    @repo_handler
    async def get_other_uses(
        self,
        compliance_report_id: int,
        changelog: bool = False,
    ) -> List[OtherUsesSchema]:
        """
        Queries other uses from the database for a specific compliance report.
        """

        # Retrieve the compliance report's group UUID
        report_group_query = await self.db.execute(
            select(ComplianceReport.compliance_report_group_uuid).where(
                ComplianceReport.compliance_report_id == compliance_report_id
            )
        )
        group_uuid = report_group_query.scalar()
        if not group_uuid:
            return []

        result = await self.get_effective_other_uses(
            group_uuid, compliance_report_id, False, changelog
        )
        return result

    @repo_handler
    async def get_effective_other_uses(
        self,
        compliance_report_group_uuid: str,
        compliance_report_id: int,
        return_model: bool = False,
        changelog: bool = False,
    ) -> List[OtherUsesSchema]:
        """
        Queries other uses from the database for a specific compliance report.
        If changelog=True, includes deleted records to show history.
        """
        # Get all compliance report IDs in the group up to the specified report
        compliance_reports_select = select(ComplianceReport.compliance_report_id).where(
            and_(
                ComplianceReport.compliance_report_group_uuid
                == compliance_report_group_uuid,
                ComplianceReport.compliance_report_id <= compliance_report_id,
            )
        )

        # Get groups that have any deleted records
        deleted_groups = (
            select(OtherUses.group_uuid)
            .where(
                OtherUses.compliance_report_id.in_(compliance_reports_select),
                OtherUses.action_type == ActionTypeEnum.DELETE,
            )
            .distinct()
        )

        # Build query conditions
        conditions = [OtherUses.compliance_report_id.in_(compliance_reports_select)]

        if changelog:
            # In changelog view, include all groups (both active and deleted)
            conditions.extend(
                [
                    or_(
                        ~OtherUses.group_uuid.in_(deleted_groups),
                        OtherUses.group_uuid.in_(deleted_groups),
                    )
                ]
            )
        else:
            # In regular view, exclude any groups that have deleted records
            conditions.extend([~OtherUses.group_uuid.in_(deleted_groups)])

        # Get the latest version of each record
        valid_other_uses_select = (
            select(
                OtherUses.group_uuid,
                func.max(OtherUses.version).label("max_version"),
            )
            .where(*conditions)
            .group_by(OtherUses.group_uuid)
        )

        # Now create a subquery for use in the JOIN
        valid_other_uses_subq = valid_other_uses_select.subquery()

        # Get the actual records with their related data
        other_uses_select = (
            select(OtherUses)
            .options(
                joinedload(OtherUses.fuel_category),
                joinedload(OtherUses.fuel_type),
                joinedload(OtherUses.expected_use),
                joinedload(OtherUses.provision_of_the_act),
                joinedload(OtherUses.fuel_code),
            )
            .join(
                valid_other_uses_subq,
                and_(
                    OtherUses.group_uuid == valid_other_uses_subq.c.group_uuid,
                    OtherUses.version == valid_other_uses_subq.c.max_version,
                ),
            )
            .order_by(OtherUses.other_uses_id)
        )

        result = await self.db.execute(other_uses_select)
        other_uses = result.unique().scalars().all()

        if return_model:
            return other_uses

        return [
            OtherUsesSchema(
                other_uses_id=ou.other_uses_id,
                compliance_report_id=ou.compliance_report_id,
                quantity_supplied=ou.quantity_supplied,
                fuel_type=ou.fuel_type.fuel_type,
                fuel_category=ou.fuel_category.category,
                ci_of_fuel=ou.ci_of_fuel,
                provision_of_the_act=(
                    ou.provision_of_the_act.name if ou.provision_of_the_act else None
                ),
                fuel_code=(ou.fuel_code.fuel_code if ou.fuel_code else None),
                expected_use=ou.expected_use.name,
                units=ou.units,
                rationale=ou.rationale,
                group_uuid=ou.group_uuid,
                version=ou.version,
                action_type=ou.action_type,
            )
            for ou in other_uses
        ]

    async def get_other_uses_paginated(
        self,
        pagination: PaginationRequestSchema,
        compliance_report_id: int,
    ) -> tuple[list[Any], int] | tuple[list[OtherUsesSchema], int]:
        # Retrieve the compliance report's group UUID
        report_group_query = await self.db.execute(
            select(ComplianceReport.compliance_report_group_uuid).where(
                ComplianceReport.compliance_report_id == compliance_report_id
            )
        )
        group_uuid = report_group_query.scalar()
        if not group_uuid:
            return [], 0

        other_uses = await self.get_effective_other_uses(
            group_uuid, compliance_report_id
        )

        # Manually apply pagination
        total_count = len(other_uses)
        offset = 0 if pagination.page < 1 else (pagination.page - 1) * pagination.size
        limit = pagination.size
        paginated_other_uses = other_uses[offset : offset + limit]

        return paginated_other_uses, total_count

    @repo_handler
    async def get_other_use(self, other_uses_id: int) -> OtherUses:
        """
        Get a specific other use by id.
        """
        return await self.db.scalar(
            select(OtherUses)
            .options(
                joinedload(OtherUses.fuel_category),
                joinedload(OtherUses.fuel_type),
                joinedload(OtherUses.expected_use),
                joinedload(OtherUses.provision_of_the_act),
<<<<<<< HEAD
=======
                joinedload(OtherUses.fuel_code),
>>>>>>> 8bbfaec2
            )
            .where(OtherUses.other_uses_id == other_uses_id)
        )

    @repo_handler
    async def update_other_use(self, other_use: OtherUses) -> OtherUses:
        """
        Update an existing other use in the database.
        """
        updated_other_use = await self.db.merge(other_use)
        await self.db.flush()
        await self.db.refresh(
            other_use,
            [
                "fuel_category",
                "fuel_type",
                "expected_use",
                "provision_of_the_act",
                "fuel_code",
            ],
        )
        return updated_other_use

    @repo_handler
    async def create_other_use(self, other_use: OtherUses) -> OtherUses:
        """
        Create a new other use in the database.
        """
        self.db.add(other_use)
        await self.db.flush()
        await self.db.refresh(
            other_use,
            [
                "fuel_category",
                "fuel_type",
                "expected_use",
                "provision_of_the_act",
                "fuel_code",
            ],
        )
        return other_use

    @repo_handler
    async def get_formatted_fuel_types(
        self, include_legacy=False, compliance_period: int = None
    ) -> List[Dict[str, Any]]:
        """Get all fuel type options with their associated fuel categories and fuel codes for other uses"""
        base_conditions = [
            FuelType.other_uses_fossil_derived == True,
        ]

        # Conditionally add the is_legacy filter
        if not include_legacy:
            base_conditions.append(FuelType.is_legacy == False)

        # Get compliance period id for default CI lookup
        compliance_period_id = None
        if compliance_period:
            cp_result = await self.db.execute(
                select(CompliancePeriod.compliance_period_id).where(
                    CompliancePeriod.description == str(compliance_period)
                )
            )
            compliance_period_id = cp_result.scalar_one_or_none()

        combined_conditions = and_(*base_conditions)

        query = (
            select(FuelType)
            .outerjoin(FuelType.fuel_instances)
            .outerjoin(FuelInstance.fuel_category)
            .outerjoin(FuelType.fuel_codes)
            .where(combined_conditions)
            .options(
                contains_eager(FuelType.fuel_instances).contains_eager(
                    FuelInstance.fuel_category
                ),
                contains_eager(FuelType.fuel_codes),
                joinedload(FuelType.provision_1),
                joinedload(FuelType.provision_2),
            )
            .order_by(FuelType.fuel_type)
        )

        result = await self.db.execute(query)
        fuel_types = result.unique().scalars().all()

        # Prepare the data in the format matching your schema
        formatted_fuel_types = []
        approved_fuel_code_status_id = (
            await self.db.execute(
                select(FuelCodeStatus.fuel_code_status_id).where(
                    FuelCodeStatus.status == "Approved"
                )
            )
        ).scalar_one_or_none()
        for fuel_type in fuel_types:
            valid_fuel_codes = [
                fc
                for fc in fuel_type.fuel_codes
                if (
                    fc.effective_date is None
                    or fc.effective_date <= date(compliance_period, 12, 31)
                )
                and (
                    fc.expiration_date is None
                    or fc.expiration_date >= date(compliance_period, 1, 1)
                )
                and (fc.fuel_status_id == approved_fuel_code_status_id)
            ]

            # Get default CI for compliance period
            default_ci = None
            if compliance_period_id:
                default_ci = next(
                    (
                        dci.default_carbon_intensity
                        for dci in fuel_type.default_carbon_intensities
                        if dci.compliance_period_id == compliance_period_id
                    ),
                    None,
                )

            formatted_fuel_type = {
                "fuel_type_id": fuel_type.fuel_type_id,
                "fuel_type": fuel_type.fuel_type,
                "default_carbon_intensity": default_ci,
                "units": fuel_type.units if fuel_type.units else None,
                "unrecognized": fuel_type.unrecognized,
                "fuel_categories": [
                    {
                        "fuel_category_id": fc.fuel_category.fuel_category_id,
                        "category": fc.fuel_category.category,
                    }
                    for fc in fuel_type.fuel_instances
                ],
                "fuel_codes": [
                    {
                        "fuel_code_id": fc.fuel_code_id,
                        "fuel_code": fc.fuel_code,
                        "carbon_intensity": fc.carbon_intensity,
                    }
                    for fc in valid_fuel_codes
                ],
                "provision_of_the_act": [],
            }

            if fuel_type.provision_1:
                is_fuel_code = "fuel code" in fuel_type.provision_1.name.lower().strip()
                if not is_fuel_code or (is_fuel_code and valid_fuel_codes):
                    formatted_fuel_type["provision_of_the_act"].append(
                        {
                            "provision_of_the_act_id": fuel_type.provision_1_id,
                            "name": fuel_type.provision_1.name,
                        }
                    )

            if fuel_type.provision_2:
                is_fuel_code = "fuel code" in fuel_type.provision_2.name.lower().strip()
                if not is_fuel_code or (is_fuel_code and valid_fuel_codes):
                    formatted_fuel_type["provision_of_the_act"].append(
                        {
                            "provision_of_the_act_id": fuel_type.provision_2_id,
                            "name": fuel_type.provision_2.name,
                        }
                    )

            formatted_fuel_types.append(formatted_fuel_type)

        return formatted_fuel_types

    async def delete_other_use(self, other_uses_id):
        await self.db.execute(
            delete(OtherUses).where(OtherUses.other_uses_id == other_uses_id)
        )<|MERGE_RESOLUTION|>--- conflicted
+++ resolved
@@ -280,10 +280,7 @@
                 joinedload(OtherUses.fuel_type),
                 joinedload(OtherUses.expected_use),
                 joinedload(OtherUses.provision_of_the_act),
-<<<<<<< HEAD
-=======
                 joinedload(OtherUses.fuel_code),
->>>>>>> 8bbfaec2
             )
             .where(OtherUses.other_uses_id == other_uses_id)
         )
