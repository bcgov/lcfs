--- conflicted
+++ resolved
@@ -152,13 +152,11 @@
         )
 
     @service_handler
-<<<<<<< HEAD
-    async def get_other_uses(self, compliance_report_id: int, changelog: bool = False) -> OtherUsesListSchema:
-=======
     async def get_other_uses(
-        self, compliance_report_id: int, user: UserProfile
+        self, compliance_report_id: int,
+        user: UserProfile,
+        changelog: bool = False
     ) -> OtherUsesListSchema:
->>>>>>> e9bb3c5d
         """
         Gets the list of other uses for a specific compliance report.
         """
