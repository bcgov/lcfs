import math
import structlog
import uuid
from fastapi import Depends, HTTPException, status, Request
from typing import Optional

from lcfs.db.base import ActionTypeEnum
from lcfs.db.models.compliance.OtherUses import OtherUses
from lcfs.web.api.base import PaginationRequestSchema, PaginationResponseSchema
from lcfs.web.api.compliance_report.repo import ComplianceReportRepository
from lcfs.web.api.fuel_code.repo import FuelCodeRepository
from lcfs.web.api.other_uses.repo import OtherUsesRepository
from lcfs.web.api.other_uses.schema import (
    OtherUsesCreateSchema,
    OtherUsesSchema,
    OtherUsesListSchema,
    OtherUsesTableOptionsSchema,
    OtherUsesFuelCategorySchema,
    OtherUsesAllSchema,
    FuelTypeSchema,
    ExpectedUseTypeSchema,
    ProvisionOfTheActSchema,
    FuelCodeSchema,
    DeleteOtherUsesResponseSchema,
)
from lcfs.web.core.decorators import service_handler

logger = structlog.get_logger(__name__)

# Constants defining which fields to exclude during model operations
OTHER_USE_EXCLUDE_FIELDS = {
    "id",
    "other_uses_id",
    "deleted",
    "group_uuid",
    "user_type",
    "version",
    "action_type",
}


class OtherUsesServices:
    def __init__(
        self,
        request: Request = None,
        repo: OtherUsesRepository = Depends(OtherUsesRepository),
        fuel_repo: FuelCodeRepository = Depends(),
        compliance_report_repo: ComplianceReportRepository = Depends(),
    ) -> None:
        self.request = request
        self.repo = repo
        self.fuel_repo = fuel_repo
        self.compliance_report_repo = compliance_report_repo

    async def schema_to_model(self, other_use: OtherUsesCreateSchema) -> OtherUses:
        """
        Converts data from OtherUsesCreateSchema to OtherUses data model to store into the database.
        """
        fuel_category = await self.fuel_repo.get_fuel_category_by(
            category=other_use.fuel_category
        )
        fuel_type = await self.fuel_repo.get_fuel_type_by_name(other_use.fuel_type)
        expected_use = await self.fuel_repo.get_expected_use_type_by_name(
            other_use.expected_use
        )
        provision_of_the_act = await self.fuel_repo.get_provision_of_the_act_by_name(
            other_use.provision_of_the_act
        )
        fuel_code_id = None
        if other_use.fuel_code:
            fuel_code = await self.fuel_repo.get_fuel_code_by_name(other_use.fuel_code)
            fuel_code_id = fuel_code.fuel_code_id

        return OtherUses(
            **other_use.model_dump(
                exclude={
                    "other_uses_id",
                    "id",
                    "fuel_category",
                    "fuel_type",
                    "provision_of_the_act",
                    "fuel_code",
                    "expected_use",
                    "deleted",
                    "is_new_supplemental_entry",
                }
            ),
            fuel_category_id=fuel_category.fuel_category_id,
            fuel_type_id=fuel_type.fuel_type_id,
            provision_of_the_act_id=provision_of_the_act.provision_of_the_act_id,
            fuel_code_id=fuel_code_id,
            expected_use_id=expected_use.expected_use_type_id
        )

    def model_to_schema(self, model: OtherUses):
        """
        Converts data from OtherUses to OtherUsesCreateSchema data model to store into the database.
        """
        updated_schema = OtherUsesSchema(
            other_uses_id=model.other_uses_id,
            compliance_report_id=model.compliance_report_id,
            quantity_supplied=model.quantity_supplied,
            rationale=model.rationale,
            units=model.units,
            fuel_type=model.fuel_type.fuel_type,
            fuel_category=model.fuel_category.category,
            provision_of_the_act=model.provision_of_the_act.name,
            fuel_code=model.fuel_code.fuel_code if model.fuel_code else None,
            ci_of_fuel=model.ci_of_fuel,
            expected_use=model.expected_use.name,
            group_uuid=model.group_uuid,
            version=model.version,
            action_type=model.action_type,
        )
        return updated_schema

    @service_handler
    async def get_table_options(
        self, compliance_period: str
    ) -> OtherUsesTableOptionsSchema:
        """
        Gets the list of table options related to other uses.
        """
        table_options = await self.repo.get_table_options(compliance_period)
        return OtherUsesTableOptionsSchema(
            fuel_categories=[
                OtherUsesFuelCategorySchema.model_validate(category)
                for category in table_options["fuel_categories"]
            ],
            fuel_types=[
                FuelTypeSchema.model_validate(fuel_type)
                for fuel_type in table_options["fuel_types"]
            ],
            units_of_measure=table_options["units_of_measure"],
            expected_uses=[
                ExpectedUseTypeSchema.model_validate(use)
                for use in table_options["expected_uses"]
            ],
            provisions_of_the_act=[
                ProvisionOfTheActSchema.model_validate(provision)
                for provision in table_options["provisions_of_the_act"]
            ],
            fuel_codes=[
                FuelCodeSchema.model_validate(fuel_code)
                for fuel_code in table_options["fuel_codes"]
            ],
        )

    @service_handler
    async def get_other_uses(
        self, compliance_report_id: int, changelog: bool = False
    ) -> OtherUsesAllSchema:
        """
        Gets the list of other uses for a specific compliance report.
        """
        other_uses = await self.repo.get_other_uses(compliance_report_id, changelog)
        return OtherUsesAllSchema(
            other_uses=[OtherUsesSchema.model_validate(ou) for ou in other_uses]
        )

    @service_handler
    async def get_other_uses_paginated(
        self,
        pagination: PaginationRequestSchema,
        compliance_report_id: int,
    ) -> OtherUsesListSchema:
        other_uses, total_count = await self.repo.get_other_uses_paginated(
            pagination, compliance_report_id
        )
        return OtherUsesListSchema(
            pagination=PaginationResponseSchema(
                total=total_count,
                page=pagination.page,
                size=pagination.size,
                total_pages=math.ceil(total_count / pagination.size),
            ),
            other_uses=other_uses,
        )

    @service_handler
    async def update_other_use(
        self, other_use_data: OtherUsesCreateSchema
    ) -> OtherUsesSchema:
        """Update an existing other use"""
        other_use = await self.repo.get_other_use(other_use_data.other_uses_id)

        if not other_use:
            raise ValueError("Other use not found")

        if other_use.compliance_report_id == other_use_data.compliance_report_id:
            # Update existing record if compliance report ID matches
            for field, value in other_use_data.model_dump(
                exclude={
                    "id",
                    "deleted",
                    "fuel_type",
                    "fuel_category",
                    "expected_use",
                    "provision_of_the_act",
                    "fuel_code",
                }
            ).items():
                setattr(other_use, field, value)

            if other_use.fuel_type.fuel_type != other_use_data.fuel_type:
                other_use.fuel_type = await self.fuel_repo.get_fuel_type_by_name(
                    other_use_data.fuel_type
                )

            if other_use.fuel_category.category != other_use_data.fuel_category:
                other_use.fuel_category = await self.fuel_repo.get_fuel_category_by(
                    category=other_use_data.fuel_category
                )

            if other_use.expected_use.name != other_use_data.expected_use:
                other_use.expected_use = (
                    await self.fuel_repo.get_expected_use_type_by_name(
                        other_use_data.expected_use
                    )
                )

            if (
                not other_use.provision_of_the_act
                or other_use.provision_of_the_act.name
                != other_use_data.provision_of_the_act
            ):
                other_use.provision_of_the_act = (
                    await self.fuel_repo.get_provision_of_the_act_by_name(
                        other_use_data.provision_of_the_act
                    )
                )
            if (
                other_use.fuel_code is None
                or other_use_data.fuel_code is None
                or other_use.fuel_code.fuel_code != other_use_data.fuel_code
            ):
                other_use.fuel_code = await self.fuel_repo.get_fuel_code_by_name(
                    other_use_data.fuel_code
                )
            other_use.ci_of_fuel = other_use_data.ci_of_fuel

            updated_use = await self.repo.update_other_use(other_use)
            updated_schema = self.model_to_schema(updated_use)
            return OtherUsesSchema.model_validate(updated_schema)

        else:
            updated_use = await self.create_other_use(
                other_use_data, existing_record=other_use
            )
            return OtherUsesSchema.model_validate(updated_use)

    @service_handler
    async def create_other_use(
        self,
        other_use_data: OtherUsesCreateSchema,
        existing_record: Optional[OtherUses] = None,
    ) -> OtherUsesSchema:
        """Create a new other use"""
        other_use = await self.schema_to_model(other_use_data)
        new_group_uuid = str(uuid.uuid4())
        other_use.group_uuid = (
            new_group_uuid if not existing_record else existing_record.group_uuid
        )
        other_use.action_type = (
            ActionTypeEnum.CREATE if not existing_record else ActionTypeEnum.UPDATE
        )
        other_use.version = 0 if not existing_record else existing_record.version + 1
        created_use = await self.repo.create_other_use(other_use)

        return self.model_to_schema(created_use)

    @service_handler
    async def delete_other_use(
<<<<<<< HEAD
        self, other_use_data: OtherUsesCreateSchema
=======
        self,
        other_use_data: OtherUsesCreateSchema,
        user_type: UserTypeEnum,
>>>>>>> 54df647b
    ) -> DeleteOtherUsesResponseSchema:
        """Delete an other use"""
        existing_other_use = await self.repo.get_latest_other_uses_by_group_uuid(
            other_use_data.group_uuid
        )

        if (
            existing_other_use.compliance_report_id
            == other_use_data.compliance_report_id
        ):
            await self.repo.delete_other_use(other_uses_id=other_use_data.other_uses_id)
            return DeleteOtherUsesResponseSchema(message="Marked as deleted.")
        else:
            deleted_entity = OtherUses(
                compliance_report_id=other_use_data.compliance_report_id,
                group_uuid=other_use_data.group_uuid,
                version=existing_other_use.version + 1,
                action_type=ActionTypeEnum.DELETE,
            )

            # Copy fields from the latest version for the deletion record
            for field in existing_other_use.__table__.columns.keys():
                if field not in OTHER_USE_EXCLUDE_FIELDS:
<<<<<<< HEAD
                    setattr(deleted_entity, field, getattr(existing_fuel_supply, field))
=======
                    setattr(deleted_entity, field, getattr(existing_other_use, field))
>>>>>>> 54df647b

        deleted_entity.compliance_report_id = other_use_data.compliance_report_id

        await self.repo.create_other_use(deleted_entity)
        return DeleteOtherUsesResponseSchema(success=True, message="Marked as deleted.")

    @service_handler
    async def get_compliance_report_by_id(self, compliance_report_id: int):
        """Get compliance report by period with status"""
        compliance_report = (
            await self.compliance_report_repo.get_compliance_report_by_id(
                compliance_report_id,
            )
        )

        if not compliance_report:
            raise HTTPException(
                status_code=status.HTTP_404_NOT_FOUND,
                detail="Compliance report not found for this period",
            )

        return compliance_report<|MERGE_RESOLUTION|>--- conflicted
+++ resolved
@@ -271,13 +271,7 @@
 
     @service_handler
     async def delete_other_use(
-<<<<<<< HEAD
         self, other_use_data: OtherUsesCreateSchema
-=======
-        self,
-        other_use_data: OtherUsesCreateSchema,
-        user_type: UserTypeEnum,
->>>>>>> 54df647b
     ) -> DeleteOtherUsesResponseSchema:
         """Delete an other use"""
         existing_other_use = await self.repo.get_latest_other_uses_by_group_uuid(
@@ -301,11 +295,7 @@
             # Copy fields from the latest version for the deletion record
             for field in existing_other_use.__table__.columns.keys():
                 if field not in OTHER_USE_EXCLUDE_FIELDS:
-<<<<<<< HEAD
-                    setattr(deleted_entity, field, getattr(existing_fuel_supply, field))
-=======
                     setattr(deleted_entity, field, getattr(existing_other_use, field))
->>>>>>> 54df647b
 
         deleted_entity.compliance_report_id = other_use_data.compliance_report_id
 
