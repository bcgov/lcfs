import structlog
from typing import Optional, Union

from fastapi import (
    APIRouter,
    Body,
    status,
    Request,
    Response,
    Depends,
    HTTPException,
)

from lcfs.db import dependencies
from lcfs.web.api.compliance_report.validation import ComplianceReportValidation
from lcfs.web.core.decorators import view_handler
from lcfs.web.api.other_uses.services import OtherUsesServices
from lcfs.web.api.other_uses.schema import (
    OtherUsesCreateSchema,
    OtherUsesTableOptionsSchema,
    DeleteOtherUsesResponseSchema,
    PaginatedOtherUsesRequestSchema,
    OtherUsesListSchema,
    OtherUsesAllSchema,
    OtherUsesRequestSchema
)
from lcfs.web.api.base import ComplianceReportRequestSchema, PaginationRequestSchema
from lcfs.web.api.other_uses.validation import OtherUsesValidation
from lcfs.db.models.user.Role import RoleEnum

router = APIRouter()
logger = structlog.get_logger(__name__)
get_async_db = dependencies.get_async_db_session


@router.get(
    "/table-options",
    response_model=OtherUsesTableOptionsSchema,
    status_code=status.HTTP_200_OK,
)
@view_handler(
    [RoleEnum.COMPLIANCE_REPORTING, RoleEnum.SIGNING_AUTHORITY, RoleEnum.GOVERNMENT]
)
# @cache(expire=60 * 60 * 24)  # cache for 24 hours
async def get_table_options(
    request: Request,
    compliancePeriod: str,
    service: OtherUsesServices = Depends(),
):
    """Endpoint to retrieve table options related to other uses"""
    return await service.get_table_options(compliancePeriod)


@router.post(
    "/list-all", response_model=OtherUsesAllSchema, status_code=status.HTTP_200_OK
)
@view_handler(
    [RoleEnum.COMPLIANCE_REPORTING, RoleEnum.SIGNING_AUTHORITY, RoleEnum.GOVERNMENT]
)
async def get_other_uses(
    request: Request,
    request_data: OtherUsesRequestSchema = Body(...),
    response: Response = None,
    service: OtherUsesServices = Depends(),
    report_validate: ComplianceReportValidation = Depends(),
):
    """Endpoint to get list of other uses for a compliance report"""
    try:
        compliance_report_id = request_data.compliance_report_id

        compliance_report = await service.get_compliance_report_by_id(
            compliance_report_id
        )
        if not compliance_report:
            raise HTTPException(
                status_code=status.HTTP_404_NOT_FOUND,
                detail="Compliance report not found",
            )

        await report_validate.validate_compliance_report_access(compliance_report)
        await report_validate.validate_organization_access(
            request_data.compliance_report_id
        )
<<<<<<< HEAD
        return await service.get_other_uses(request_data.compliance_report_id, request_data.changelog)
=======
        return await service.get_other_uses(
            request_data.compliance_report_id, request.user
        )
>>>>>>> e9bb3c5d
    except HTTPException as http_ex:
        # Re-raise HTTP exceptions to preserve status code and message
        raise http_ex
    except Exception as e:
        # Log and handle unexpected errors
        logger.exception("Error occurred", error=str(e))
        raise HTTPException(
            status_code=status.HTTP_500_INTERNAL_SERVER_ERROR,
            detail="An unexpected error occurred while processing your request",
        )


@router.post(
    "/list",
    response_model=OtherUsesListSchema,
    status_code=status.HTTP_200_OK,
)
@view_handler(
    [RoleEnum.COMPLIANCE_REPORTING, RoleEnum.SIGNING_AUTHORITY, RoleEnum.GOVERNMENT]
)
async def get_other_uses_paginated(
    request: Request,
    request_data: PaginatedOtherUsesRequestSchema = Body(...),
    service: OtherUsesServices = Depends(),
    report_validate: ComplianceReportValidation = Depends(),
) -> OtherUsesListSchema:
    pagination = PaginationRequestSchema(
        page=request_data.page,
        size=request_data.size,
        sort_orders=request_data.sort_orders,
        filters=request_data.filters,
    )
    await report_validate.validate_organization_access(
        request_data.compliance_report_id
    )
    compliance_report_id = request_data.compliance_report_id
    return await service.get_other_uses_paginated(
        pagination, compliance_report_id, request.user
    )


@router.post(
    "/save",
    status_code=status.HTTP_200_OK,
)
@view_handler([RoleEnum.COMPLIANCE_REPORTING, RoleEnum.SIGNING_AUTHORITY])
async def save_other_uses_row(
    request: Request,
    request_data: OtherUsesCreateSchema = Body(...),
    service: OtherUsesServices = Depends(),
    validate: OtherUsesValidation = Depends(),
    report_validate: ComplianceReportValidation = Depends(),
):
    """Endpoint to save a single other uses row"""
    compliance_report_id = request_data.compliance_report_id
    other_uses_id: Optional[int] = request_data.other_uses_id

    await report_validate.validate_organization_access(compliance_report_id)

    # Determine user type for record creation
    current_user_type = request.user.user_type
    if not current_user_type:
        raise HTTPException(
            status_code=403, detail="User does not have the required role."
        )

    if request_data.deleted:
        # Delete existing other use
        await validate.validate_compliance_report_id(
            compliance_report_id, [request_data]
        )
        await service.delete_other_use(request_data, current_user_type)
        return DeleteOtherUsesResponseSchema(message="Other use deleted successfully")
    elif other_uses_id:
        # Update existing other use
        await validate.validate_compliance_report_id(
            compliance_report_id, [request_data]
        )
        return await service.update_other_use(request_data, current_user_type)
    else:
        # Create new other use
        await validate.validate_compliance_report_id(
            compliance_report_id, [request_data]
        )
        return await service.create_other_use(request_data, current_user_type)<|MERGE_RESOLUTION|>--- conflicted
+++ resolved
@@ -81,13 +81,11 @@
         await report_validate.validate_organization_access(
             request_data.compliance_report_id
         )
-<<<<<<< HEAD
-        return await service.get_other_uses(request_data.compliance_report_id, request_data.changelog)
-=======
         return await service.get_other_uses(
-            request_data.compliance_report_id, request.user
+            request_data.compliance_report_id,
+            request.user,
+            request_data.changelog
         )
->>>>>>> e9bb3c5d
     except HTTPException as http_ex:
         # Re-raise HTTP exceptions to preserve status code and message
         raise http_ex
