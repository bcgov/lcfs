from logging import getLogger
from typing import List, Optional, Tuple
from lcfs.db.models.compliance import CompliancePeriod, FuelExport
from lcfs.db.models.fuel import (
    EnergyDensity,
    EnergyEffectivenessRatio,
    FuelCategory,
    FuelInstance,
    FuelCode,
    FuelCodePrefix,
    FuelCodeStatus,
    FuelType,
    ProvisionOfTheAct,
    TargetCarbonIntensity,
    UnitOfMeasure,
    EndUseType,
)
from lcfs.db.base import UserTypeEnum, ActionTypeEnum
from lcfs.db.models.compliance.ComplianceReport import ComplianceReport
from lcfs.web.api.base import PaginationRequestSchema
from sqlalchemy import and_, or_, select, func, delete
from sqlalchemy.orm import joinedload, selectinload
from sqlalchemy.sql import case
from sqlalchemy.ext.asyncio import AsyncSession
from fastapi import Depends

from lcfs.web.core.decorators import repo_handler
from lcfs.db.dependencies import get_async_db_session

logger = getLogger("fuel_export_repo")


class FuelExportRepository:
    def __init__(self, db: AsyncSession = Depends(get_async_db_session)):
        self.db = db
        self.query = select(FuelExport).options(
            joinedload(FuelExport.fuel_code).options(
                joinedload(FuelCode.fuel_code_status),
                joinedload(FuelCode.fuel_code_prefix),
            ),
            joinedload(FuelExport.fuel_category).options(
                joinedload(FuelCategory.target_carbon_intensities),
                joinedload(FuelCategory.energy_effectiveness_ratio),
            ),
            joinedload(FuelExport.fuel_type).options(
                joinedload(FuelType.energy_density),
                joinedload(FuelType.additional_carbon_intensity),
                joinedload(FuelType.energy_effectiveness_ratio),
            ),
            joinedload(FuelExport.provision_of_the_act),
            joinedload(FuelExport.end_use_type),
        )

    @repo_handler
    async def get_fuel_export_table_options(self, compliancePeriod: str):
        """
        Retrieve Fuel Type and other static data to use them while populating fuel supply form.
        """
        subquery_compliance_period_id = (
            select(CompliancePeriod.compliance_period_id)
            .where(CompliancePeriod.description == compliancePeriod)
            .scalar_subquery()
        )

        subquery_fuel_code_status_id = (
            select(FuelCodeStatus.fuel_code_status_id)
            .where(FuelCodeStatus.status == "Approved")
            .scalar_subquery()
        )

        subquery_provision_of_the_act_id = (
            select(ProvisionOfTheAct.provision_of_the_act_id)
            .where(ProvisionOfTheAct.name == "Fuel code - section 19 (b) (i)")
            .scalar_subquery()
        )

        query = (
            select(
                FuelType.fuel_type_id,
                FuelInstance.fuel_instance_id,
                FuelInstance.fuel_category_id,
                FuelType.fuel_type,
                FuelType.fossil_derived,
                FuelType.default_carbon_intensity,
                FuelCategory.category,
                ProvisionOfTheAct.provision_of_the_act_id,
                ProvisionOfTheAct.name.label("provision_of_the_act"),
                EnergyDensity.energy_density_id,
                EnergyDensity.density.label("energy_density"),
                FuelType.units.label("unit"),
                EndUseType.end_use_type_id,
                EndUseType.type.label("end_use_type"),
                EndUseType.sub_type.label("end_use_sub_type"),
                UnitOfMeasure.uom_id,
                UnitOfMeasure.name,
                EnergyEffectivenessRatio.eer_id,
                func.coalesce(EnergyEffectivenessRatio.ratio, 1).label(
                    "energy_effectiveness_ratio"
                ),
                TargetCarbonIntensity.target_carbon_intensity_id,
                TargetCarbonIntensity.target_carbon_intensity,
                TargetCarbonIntensity.reduction_target_percentage,
                FuelCode.fuel_code_id,
                FuelCodePrefix.fuel_code_prefix_id,
                func.concat(FuelCodePrefix.prefix, FuelCode.fuel_suffix).label(
                    "fuel_code"
                ),
                FuelCode.carbon_intensity.label("fuel_code_carbon_intensity"),
            )
            .join(FuelInstance, FuelInstance.fuel_type_id == FuelType.fuel_type_id)
            .join(
                FuelCategory,
                FuelCategory.fuel_category_id == FuelInstance.fuel_category_id,
            )
            .outerjoin(
                ProvisionOfTheAct,
                or_(
                    and_(
                        FuelType.fossil_derived == True,
                        ProvisionOfTheAct.provision_of_the_act_id == 1,
                    ),
                    and_(
                        FuelType.fossil_derived == False,
                        ProvisionOfTheAct.provision_of_the_act_id != 1,
                    ),
                ),
            )
            .outerjoin(
                EnergyDensity, EnergyDensity.fuel_type_id == FuelType.fuel_type_id
            )
            .outerjoin(UnitOfMeasure, EnergyDensity.uom_id == UnitOfMeasure.uom_id)
            .outerjoin(
                EnergyEffectivenessRatio,
                and_(
                    EnergyEffectivenessRatio.fuel_category_id
                    == FuelCategory.fuel_category_id,
                    EnergyEffectivenessRatio.fuel_type_id == FuelInstance.fuel_type_id,
                ),
            )
            .outerjoin(
                EndUseType,
                EndUseType.end_use_type_id == EnergyEffectivenessRatio.end_use_type_id,
            )
            .outerjoin(
                TargetCarbonIntensity,
                and_(
                    TargetCarbonIntensity.fuel_category_id
                    == FuelCategory.fuel_category_id,
                    TargetCarbonIntensity.compliance_period_id
                    == subquery_compliance_period_id,
                ),
            )
            .outerjoin(
                FuelCode,
                and_(
                    FuelCode.fuel_type_id == FuelType.fuel_type_id,
                    FuelCode.fuel_status_id == subquery_fuel_code_status_id,
                    ProvisionOfTheAct.provision_of_the_act_id
                    == subquery_provision_of_the_act_id,
                ),
            )
            .outerjoin(
                FuelCodePrefix, FuelCodePrefix.fuel_code_prefix_id == FuelCode.prefix_id
            )
        )

        results = (await self.db.execute(query)).all()
        return results

    @repo_handler
    async def get_fuel_export_list(self, compliance_report_id: int) -> List[FuelExport]:
        """
        Retrieve the list of effective fuel exports for a given compliance report.
        """
        # Retrieve the compliance report's group UUID
        report_group_query = await self.db.execute(
            select(ComplianceReport.compliance_report_group_uuid).where(
                ComplianceReport.compliance_report_id == compliance_report_id
            )
        )
        group_uuid = report_group_query.scalar()
        if not group_uuid:
            return []

        # Retrieve effective fuel exports using the group UUID
        effective_fuel_exports = await self.get_effective_fuel_exports(
            compliance_report_group_uuid=group_uuid
        )

        return effective_fuel_exports

    @repo_handler
    async def get_fuel_exports_paginated(
        self, pagination: PaginationRequestSchema, compliance_report_id: int
    ) -> Tuple[List[FuelExport], int]:
        """
        Retrieve a paginated list of effective fuel exports for a given compliance report.
        """
        # Retrieve the compliance report's group UUID
        report_group_query = await self.db.execute(
            select(ComplianceReport.compliance_report_group_uuid).where(
                ComplianceReport.compliance_report_id == compliance_report_id
            )
        )
        group_uuid = report_group_query.scalar()
        if not group_uuid:
            return [], 0

        # Retrieve effective fuel exports using the group UUID
        effective_fuel_exports = await self.get_effective_fuel_exports(
            compliance_report_group_uuid=group_uuid
        )

        # Manually apply pagination
        total_count = len(effective_fuel_exports)
        offset = 0 if pagination.page < 1 else (pagination.page - 1) * pagination.size
        limit = pagination.size
        paginated_exports = effective_fuel_exports[offset : offset + limit]

        return paginated_exports, total_count

    @repo_handler
    async def get_fuel_export_by_id(self, fuel_export_id: int) -> FuelExport:
        """
        Retrieve a fuel supply row from the database
        """
        query = self.query.where(FuelExport.fuel_export_id == fuel_export_id)
        result = await self.db.execute(query)
        return result.unique().scalar_one_or_none()

    @repo_handler
    async def update_fuel_export(self, fuel_export: FuelExport) -> FuelExport:
        """
        Update an existing fuel supply row in the database.
        """
        updated_fuel_export = self.db.merge(fuel_export)
        await self.db.flush()
        await self.db.refresh(
            fuel_export,
            [
                "fuel_category",
                "fuel_type",
                "provision_of_the_act",
                "end_use_type",
            ],
        )
        return updated_fuel_export

    @repo_handler
    async def create_fuel_export(self, fuel_export: FuelExport) -> FuelExport:
        """
        Create a new fuel supply row in the database.
        """
        self.db.add(fuel_export)
        await self.db.flush()
        await self.db.refresh(
            fuel_export,
            [
                "fuel_category",
                "fuel_type",
                "provision_of_the_act",
                "end_use_type",
            ],
        )
        return fuel_export

    @repo_handler
    async def delete_fuel_export(self, fuel_export_id: int):
        """Delete a fuel supply row from the database"""
        await self.db.execute(
            delete(FuelExport).where(FuelExport.fuel_export_id == fuel_export_id)
        )
        await self.db.flush()

    @repo_handler
    async def get_fuel_export_version_by_user(
        self, group_uuid: str, version: int, user_type: UserTypeEnum
    ) -> Optional[FuelExport]:
        """
        Retrieve a specific FuelExport record by group UUID, version, and user_type.
        """
        query = select(FuelExport).where(
            FuelExport.group_uuid == group_uuid,
            FuelExport.version == version,
            FuelExport.user_type == user_type,
        )

        result = await self.db.execute(query)
        return result.scalars().first()

    @repo_handler
    async def get_latest_fuel_export_by_group_uuid(
        self, group_uuid: str
    ) -> Optional[FuelExport]:
        """
        Retrieve the latest FuelExport record for a given group UUID.
        Government records are prioritized over supplier records.
        """
        query = (
            select(FuelExport)
            .where(FuelExport.group_uuid == group_uuid)
            .order_by(
                # FuelExport.user_type == UserTypeEnum.SUPPLIER evaluates to False for GOVERNMENT,
                # thus bringing GOVERNMENT records to the top in the ordered results.
                FuelExport.user_type == UserTypeEnum.SUPPLIER,
                FuelExport.version.desc(),
            )
        )

        result = await self.db.execute(query)
        return result.scalars().first()

    @repo_handler
    async def get_effective_fuel_exports(
        self, compliance_report_group_uuid: str
    ) -> List[FuelExport]:
        """
        Retrieve effective FuelExport records associated with the given compliance_report_group_uuid.
        Excludes groups with any DELETE action and selects the highest version and priority.
        """
<<<<<<< HEAD
        # Step 1: Select to get all compliance_report_ids in the specified group
        compliance_reports_select = select(ComplianceReport.compliance_report_id).where(
            ComplianceReport.compliance_report_group_uuid
            == compliance_report_group_uuid
        )

        # Step 2: Select to identify group_uuids that have any DELETE action
        delete_group_select = (
            select(FuelExport.group_uuid)
            .where(
                FuelExport.compliance_report_id.in_(compliance_reports_select),
                FuelExport.action_type == ActionTypeEnum.DELETE,
            )
            .distinct()
        )

        # Step 3: Select to find the max version and priority per group_uuid, excluding DELETE groups
        user_type_priority = case(
            (FuelExport.user_type == UserTypeEnum.GOVERNMENT, 1),
            (FuelExport.user_type == UserTypeEnum.SUPPLIER, 0),
            else_=0,
        )

        valid_fuel_exports_select = (
            select(
                FuelExport.group_uuid,
                func.max(FuelExport.version).label("max_version"),
                func.max(user_type_priority).label("max_role_priority"),
            )
            .where(
                FuelExport.compliance_report_id.in_(compliance_reports_select),
                FuelExport.action_type != ActionTypeEnum.DELETE,
                ~FuelExport.group_uuid.in_(delete_group_select),
            )
            .group_by(FuelExport.group_uuid)
=======
        query = select(FuelExport).options(
            joinedload(FuelExport.fuel_code),
            joinedload(FuelExport.fuel_category),
            joinedload(FuelExport.fuel_type),
            joinedload(FuelExport.provision_of_the_act),
            joinedload(FuelExport.end_use_type),
>>>>>>> 3ff14619
        )

        # Now create a subquery for use in the JOIN
        valid_fuel_exports_subq = valid_fuel_exports_select.subquery()

        # Step 4: Main query to retrieve effective FuelExport records
        query = (
            select(FuelExport)
            .options(
                # Load necessary related data
                joinedload(FuelExport.fuel_code),
                joinedload(FuelExport.fuel_category),
                joinedload(FuelExport.fuel_type),
                joinedload(FuelExport.provision_of_the_act),
                selectinload(FuelExport.custom_fuel_type),
                selectinload(FuelExport.end_use_type),
            )
            .join(
                valid_fuel_exports_subq,
                and_(
                    FuelExport.group_uuid == valid_fuel_exports_subq.c.group_uuid,
                    FuelExport.version == valid_fuel_exports_subq.c.max_version,
                    user_type_priority == valid_fuel_exports_subq.c.max_role_priority,
                ),
            )
        )

        result = await self.db.execute(query)
        fuel_exports = result.unique().scalars().all()

        logger.debug(f"Retrieved {len(fuel_exports)} effective FuelExport records.")
        return fuel_exports<|MERGE_RESOLUTION|>--- conflicted
+++ resolved
@@ -279,10 +279,20 @@
         """
         Retrieve a specific FuelExport record by group UUID, version, and user_type.
         """
-        query = select(FuelExport).where(
-            FuelExport.group_uuid == group_uuid,
-            FuelExport.version == version,
-            FuelExport.user_type == user_type,
+        query = (
+            select(FuelExport)
+            .where(
+                FuelExport.group_uuid == group_uuid,
+                FuelExport.version == version,
+                FuelExport.user_type == user_type,
+            )
+            .options(
+                joinedload(FuelExport.fuel_code),
+                joinedload(FuelExport.fuel_category),
+                joinedload(FuelExport.fuel_type),
+                joinedload(FuelExport.provision_of_the_act),
+                joinedload(FuelExport.end_use_type),
+            )
         )
 
         result = await self.db.execute(query)
@@ -318,7 +328,6 @@
         Retrieve effective FuelExport records associated with the given compliance_report_group_uuid.
         Excludes groups with any DELETE action and selects the highest version and priority.
         """
-<<<<<<< HEAD
         # Step 1: Select to get all compliance_report_ids in the specified group
         compliance_reports_select = select(ComplianceReport.compliance_report_id).where(
             ComplianceReport.compliance_report_group_uuid
@@ -354,14 +363,6 @@
                 ~FuelExport.group_uuid.in_(delete_group_select),
             )
             .group_by(FuelExport.group_uuid)
-=======
-        query = select(FuelExport).options(
-            joinedload(FuelExport.fuel_code),
-            joinedload(FuelExport.fuel_category),
-            joinedload(FuelExport.fuel_type),
-            joinedload(FuelExport.provision_of_the_act),
-            joinedload(FuelExport.end_use_type),
->>>>>>> 3ff14619
         )
 
         # Now create a subquery for use in the JOIN
@@ -376,7 +377,6 @@
                 joinedload(FuelExport.fuel_category),
                 joinedload(FuelExport.fuel_type),
                 joinedload(FuelExport.provision_of_the_act),
-                selectinload(FuelExport.custom_fuel_type),
                 selectinload(FuelExport.end_use_type),
             )
             .join(
