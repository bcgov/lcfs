import structlog
from typing import List, Optional, Tuple
from lcfs.db.models.compliance import (
    CompliancePeriod,
    FuelExport,
    ComplianceReportStatus,
)
from lcfs.db.models.fuel import (
    EnergyDensity,
    EnergyEffectivenessRatio,
    FuelCategory,
    FuelInstance,
    FuelCode,
    FuelCodePrefix,
    FuelCodeStatus,
    FuelType,
    ProvisionOfTheAct,
    TargetCarbonIntensity,
    UnitOfMeasure,
    EndUseType,
)
from lcfs.db.models.compliance.ComplianceReportStatus import ComplianceReportStatusEnum
from lcfs.db.base import UserTypeEnum, ActionTypeEnum
from lcfs.db.models.compliance.ComplianceReport import ComplianceReport
from lcfs.utils.constants import LCFS_Constants
from lcfs.web.api.base import PaginationRequestSchema
from sqlalchemy import and_, or_, select, func, delete
from sqlalchemy.orm import joinedload, selectinload
from sqlalchemy.sql import case
from sqlalchemy.ext.asyncio import AsyncSession
from fastapi import Depends

from lcfs.web.core.decorators import repo_handler
from lcfs.db.dependencies import get_async_db_session

logger = structlog.get_logger(__name__)


class FuelExportRepository:
    def __init__(self, db: AsyncSession = Depends(get_async_db_session)):
        self.db = db
        self.query = select(FuelExport).options(
            joinedload(FuelExport.fuel_code).options(
                joinedload(FuelCode.fuel_code_status),
                joinedload(FuelCode.fuel_code_prefix),
            ),
            joinedload(FuelExport.fuel_category).options(
                joinedload(FuelCategory.target_carbon_intensities),
                joinedload(FuelCategory.energy_effectiveness_ratio),
            ),
            joinedload(FuelExport.fuel_type).options(
                joinedload(FuelType.energy_density),
                joinedload(FuelType.additional_carbon_intensity),
                joinedload(FuelType.energy_effectiveness_ratio),
            ),
            joinedload(FuelExport.provision_of_the_act),
            joinedload(FuelExport.end_use_type),
        )

    @repo_handler
    async def get_fuel_export_table_options(self, compliance_period: str):
        """
        Retrieve Fuel Type and other static data to use them while populating fuel supply form.
        """
        subquery_compliance_period_id = (
            select(CompliancePeriod.compliance_period_id)
            .where(CompliancePeriod.description == compliance_period)
            .scalar_subquery()
        )

        subquery_fuel_code_status_id = (
            select(FuelCodeStatus.fuel_code_status_id)
            .where(FuelCodeStatus.status == "Approved")
            .scalar_subquery()
        )

        subquery_provision_of_the_act_id = (
            select(ProvisionOfTheAct.provision_of_the_act_id)
            .where(ProvisionOfTheAct.name == "Fuel code - section 19 (b) (i)")
            .scalar_subquery()
        )

        query = (
            select(
                FuelType.fuel_type_id,
                FuelInstance.fuel_instance_id,
                FuelInstance.fuel_category_id,
                FuelType.fuel_type,
                FuelType.fossil_derived,
                FuelType.default_carbon_intensity,
                FuelCategory.category,
                ProvisionOfTheAct.provision_of_the_act_id,
                ProvisionOfTheAct.name.label("provision_of_the_act"),
                EnergyDensity.energy_density_id,
                EnergyDensity.density.label("energy_density"),
                FuelType.units.label("unit"),
                EndUseType.end_use_type_id,
                EndUseType.type.label("end_use_type"),
                EndUseType.sub_type.label("end_use_sub_type"),
                UnitOfMeasure.uom_id,
                UnitOfMeasure.name,
                EnergyEffectivenessRatio.eer_id,
                func.coalesce(EnergyEffectivenessRatio.ratio, 1).label(
                    "energy_effectiveness_ratio"
                ),
                TargetCarbonIntensity.target_carbon_intensity_id,
                TargetCarbonIntensity.target_carbon_intensity,
                TargetCarbonIntensity.reduction_target_percentage,
                FuelCode.fuel_code_id,
                FuelCodePrefix.fuel_code_prefix_id,
                func.concat(FuelCodePrefix.prefix, FuelCode.fuel_suffix).label(
                    "fuel_code"
                ),
                FuelCode.carbon_intensity.label("fuel_code_carbon_intensity"),
            )
            .join(FuelInstance, FuelInstance.fuel_type_id == FuelType.fuel_type_id)
            .join(
                FuelCategory,
                FuelCategory.fuel_category_id == FuelInstance.fuel_category_id,
            )
            .outerjoin(
                ProvisionOfTheAct,
                or_(
                    and_(
                        FuelType.fossil_derived == True,
                        ProvisionOfTheAct.provision_of_the_act_id == 1,
                    ),
                    and_(
                        FuelType.fossil_derived == False,
                        ProvisionOfTheAct.provision_of_the_act_id != 1,
                    ),
                ),
            )
            .outerjoin(
                EnergyDensity, EnergyDensity.fuel_type_id == FuelType.fuel_type_id
            )
            .outerjoin(UnitOfMeasure, EnergyDensity.uom_id == UnitOfMeasure.uom_id)
            .outerjoin(
                EnergyEffectivenessRatio,
                and_(
                    EnergyEffectivenessRatio.fuel_category_id
                    == FuelCategory.fuel_category_id,
                    EnergyEffectivenessRatio.fuel_type_id == FuelInstance.fuel_type_id,
                ),
            )
            .outerjoin(
                EndUseType,
                EndUseType.end_use_type_id == EnergyEffectivenessRatio.end_use_type_id,
            )
            .outerjoin(
                TargetCarbonIntensity,
                and_(
                    TargetCarbonIntensity.fuel_category_id
                    == FuelCategory.fuel_category_id,
                    TargetCarbonIntensity.compliance_period_id
                    == subquery_compliance_period_id,
                ),
            )
            .outerjoin(
                FuelCode,
                and_(
                    FuelCode.fuel_type_id == FuelType.fuel_type_id,
                    FuelCode.fuel_status_id == subquery_fuel_code_status_id,
                    ProvisionOfTheAct.provision_of_the_act_id
                    == subquery_provision_of_the_act_id,
                ),
            )
            .outerjoin(
                FuelCodePrefix, FuelCodePrefix.fuel_code_prefix_id == FuelCode.prefix_id
            )
        )

        include_legacy = compliance_period < LCFS_Constants.LEGISLATION_TRANSITION_YEAR
        if not include_legacy:
            query = query.where(
                and_(FuelType.is_legacy == False,
                     ProvisionOfTheAct.is_legacy == False)
            )

        results = (await self.db.execute(query)).all()
        return results

    @repo_handler
<<<<<<< HEAD
    async def get_fuel_export_list(self, compliance_report_id: int, changelog: Optional[bool] = False) -> List[FuelExport]:
=======
    async def get_fuel_export_list(
        self, compliance_report_id: int, exclude_draft_reports: bool = False
    ) -> List[FuelExport]:
>>>>>>> b1e0558d
        """
        Retrieve the list of effective fuel exports for a given compliance report.
        """
        # Retrieve the compliance report's group UUID
        report_group_query = await self.db.execute(
            select(ComplianceReport.compliance_report_group_uuid).where(
                ComplianceReport.compliance_report_id == compliance_report_id
            )
        )
        group_uuid = report_group_query.scalar()
        if not group_uuid:
            return []

        # Retrieve effective fuel exports using the group UUID
        effective_fuel_exports = await self.get_effective_fuel_exports(
<<<<<<< HEAD
            compliance_report_group_uuid=group_uuid, changelog=changelog
=======
            compliance_report_group_uuid=group_uuid,
            exclude_draft_reports=exclude_draft_reports,
>>>>>>> b1e0558d
        )

        return effective_fuel_exports

    @repo_handler
    async def get_fuel_exports_paginated(
        self,
        pagination: PaginationRequestSchema,
        compliance_report_id: int,
        exclude_draft_reports: bool = False,
    ) -> Tuple[List[FuelExport], int]:
        """
        Retrieve a paginated list of effective fuel exports for a given compliance report.
        """
        # Retrieve the compliance report's group UUID
        report_group_query = await self.db.execute(
            select(ComplianceReport.compliance_report_group_uuid).where(
                ComplianceReport.compliance_report_id == compliance_report_id
            )
        )
        group_uuid = report_group_query.scalar()
        if not group_uuid:
            return [], 0

        # Retrieve effective fuel exports using the group UUID
        effective_fuel_exports = await self.get_effective_fuel_exports(
            compliance_report_group_uuid=group_uuid,
            exclude_draft_reports=exclude_draft_reports,
        )

        # Manually apply pagination
        total_count = len(effective_fuel_exports)
        offset = 0 if pagination.page < 1 else (
            pagination.page - 1) * pagination.size
        limit = pagination.size
        paginated_exports = effective_fuel_exports[offset: offset + limit]

        return paginated_exports, total_count

    @repo_handler
    async def get_fuel_export_by_id(self, fuel_export_id: int) -> FuelExport:
        """
        Retrieve a fuel supply row from the database
        """
        query = self.query.where(FuelExport.fuel_export_id == fuel_export_id)
        result = await self.db.execute(query)
        return result.unique().scalar_one_or_none()

    @repo_handler
    async def update_fuel_export(self, fuel_export: FuelExport) -> FuelExport:
        """
        Update an existing fuel supply row in the database.
        """
        updated_fuel_export = await self.db.merge(fuel_export)
        await self.db.flush()
        await self.db.refresh(
            updated_fuel_export,
            [
                "fuel_category",
                "fuel_type",
                "provision_of_the_act",
                "end_use_type",
            ],
        )
        return updated_fuel_export

    @repo_handler
    async def create_fuel_export(self, fuel_export: FuelExport) -> FuelExport:
        """
        Create a new fuel supply row in the database.
        """
        self.db.add(fuel_export)
        await self.db.flush()
        await self.db.refresh(
            fuel_export,
            [
                "fuel_category",
                "fuel_type",
                "provision_of_the_act",
                "end_use_type",
                "fuel_code",
            ],
        )
        return fuel_export

    @repo_handler
    async def delete_fuel_export(self, fuel_export_id: int):
        """Delete a fuel supply row from the database"""
        await self.db.execute(
            delete(FuelExport).where(
                FuelExport.fuel_export_id == fuel_export_id)
        )
        await self.db.flush()

    @repo_handler
    async def get_fuel_export_version_by_user(
        self, group_uuid: str, version: int, user_type: UserTypeEnum
    ) -> Optional[FuelExport]:
        """
        Retrieve a specific FuelExport record by group UUID, version, and user_type.
        """
        query = (
            select(FuelExport)
            .where(
                FuelExport.group_uuid == group_uuid,
                FuelExport.version == version,
                FuelExport.user_type == user_type,
            )
            .options(
                joinedload(FuelExport.fuel_code),
                joinedload(FuelExport.fuel_category),
                joinedload(FuelExport.fuel_type),
                joinedload(FuelExport.provision_of_the_act),
                joinedload(FuelExport.end_use_type),
            )
        )

        result = await self.db.execute(query)
        return result.scalars().first()

    @repo_handler
    async def get_latest_fuel_export_by_group_uuid(
        self, group_uuid: str
    ) -> Optional[FuelExport]:
        """
        Retrieve the latest FuelExport record for a given group UUID.
        Government records are prioritized over supplier records.
        """
        query = (
            select(FuelExport)
            .where(FuelExport.group_uuid == group_uuid)
            .order_by(
                # FuelExport.user_type == UserTypeEnum.SUPPLIER evaluates to False for GOVERNMENT,
                # thus bringing GOVERNMENT records to the top in the ordered results.
                FuelExport.user_type == UserTypeEnum.SUPPLIER,
                FuelExport.version.desc(),
            )
        )

        result = await self.db.execute(query)
        return result.scalars().first()

    @repo_handler
    async def get_effective_fuel_exports(
<<<<<<< HEAD
        self, compliance_report_group_uuid: str, changelog: Optional[bool] = False
=======
        self, compliance_report_group_uuid: str, exclude_draft_reports: bool = False
>>>>>>> b1e0558d
    ) -> List[FuelExport]:
        """
        Retrieve effective FuelExport records associated with the given compliance_report_group_uuid.
        Excludes groups with any DELETE action and selects the highest version and priority.
        """
        # Step 1: Select to get all compliance_report_ids in the specified group
        compliance_reports_select = select(ComplianceReport.compliance_report_id).where(
            ComplianceReport.compliance_report_group_uuid
            == compliance_report_group_uuid
        )
        if exclude_draft_reports:
            compliance_reports_select = compliance_reports_select.where(
                ComplianceReport.current_status.has(
                    ComplianceReportStatus.status
                    != ComplianceReportStatusEnum.Draft.value
                )
            )

        # Step 3: Select to find the max version and priority per group_uuid, excluding DELETE groups
        user_type_priority = case(
            (FuelExport.user_type == UserTypeEnum.GOVERNMENT, 1),
            (FuelExport.user_type == UserTypeEnum.SUPPLIER, 0),
            else_=0,
        )
        conditions = [FuelExport.compliance_report_id.in_(
            compliance_reports_select)]
        if not changelog:
            delete_group_select = (
                select(FuelExport.group_uuid)
                .where(
                    FuelExport.compliance_report_id.in_(
                        compliance_reports_select),
                    FuelExport.action_type == ActionTypeEnum.DELETE,
                )
                .distinct()
            )
            conditions.extend([
                FuelExport.action_type != ActionTypeEnum.DELETE,
                ~FuelExport.group_uuid.in_(delete_group_select)
            ])

        valid_fuel_exports_select = (
            select(
                FuelExport.group_uuid,
                func.max(FuelExport.version).label("max_version"),
                func.max(user_type_priority).label("max_role_priority"),
            )
            .where(*conditions)
            .group_by(FuelExport.group_uuid)
        )

        # Now create a subquery for use in the JOIN
        valid_fuel_exports_subq = valid_fuel_exports_select.subquery()

        # Step 4: Main query to retrieve effective FuelExport records
        query = (
            select(FuelExport)
            .options(
                # Load necessary related data
                joinedload(FuelExport.fuel_code),
                joinedload(FuelExport.fuel_category),
                joinedload(FuelExport.fuel_type),
                joinedload(FuelExport.provision_of_the_act),
                selectinload(FuelExport.end_use_type),
            )
            .join(
                valid_fuel_exports_subq,
                and_(
                    FuelExport.group_uuid == valid_fuel_exports_subq.c.group_uuid,
                    FuelExport.version == valid_fuel_exports_subq.c.max_version,
                    user_type_priority == valid_fuel_exports_subq.c.max_role_priority,
                ),
            )
        )

        result = await self.db.execute(query)
        fuel_exports = result.unique().scalars().all()

        return fuel_exports<|MERGE_RESOLUTION|>--- conflicted
+++ resolved
@@ -181,13 +181,9 @@
         return results
 
     @repo_handler
-<<<<<<< HEAD
-    async def get_fuel_export_list(self, compliance_report_id: int, changelog: Optional[bool] = False) -> List[FuelExport]:
-=======
     async def get_fuel_export_list(
-        self, compliance_report_id: int, exclude_draft_reports: bool = False
+        self, compliance_report_id: int, changelog: Optional[bool] = False, exclude_draft_reports: bool = False
     ) -> List[FuelExport]:
->>>>>>> b1e0558d
         """
         Retrieve the list of effective fuel exports for a given compliance report.
         """
@@ -203,12 +199,9 @@
 
         # Retrieve effective fuel exports using the group UUID
         effective_fuel_exports = await self.get_effective_fuel_exports(
-<<<<<<< HEAD
-            compliance_report_group_uuid=group_uuid, changelog=changelog
-=======
             compliance_report_group_uuid=group_uuid,
+            changelog=changelog,
             exclude_draft_reports=exclude_draft_reports,
->>>>>>> b1e0558d
         )
 
         return effective_fuel_exports
@@ -353,11 +346,7 @@
 
     @repo_handler
     async def get_effective_fuel_exports(
-<<<<<<< HEAD
-        self, compliance_report_group_uuid: str, changelog: Optional[bool] = False
-=======
-        self, compliance_report_group_uuid: str, exclude_draft_reports: bool = False
->>>>>>> b1e0558d
+        self, compliance_report_group_uuid: str, changelog: Optional[bool] = False, exclude_draft_reports: bool = False
     ) -> List[FuelExport]:
         """
         Retrieve effective FuelExport records associated with the given compliance_report_group_uuid.
