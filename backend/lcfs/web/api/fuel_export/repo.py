from datetime import datetime
import structlog
from fastapi import Depends
from sqlalchemy import and_, or_, select, func, delete
from sqlalchemy.ext.asyncio import AsyncSession
from sqlalchemy.orm import joinedload, selectinload
from typing import List, Optional, Tuple

from lcfs.db.base import ActionTypeEnum
from lcfs.db.dependencies import get_async_db_session
from lcfs.db.models.compliance import (
    CompliancePeriod,
    FuelExport,
)
from lcfs.db.models.compliance.ComplianceReport import ComplianceReport
from lcfs.db.models.fuel import (
    CategoryCarbonIntensity,
    DefaultCarbonIntensity,
    EnergyDensity,
    EnergyEffectivenessRatio,
    FuelCategory,
    FuelInstance,
    FuelCode,
    FuelCodePrefix,
    FuelCodeStatus,
    FuelType,
    ProvisionOfTheAct,
    TargetCarbonIntensity,
    UnitOfMeasure,
    EndUseType,
)
from lcfs.utils.constants import LCFS_Constants
from lcfs.web.api.base import PaginationRequestSchema
from lcfs.web.core.decorators import repo_handler

logger = structlog.get_logger(__name__)


class FuelExportRepository:
    def __init__(self, db: AsyncSession = Depends(get_async_db_session)):
        self.db = db
        self.query = select(FuelExport).options(
            joinedload(FuelExport.fuel_code).options(
                joinedload(FuelCode.fuel_code_status),
                joinedload(FuelCode.fuel_code_prefix),
            ),
            joinedload(FuelExport.fuel_category).options(
                joinedload(FuelCategory.target_carbon_intensities),
                joinedload(FuelCategory.energy_effectiveness_ratio),
            ),
            joinedload(FuelExport.fuel_type).options(
                joinedload(FuelType.energy_density),
                joinedload(FuelType.additional_carbon_intensity),
                joinedload(FuelType.energy_effectiveness_ratio),
                joinedload(FuelType.default_carbon_intensities).options(
                    selectinload(DefaultCarbonIntensity.compliance_period)
                ),
            ),
            joinedload(FuelExport.provision_of_the_act),
            joinedload(FuelExport.end_use_type),
        )

    @repo_handler
    async def get_fuel_export_table_options(self, compliance_period: str):
        """
        Retrieve Fuel Type and other static data to use them while populating fuel supply form.
        """
        subquery_compliance_period_id = (
            select(CompliancePeriod.compliance_period_id)
            .where(CompliancePeriod.description == compliance_period)
            .scalar_subquery()
        )

        subquery_fuel_code_status_id = (
            select(FuelCodeStatus.fuel_code_status_id)
            .where(FuelCodeStatus.status == "Approved")
            .scalar_subquery()
        )

        subquery_provision_of_the_act_id = (
            select(ProvisionOfTheAct.provision_of_the_act_id)
            .where(ProvisionOfTheAct.name == "Fuel code - section 19 (b) (i)")
            .scalar_subquery()
        )

        try:
            current_year = int(compliance_period)
        except ValueError as e:
            logger.error(
                "Invalid compliance_period: not an integer",
                compliance_period=compliance_period,
                error=str(e),
            )
            raise ValueError(
                f"""Invalid compliance_period: '{
                    compliance_period}' must be an integer."""
            ) from e

        start_of_compliance_year = datetime(current_year, 1, 1)
        end_of_compliance_year = datetime(current_year, 12, 31)
        query = (
            select(
                FuelType.fuel_type_id,
                FuelInstance.fuel_instance_id,
                FuelInstance.fuel_category_id,
                FuelType.fuel_type,
                FuelType.fossil_derived,
                DefaultCarbonIntensity.default_carbon_intensity,
                CategoryCarbonIntensity.category_carbon_intensity,
                FuelCategory.category,
                ProvisionOfTheAct.provision_of_the_act_id,
                ProvisionOfTheAct.name.label("provision_of_the_act"),
                EnergyDensity.energy_density_id,
                EnergyDensity.density.label("energy_density"),
                FuelType.units.label("unit"),
                EndUseType.end_use_type_id,
                EndUseType.type.label("end_use_type"),
                EndUseType.sub_type.label("end_use_sub_type"),
                UnitOfMeasure.uom_id,
                UnitOfMeasure.name,
                EnergyEffectivenessRatio.eer_id,
                func.coalesce(EnergyEffectivenessRatio.ratio, 1).label(
                    "energy_effectiveness_ratio"
                ),
                TargetCarbonIntensity.target_carbon_intensity_id,
                TargetCarbonIntensity.target_carbon_intensity,
                TargetCarbonIntensity.reduction_target_percentage,
                FuelCode.fuel_code_id,
                FuelCodePrefix.fuel_code_prefix_id,
                func.concat(FuelCodePrefix.prefix, FuelCode.fuel_suffix).label(
                    "fuel_code"
                ),
                FuelCode.carbon_intensity.label("fuel_code_carbon_intensity"),
                FuelCode.effective_date.label("fuel_code_effective_date"),
                FuelCode.expiration_date.label("fuel_code_expiration_date"),
            )
            .join(FuelInstance, FuelInstance.fuel_type_id == FuelType.fuel_type_id)
            .join(
                FuelCategory,
                FuelCategory.fuel_category_id == FuelInstance.fuel_category_id,
            )
            .outerjoin(
                DefaultCarbonIntensity,
                and_(
                    DefaultCarbonIntensity.fuel_type_id == FuelType.fuel_type_id,
                    DefaultCarbonIntensity.compliance_period_id
                    == subquery_compliance_period_id,
                ),
            )
            .outerjoin(
                CategoryCarbonIntensity,
                and_(
                    CategoryCarbonIntensity.fuel_category_id
                    == FuelCategory.fuel_category_id,
                    CategoryCarbonIntensity.compliance_period_id
                    == subquery_compliance_period_id,
                ),
            )
            .outerjoin(
                ProvisionOfTheAct,
                or_(
                    and_(
                        FuelType.fossil_derived == True,
                        ProvisionOfTheAct.provision_of_the_act_id == 1,
                    ),
                    and_(
                        FuelType.fossil_derived == False,
                        ProvisionOfTheAct.provision_of_the_act_id != 1,
                    ),
                ),
            )
            .outerjoin(
                EnergyDensity,
                and_(
                    EnergyDensity.fuel_type_id == FuelType.fuel_type_id,
                    EnergyDensity.compliance_period_id == subquery_compliance_period_id,
                ),
            )
            .outerjoin(UnitOfMeasure, EnergyDensity.uom_id == UnitOfMeasure.uom_id)
            .outerjoin(
                EnergyEffectivenessRatio,
                and_(
                    EnergyEffectivenessRatio.fuel_category_id
                    == FuelCategory.fuel_category_id,
                    EnergyEffectivenessRatio.fuel_type_id == FuelInstance.fuel_type_id,
                    EnergyEffectivenessRatio.compliance_period_id
                    == subquery_compliance_period_id,
                ),
            )
            .outerjoin(
                EndUseType,
                EndUseType.end_use_type_id == EnergyEffectivenessRatio.end_use_type_id,
            )
            .outerjoin(
                TargetCarbonIntensity,
                and_(
                    TargetCarbonIntensity.fuel_category_id
                    == FuelCategory.fuel_category_id,
                    TargetCarbonIntensity.compliance_period_id
                    == subquery_compliance_period_id,
                ),
            )
            .outerjoin(
                FuelCode,
                and_(
                    FuelCode.fuel_type_id == FuelType.fuel_type_id,
                    FuelCode.fuel_status_id == subquery_fuel_code_status_id,
                    ProvisionOfTheAct.provision_of_the_act_id
                    == subquery_provision_of_the_act_id,
                    FuelCode.expiration_date >= start_of_compliance_year,
                    FuelCode.effective_date <= end_of_compliance_year,
                ),
            )
            .outerjoin(
                FuelCodePrefix, FuelCodePrefix.fuel_code_prefix_id == FuelCode.prefix_id
            )
        )

        include_legacy = compliance_period < LCFS_Constants.LEGISLATION_TRANSITION_YEAR
        if not include_legacy:
            query = query.where(
                and_(FuelType.is_legacy == False,
                     ProvisionOfTheAct.is_legacy == False)
            )

        results = (await self.db.execute(query)).all()
        return results

    @repo_handler
    async def get_fuel_export_list(
        self,
        compliance_report_id: int,
        changelog: Optional[bool] = False,
        exclude_draft_reports: bool = False,
    ) -> List[FuelExport]:
        """
        Retrieve the list of effective fuel exports for a given compliance report.
        """
        # Retrieve the compliance report's group UUID
        report_group_query = await self.db.execute(
            select(ComplianceReport.compliance_report_group_uuid).where(
                ComplianceReport.compliance_report_id == compliance_report_id
            )
        )
        group_uuid = report_group_query.scalar()
        if not group_uuid:
            return []

        # Retrieve effective fuel exports using the group UUID
        effective_fuel_exports = await self.get_effective_fuel_exports(
            group_uuid,
            compliance_report_id,
            changelog=changelog,
        )

        return effective_fuel_exports

    @repo_handler
    async def get_fuel_exports_paginated(
        self,
        pagination: PaginationRequestSchema,
        compliance_report_id: int,
    ) -> Tuple[List[FuelExport], int]:
        """
        Retrieve a paginated list of effective fuel exports for a given compliance report.
        """
        # Retrieve the compliance report's group UUID
        report_group_query = await self.db.execute(
            select(ComplianceReport.compliance_report_group_uuid).where(
                ComplianceReport.compliance_report_id == compliance_report_id
            )
        )
        group_uuid = report_group_query.scalar()
        if not group_uuid:
            return [], 0

        # Retrieve effective fuel exports using the group UUID
        effective_fuel_exports = await self.get_effective_fuel_exports(
            group_uuid,
            compliance_report_id,
        )

        # Manually apply pagination
        total_count = len(effective_fuel_exports)
        offset = 0 if pagination.page < 1 else (
            pagination.page - 1) * pagination.size
        limit = pagination.size
        paginated_exports = effective_fuel_exports[offset: offset + limit]

        return paginated_exports, total_count

    @repo_handler
    async def get_fuel_export_by_id(self, fuel_export_id: int) -> FuelExport:
        """
        Retrieve a fuel supply row from the database
        """
        query = self.query.where(FuelExport.fuel_export_id == fuel_export_id)
        result = await self.db.execute(query)
        return result.unique().scalar_one_or_none()

    @repo_handler
    async def update_fuel_export(self, fuel_export: FuelExport) -> FuelExport:
        """
        Update an existing fuel supply row in the database.
        """
        updated_fuel_export = await self.db.merge(fuel_export)
        await self.db.flush()
        await self.db.refresh(
            updated_fuel_export,
            [
                "fuel_category",
                "fuel_type",
                "provision_of_the_act",
                "end_use_type",
            ],
        )
        return updated_fuel_export

    @repo_handler
    async def create_fuel_export(self, fuel_export: FuelExport) -> FuelExport:
        """
        Create a new fuel supply row in the database.
        """
        self.db.add(fuel_export)
        await self.db.flush()
        await self.db.refresh(
            fuel_export,
            [
                "fuel_category",
                "fuel_type",
                "provision_of_the_act",
                "end_use_type",
                "fuel_code",
            ],
        )
        return fuel_export

    @repo_handler
    async def get_latest_fuel_export_by_group_uuid(
        self, group_uuid: str
    ) -> Optional[FuelExport]:
        """
        Retrieve the latest FuelExport record for a given group UUID.
        Government records are prioritized over supplier records.
        """
        query = (
            select(FuelExport)
            .where(FuelExport.group_uuid == group_uuid)
            .order_by(
                FuelExport.version.desc(),
            )
        )

        result = await self.db.execute(query)
        return result.scalars().first()

    @repo_handler
    async def get_effective_fuel_exports(
        self,
        compliance_report_group_uuid: str,
        compliance_report_id: int,
        changelog: Optional[bool] = False,
    ) -> List[FuelExport]:
        """
        Retrieve effective FuelExport records associated with the given compliance_report_group_uuid.
        Excludes groups with any DELETE action and selects the highest version and priority.
        """
        # Step 1: Select to get all compliance_report_ids in the specified group
        compliance_reports_select = select(ComplianceReport.compliance_report_id).where(
            and_(
                ComplianceReport.compliance_report_group_uuid
                == compliance_report_group_uuid,
                ComplianceReport.compliance_report_id <= compliance_report_id,
            )
        )

        conditions = [FuelExport.compliance_report_id.in_(
            compliance_reports_select)]
        if not changelog:
            delete_group_select = (
                select(FuelExport.group_uuid)
                .where(
                    FuelExport.compliance_report_id.in_(
                        compliance_reports_select),
                    FuelExport.action_type == ActionTypeEnum.DELETE,
                )
                .distinct()
            )
            conditions.extend(
                [
                    FuelExport.action_type != ActionTypeEnum.DELETE,
                    ~FuelExport.group_uuid.in_(delete_group_select),
                ]
            )

        valid_fuel_exports_select = (
            select(
                FuelExport.group_uuid,
                func.max(FuelExport.version).label("max_version"),
            )
            .where(*conditions)
            .group_by(FuelExport.group_uuid)
        )

        # Now create a subquery for use in the JOIN
        valid_fuel_exports_subq = valid_fuel_exports_select.subquery()

        # Step 4: Main query to retrieve effective FuelExport records
        query = (
            select(FuelExport)
            .options(
                # Load necessary related data
                joinedload(FuelExport.fuel_code),
                joinedload(FuelExport.fuel_category),
                joinedload(FuelExport.fuel_type),
                joinedload(FuelExport.provision_of_the_act),
                selectinload(FuelExport.end_use_type),
            )
            .join(
                valid_fuel_exports_subq,
                and_(
                    FuelExport.group_uuid == valid_fuel_exports_subq.c.group_uuid,
                    FuelExport.version == valid_fuel_exports_subq.c.max_version,
                ),
            )
            .order_by(FuelExport.create_date.asc())
        )

        result = await self.db.execute(query)
        fuel_exports = result.unique().scalars().all()

        return fuel_exports

<<<<<<< HEAD
    @repo_handler
    async def delete_fuel_export(self, fuel_export_id: int):
        """Delete a fuel supply row from the database"""
        await self.db.execute(
            delete(FuelExport).where(
                FuelExport.fuel_export_id == fuel_export_id)
        )
        await self.db.flush()
=======
    async def delete_fuel_export(self, fuel_export_id):
        await self.db.execute(
            delete(FuelExport).where(FuelExport.fuel_export_id == fuel_export_id)
        )
>>>>>>> 8e2746d6
<|MERGE_RESOLUTION|>--- conflicted
+++ resolved
@@ -219,8 +219,7 @@
         include_legacy = compliance_period < LCFS_Constants.LEGISLATION_TRANSITION_YEAR
         if not include_legacy:
             query = query.where(
-                and_(FuelType.is_legacy == False,
-                     ProvisionOfTheAct.is_legacy == False)
+                and_(FuelType.is_legacy == False, ProvisionOfTheAct.is_legacy == False)
             )
 
         results = (await self.db.execute(query)).all()
@@ -282,10 +281,9 @@
 
         # Manually apply pagination
         total_count = len(effective_fuel_exports)
-        offset = 0 if pagination.page < 1 else (
-            pagination.page - 1) * pagination.size
+        offset = 0 if pagination.page < 1 else (pagination.page - 1) * pagination.size
         limit = pagination.size
-        paginated_exports = effective_fuel_exports[offset: offset + limit]
+        paginated_exports = effective_fuel_exports[offset : offset + limit]
 
         return paginated_exports, total_count
 
@@ -374,14 +372,12 @@
             )
         )
 
-        conditions = [FuelExport.compliance_report_id.in_(
-            compliance_reports_select)]
+        conditions = [FuelExport.compliance_report_id.in_(compliance_reports_select)]
         if not changelog:
             delete_group_select = (
                 select(FuelExport.group_uuid)
                 .where(
-                    FuelExport.compliance_report_id.in_(
-                        compliance_reports_select),
+                    FuelExport.compliance_report_id.in_(compliance_reports_select),
                     FuelExport.action_type == ActionTypeEnum.DELETE,
                 )
                 .distinct()
@@ -431,18 +427,7 @@
 
         return fuel_exports
 
-<<<<<<< HEAD
-    @repo_handler
-    async def delete_fuel_export(self, fuel_export_id: int):
-        """Delete a fuel supply row from the database"""
-        await self.db.execute(
-            delete(FuelExport).where(
-                FuelExport.fuel_export_id == fuel_export_id)
-        )
-        await self.db.flush()
-=======
     async def delete_fuel_export(self, fuel_export_id):
         await self.db.execute(
             delete(FuelExport).where(FuelExport.fuel_export_id == fuel_export_id)
-        )
->>>>>>> 8e2746d6
+        )