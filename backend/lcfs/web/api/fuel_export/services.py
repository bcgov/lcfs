import math

import structlog
from fastapi import Depends, HTTPException, Request, status

from lcfs.utils.constants import default_ci
from lcfs.web.api.base import (
    PaginationRequestSchema,
    PaginationResponseSchema,
)
from lcfs.web.api.compliance_report.repo import ComplianceReportRepository
from lcfs.web.api.fuel_export.repo import FuelExportRepository
from lcfs.web.api.fuel_export.schema import (
    EndUseTypeSchema,
    EnergyDensitySchema,
    EnergyEffectivenessRatioSchema,
    FuelCategorySchema,
    FuelCodeSchema,
    FuelExportsSchema,
    FuelExportSchema,
    FuelTypeOptionsResponse,
    FuelTypeOptionsSchema,
    ProvisionOfTheActSchema,
    TargetCarbonIntensitySchema,
    UnitOfMeasureSchema,
)
from lcfs.web.api.fuel_export.validation import FuelExportValidation
from lcfs.web.core.decorators import service_handler
from lcfs.web.api.role.schema import user_has_roles
from lcfs.db.models.user.Role import RoleEnum

logger = structlog.get_logger(__name__)


class FuelExportServices:
    def __init__(
        self,
        request: Request = None,
        repo: FuelExportRepository = Depends(),
        validate: FuelExportValidation = Depends(),
        compliance_report_repo: ComplianceReportRepository = Depends(),
    ) -> None:
        self.request = request
        self.repo = repo
        self.compliance_report_repo = compliance_report_repo

    def fuel_type_row_mapper(self, compliance_period, fuel_types, row):
        column_names = row._fields
        row_data = dict(zip(column_names, row))
        fuel_category = FuelCategorySchema(
            fuel_category_id=row_data["fuel_category_id"],
            fuel_category=row_data["category"],
            default_and_prescribed_ci=(
                round(row_data["default_carbon_intensity"], 2)
                if row_data["fuel_type"] != "Other"
                else default_ci.get(row_data["category"])
            ),
        )
        provision = ProvisionOfTheActSchema(
            provision_of_the_act_id=row_data["provision_of_the_act_id"],
            name=row_data["provision_of_the_act"],
        )
        end_use_type = (
            EndUseTypeSchema(
                end_use_type_id=row_data["end_use_type_id"],
                type=row_data["end_use_type"],
                sub_type=row_data["end_use_sub_type"],
            )
            if row_data["end_use_type_id"]
            else None
        )
        eer = EnergyEffectivenessRatioSchema(
            eer_id=row_data["eer_id"],
            energy_effectiveness_ratio=round(
                row_data["energy_effectiveness_ratio"], 2),
            fuel_category=fuel_category,
            end_use_type=end_use_type,
        )
        tci = TargetCarbonIntensitySchema(
            target_carbon_intensity_id=row_data["target_carbon_intensity_id"],
<<<<<<< HEAD
            target_carbon_intensity=round(
                row_data["target_carbon_intensity"], 2),
=======
            target_carbon_intensity=round(row_data["target_carbon_intensity"], 5),
>>>>>>> e37887d0
            reduction_target_percentage=round(
                row_data["reduction_target_percentage"], 2
            ),
            fuel_category=fuel_category,
            compliance_period=compliance_period,
        )
        fuel_code = (
            FuelCodeSchema(
                fuel_code_id=row_data["fuel_code_id"],
                fuel_code=row_data["fuel_code"],
                fuel_code_prefix_id=row_data["fuel_code_prefix_id"],
                fuel_code_carbon_intensity=round(
                    row_data["fuel_code_carbon_intensity"], 2
                ),
            )
            if row_data["fuel_code_id"]
            else None
        )
        # Find the existing fuel type if it exists
        existing_fuel_type = next(
            (ft for ft in fuel_types if ft.fuel_type ==
             row_data["fuel_type"]), None
        )

        if existing_fuel_type:
            # Append to the existing fuel type's
            (
                existing_fuel_type.fuel_categories.append(fuel_category)
                if not next(
                    (
                        fc
                        for fc in existing_fuel_type.fuel_categories
                        if fc.fuel_category == row_data["category"]
                    ),
                    None,
                )
                else None
            )
            # Only add provision if it's "Fuel code - section 19 (b) (i)" and fuel_code exists
            if (
                row_data["provision_of_the_act"] == "Fuel code - section 19 (b) (i)"
                and fuel_code
            ) or row_data["provision_of_the_act"] != "Fuel code - section 19 (b) (i)":
                (
                    existing_fuel_type.provisions.append(provision)
                    if not next(
                        (
                            p
                            for p in existing_fuel_type.provisions
                            if p.name == row_data["provision_of_the_act"]
                        ),
                        None,
                    )
                    else None
                )

            (
                existing_fuel_type.eer_ratios.append(eer)
                if not next(
                    (
                        e
                        for e in existing_fuel_type.eer_ratios
                        if e.end_use_type == row_data["end_use_type"]
                        and e.fuel_category == fuel_category
                    ),
                    None,
                )
                else None
            )
            (
                existing_fuel_type.target_carbon_intensities.append(tci)
                if not next(
                    (
                        t
                        for t in existing_fuel_type.target_carbon_intensities
                        if t.fuel_category == fuel_category
                        and t.compliance_period == compliance_period
                    ),
                    None,
                )
                else None
            )
            (
                existing_fuel_type.fuel_codes.append(fuel_code)
                if fuel_code
                and not next(
                    (
                        fc
                        for fc in existing_fuel_type.fuel_codes
                        if fc.fuel_code == row_data["fuel_code"]
                    ),
                    None,
                )
                else None
            )
        else:
            if row_data["energy_density_id"]:
                unit = UnitOfMeasureSchema(
                    uom_id=row_data["uom_id"],
                    name=row_data["name"],
                )
                energy_density = EnergyDensitySchema(
                    energy_density_id=row_data["energy_density_id"],
                    energy_density=round(row_data["energy_density"], 2),
                    unit=unit,
                )
            # Only include provision if it's "Fuel code - section 19 (b) (i)" and fuel_code exists
            provisions = (
                [provision]
                if (
                    row_data["provision_of_the_act"] == "Fuel code - section 19 (b) (i)"
                    and fuel_code
                )
                or (
                    row_data["provision_of_the_act"] != "Fuel code - section 19 (b) (i)"
                )
                else []
            )
            # Create a new fuel type and append
            fuel_type = FuelTypeOptionsSchema(
                fuel_type_id=row_data["fuel_type_id"],
                fuel_type=row_data["fuel_type"],
                fossil_derived=row_data["fossil_derived"],
                default_carbon_intensity=(
                    round(row_data["default_carbon_intensity"], 2)
                    if row_data["fuel_type"] != "Other"
                    else default_ci.get(row_data["category"])
                ),
                unit=row_data["unit"].value,
                energy_density=(
                    energy_density if row_data["energy_density_id"] else None
                ),
                fuel_categories=[fuel_category],
                provisions=provisions,
                eer_ratios=[eer],
                target_carbon_intensities=[tci],
                fuel_codes=[fuel_code] if fuel_code else [],
            )
            fuel_types.append(fuel_type)

    @service_handler
    # @cache(
    #     expire=3600 * 24,
    #     key_builder=lcfs_cache_key_builder,
    #     namespace="users",
    # ) # seems to cause issues with fuel exports
    async def get_fuel_export_options(
        self, compliance_period: str
    ) -> FuelTypeOptionsResponse:
        """Get fuel supply table options"""
        fs_options = await self.repo.get_fuel_export_table_options(compliance_period)
        fuel_types = []
        for row in fs_options:
            self.fuel_type_row_mapper(compliance_period, fuel_types, row)
        return FuelTypeOptionsResponse(fuel_types=fuel_types)

    @service_handler
    async def get_fuel_export_list(
        self, compliance_report_id: int, changelog: bool = False
    ) -> FuelExportsSchema:
        """Get fuel export list for a compliance report"""
        is_gov_user = user_has_roles(self.request.user, [RoleEnum.GOVERNMENT])
        fuel_export_models = await self.repo.get_fuel_export_list(
            compliance_report_id, changelog, exclude_draft_reports=is_gov_user
        )
        fs_list = [FuelExportSchema.model_validate(
            fs) for fs in fuel_export_models]
        return FuelExportsSchema(fuel_exports=fs_list if fs_list else [])

    @service_handler
    async def get_fuel_exports_paginated(
        self, pagination: PaginationRequestSchema, compliance_report_id: int
    ):
        """Get paginated fuel export list for a compliance report"""
        is_gov_user = user_has_roles(self.request.user, [RoleEnum.GOVERNMENT])
        fuel_exports, total_count = await self.repo.get_fuel_exports_paginated(
            pagination, compliance_report_id, exclude_draft_reports=is_gov_user
        )
        return FuelExportsSchema(
            pagination=PaginationResponseSchema(
                page=pagination.page,
                size=pagination.size,
                total=total_count,
                total_pages=(
                    math.ceil(total_count /
                              pagination.size) if total_count > 0 else 0
                ),
            ),
            fuel_exports=[FuelExportSchema.model_validate(
                fs) for fs in fuel_exports],
        )

    @service_handler
    async def get_compliance_report_by_id(self, compliance_report_id: int):
        """Get compliance report by period with status"""
        compliance_report = (
            await self.compliance_report_repo.get_compliance_report_by_id(
                compliance_report_id,
            )
        )

        if not compliance_report:
            raise HTTPException(
                status_code=status.HTTP_404_NOT_FOUND,
                detail="Compliance report not found for this period",
            )

        return compliance_report<|MERGE_RESOLUTION|>--- conflicted
+++ resolved
@@ -78,12 +78,8 @@
         )
         tci = TargetCarbonIntensitySchema(
             target_carbon_intensity_id=row_data["target_carbon_intensity_id"],
-<<<<<<< HEAD
             target_carbon_intensity=round(
-                row_data["target_carbon_intensity"], 2),
-=======
-            target_carbon_intensity=round(row_data["target_carbon_intensity"], 5),
->>>>>>> e37887d0
+                row_data["target_carbon_intensity"], 5),
             reduction_target_percentage=round(
                 row_data["reduction_target_percentage"], 2
             ),
