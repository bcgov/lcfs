from datetime import date
from typing import List, Optional

from pydantic import Field, field_validator, model_validator

from lcfs.web.api.base import (
    BaseSchema,
    FilterModel,
    PaginationResponseSchema,
    SortOrder,
)
from lcfs.web.api.fuel_code.schema import FuelCodeResponseSchema
from lcfs.web.api.fuel_type.schema import FuelTypeQuantityUnitsEnumSchema
from lcfs.web.utils.schema_validators import (
    fuel_code_required,
    unknown_provision_requires_date,
    quantity_must_be_positive,
    energy_must_be_within_range,
)


class CommonPaginatedReportRequestSchema(BaseSchema):
    compliance_report_id: int = Field(..., alias="complianceReportId")
    changelog: Optional[bool] = None
    filters: Optional[List[FilterModel]] = None
    page: Optional[int] = None
    size: Optional[int] = None
    sort_orders: Optional[List[SortOrder]] = None


class FuelCategorySchema(BaseSchema):
    fuel_category_id: int
    fuel_category: str
    default_and_prescribed_ci: Optional[float] = None

    @field_validator("default_and_prescribed_ci")
    def quantize_default_carbon_intensity(cls, value):
        if value is not None:
            return round(value, 2)
        return value


class ProvisionOfTheActSchema(BaseSchema):
    provision_of_the_act_id: int
    name: str


class UnitOfMeasureSchema(BaseSchema):
    uom_id: int
    name: str


class EnergyDensitySchema(BaseSchema):
    energy_density_id: int
    energy_density: float
    unit: UnitOfMeasureSchema


class EndUseTypeSchema(BaseSchema):
    end_use_type_id: int
    type: str
    sub_type: Optional[str] = None


class EnergyEffectivenessRatioSchema(BaseSchema):
    eer_id: Optional[int]
    fuel_category: FuelCategorySchema
    end_use_type: Optional[EndUseTypeSchema]
    energy_effectiveness_ratio: float


class TargetCarbonIntensitySchema(BaseSchema):
    target_carbon_intensity_id: int
    target_carbon_intensity: float
    reduction_target_percentage: float
    fuel_category: FuelCategorySchema
    compliance_period: str


class FuelCodeSchema(BaseSchema):
    fuel_code_id: int
    fuel_code_prefix_id: int
    fuel_code: str
    fuel_code_carbon_intensity: float
    fuel_code_effective_date: Optional[date] = None


class FuelTypeOptionsSchema(BaseSchema):
    fuel_type_id: int
    fuel_type: str
    fossil_derived: bool
    default_carbon_intensity: Optional[float] = None
    unit: str
    energy_density: Optional[EnergyDensitySchema]
    provisions: List[ProvisionOfTheActSchema]
    fuel_categories: List[FuelCategorySchema]
    eer_ratios: List[EnergyEffectivenessRatioSchema]
    target_carbon_intensities: List[TargetCarbonIntensitySchema]
    fuel_codes: Optional[List[FuelCodeSchema]] = []

    @field_validator("default_carbon_intensity")
    def quantize_default_carbon_intensity(cls, value):
        if value is not None:
            return round(value, 2)
        return value


class FuelTypeOptionsResponse(BaseSchema):
    fuel_types: List[FuelTypeOptionsSchema]


class FuelTypeSchema(BaseSchema):
    fuel_type_id: int
    fuel_type: str
    fossil_derived: Optional[bool] = None
    provision_1_id: Optional[int] = None
    provision_2_id: Optional[int] = None
    default_carbon_intensity: Optional[float] = None
    units: FuelTypeQuantityUnitsEnumSchema

    @field_validator("default_carbon_intensity")
    def quantize_default_carbon_intensity(cls, value):
        if value is not None:
            return round(value, 2)
        return value


class FuelCategoryResponseSchema(BaseSchema):
    fuel_category_id: Optional[int] = None
    category: str


class FuelExportDiffSchema(BaseSchema):
    compliance_units: Optional[bool] = None
    export_date: Optional[bool] = None
    fuel_type_id: Optional[bool] = None
    fuel_category_id: Optional[bool] = None
    end_use_id: Optional[bool] = None
    provision_of_the_act_id: Optional[bool] = None
    fuel_code_id: Optional[bool] = None
    quantity: Optional[bool] = None
    units: Optional[bool] = None
    target_ci: Optional[bool] = None
    ci_of_fuel: Optional[bool] = None
    uci: Optional[bool] = None
    energy_density: Optional[bool] = None
    eer: Optional[bool] = None
    energy: Optional[bool] = None


class FuelExportSchema(BaseSchema):
    fuel_export_id: Optional[int] = None
    compliance_report_id: int
    export_date: Optional[date] = None
    group_uuid: Optional[str] = None
    version: Optional[int] = None
    action_type: Optional[str] = None
    compliance_period: Optional[str] = None
    fuel_type_id: int
    fuel_type: FuelTypeSchema
    fuel_category_id: int
    fuel_category: FuelCategoryResponseSchema
    end_use_id: Optional[int] = None
    end_use_type: Optional[EndUseTypeSchema] = None
    provision_of_the_act_id: int
    provision_of_the_act: ProvisionOfTheActSchema
    fuel_type_other: Optional[str] = None
    quantity: int = Field(..., gt=0)
    units: str
    compliance_units: Optional[int] = 0
    target_ci: Optional[float] = None
    ci_of_fuel: Optional[float] = None
    uci: Optional[float] = None
    energy_density: Optional[float] = None
    eer: Optional[float] = None
    energy: Optional[float] = None
    fuel_code_id: Optional[int] = None
    fuel_code: Optional[FuelCodeResponseSchema] = None
    diff: Optional[FuelExportDiffSchema] = None
    updated: Optional[bool] = None

    @field_validator("compliance_units", mode="before")
    def round_compliance_units(cls, value):
        if value is not None:
            return round(value)
        return value


class FuelExportCreateUpdateSchema(BaseSchema):
    fuel_export_id: Optional[int] = None
    compliance_report_id: int
    export_date: Optional[date] = None
    group_uuid: Optional[str] = None
    version: Optional[int] = None
    action_type: Optional[str] = None
    compliance_period: Optional[str] = None
    fuel_type_other: Optional[str] = None
    fuel_type_id: int
    fuel_category_id: int
    end_use_id: int
    provision_of_the_act: Optional[str] = None
    provision_of_the_act_id: int
    fuel_code_id: Optional[int] = None
    quantity: int = Field(..., gt=0)
    units: str
    compliance_units: Optional[int] = 0
    target_ci: Optional[float] = 0
    ci_of_fuel: Optional[float] = 0
    energy_density: Optional[float] = 0
    eer: Optional[float] = 0
    energy: Optional[float] = 0
    deleted: Optional[bool] = None
    is_new_supplemental_entry: Optional[bool] = None

    @model_validator(mode="before")
    @classmethod
    def model_validations(cls, values):
        values = fuel_code_required(values)
        values = unknown_provision_requires_date(values)
        values = quantity_must_be_positive(values)
        values = energy_must_be_within_range(values)
        return values

<<<<<<< HEAD
=======
    @model_validator(mode="before")
    @classmethod
    def check_fuel_code_required(cls, values):
        return fuel_code_required(values)

    @field_validator("energy")
    def validate_energy_range(cls, value):
        if value is not None and abs(value) >= 9999999999:
            formatted_value = f"{value:,.2f}"
            raise ValueError(
                f"Energy value must be less than 99,999,999,999 but got {formatted_value}"
            )
        return value
>>>>>>> ccbdef76


class DeleteFuelExportResponseSchema(BaseSchema):
    success: bool
    message: str


class FuelExportsSchema(BaseSchema):
    fuel_exports: Optional[List[FuelExportSchema]] = []
    pagination: Optional[PaginationResponseSchema] = None<|MERGE_RESOLUTION|>--- conflicted
+++ resolved
@@ -221,23 +221,6 @@
         values = energy_must_be_within_range(values)
         return values
 
-<<<<<<< HEAD
-=======
-    @model_validator(mode="before")
-    @classmethod
-    def check_fuel_code_required(cls, values):
-        return fuel_code_required(values)
-
-    @field_validator("energy")
-    def validate_energy_range(cls, value):
-        if value is not None and abs(value) >= 9999999999:
-            formatted_value = f"{value:,.2f}"
-            raise ValueError(
-                f"Energy value must be less than 99,999,999,999 but got {formatted_value}"
-            )
-        return value
->>>>>>> ccbdef76
-
 
 class DeleteFuelExportResponseSchema(BaseSchema):
     success: bool
