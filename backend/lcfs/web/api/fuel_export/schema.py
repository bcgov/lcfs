from datetime import date
from typing import List, Optional

from pydantic import Field, field_validator, model_validator

from lcfs.web.api.base import (
    BaseSchema,
    FilterModel,
    PaginationResponseSchema,
    SortOrder,
)
from lcfs.web.api.fuel_code.schema import FuelCodeResponseSchema
from lcfs.web.api.fuel_type.schema import FuelTypeQuantityUnitsEnumSchema
from lcfs.web.utils.schema_validators import (
    fuel_code_required,
    unknown_provision_requires_date,
    quantity_must_be_positive,
    energy_must_be_within_range,
)


class CommonPaginatedReportRequestSchema(BaseSchema):
    compliance_report_id: int = Field(..., alias="complianceReportId")
    changelog: Optional[bool] = None
    filters: Optional[List[FilterModel]] = None
    page: Optional[int] = None
    size: Optional[int] = None
    sort_orders: Optional[List[SortOrder]] = None


class FuelCategorySchema(BaseSchema):
    fuel_category_id: int
    fuel_category: str
    default_and_prescribed_ci: Optional[float] = None

    @field_validator("default_and_prescribed_ci")
    def quantize_default_carbon_intensity(cls, value):
        if value is not None:
            return round(value, 2)
        return value


class ProvisionOfTheActSchema(BaseSchema):
    provision_of_the_act_id: int
    name: str


class UnitOfMeasureSchema(BaseSchema):
    uom_id: int
    name: str


class EnergyDensitySchema(BaseSchema):
    energy_density_id: int
    energy_density: float
    unit: UnitOfMeasureSchema


class EndUseTypeSchema(BaseSchema):
    end_use_type_id: int
    type: str
    sub_type: Optional[str] = None


class EnergyEffectivenessRatioSchema(BaseSchema):
    eer_id: Optional[int]
    fuel_category: FuelCategorySchema
    end_use_type: Optional[EndUseTypeSchema]
    energy_effectiveness_ratio: float


class TargetCarbonIntensitySchema(BaseSchema):
    target_carbon_intensity_id: int
    target_carbon_intensity: float
    reduction_target_percentage: float
    fuel_category: FuelCategorySchema
    compliance_period: str


class FuelCodeSchema(BaseSchema):
    fuel_code_id: int
    fuel_code_prefix_id: int
    fuel_code: str
    fuel_code_carbon_intensity: float
    fuel_code_effective_date: Optional[date] = None


class FuelTypeOptionsSchema(BaseSchema):
    fuel_type_id: int
    fuel_type: str
    fossil_derived: bool
    default_carbon_intensity: Optional[float] = None
    unit: str
    energy_density: Optional[EnergyDensitySchema]
    provisions: List[ProvisionOfTheActSchema]
    fuel_categories: List[FuelCategorySchema]
    eer_ratios: List[EnergyEffectivenessRatioSchema]
    target_carbon_intensities: List[TargetCarbonIntensitySchema]
    fuel_codes: Optional[List[FuelCodeSchema]] = []

    @field_validator("default_carbon_intensity")
    def quantize_default_carbon_intensity(cls, value):
        if value is not None:
            return round(value, 2)
        return value


class FuelTypeOptionsResponse(BaseSchema):
    fuel_types: List[FuelTypeOptionsSchema]


class FuelTypeSchema(BaseSchema):
    fuel_type_id: int
    fuel_type: str
    fossil_derived: Optional[bool] = None
    provision_1_id: Optional[int] = None
    provision_2_id: Optional[int] = None
    default_carbon_intensity: Optional[float] = None
    units: FuelTypeQuantityUnitsEnumSchema

    @field_validator("default_carbon_intensity")
    def quantize_default_carbon_intensity(cls, value):
        if value is not None:
            return round(value, 2)
        return value


class FuelCategoryResponseSchema(BaseSchema):
    fuel_category_id: Optional[int] = None
    category: str


class FuelExportDiffSchema(BaseSchema):
    compliance_units: Optional[bool] = None
    export_date: Optional[bool] = None
    fuel_type_id: Optional[bool] = None
    fuel_category_id: Optional[bool] = None
    end_use_id: Optional[bool] = None
    provision_of_the_act_id: Optional[bool] = None
    fuel_code_id: Optional[bool] = None
    quantity: Optional[bool] = None
    units: Optional[bool] = None
    target_ci: Optional[bool] = None
    ci_of_fuel: Optional[bool] = None
    uci: Optional[bool] = None
    energy_density: Optional[bool] = None
    eer: Optional[bool] = None
    energy: Optional[bool] = None


class FuelExportSchema(BaseSchema):
    fuel_export_id: Optional[int] = None
    compliance_report_id: int
    export_date: Optional[date] = None
    group_uuid: Optional[str] = None
    version: Optional[int] = None
    action_type: Optional[str] = None
    compliance_period: Optional[str] = None
    fuel_type_id: int
    fuel_type: FuelTypeSchema
    fuel_category_id: int
    fuel_category: FuelCategoryResponseSchema
    end_use_id: Optional[int] = None
    end_use_type: Optional[EndUseTypeSchema] = None
    provision_of_the_act_id: int
    provision_of_the_act: ProvisionOfTheActSchema
    fuel_type_other: Optional[str] = None
    quantity: int = Field(..., gt=0)
    units: str
    compliance_units: Optional[int] = 0
    target_ci: Optional[float] = None
    ci_of_fuel: Optional[float] = None
    uci: Optional[float] = None
    energy_density: Optional[float] = None
    eer: Optional[float] = None
    energy: Optional[float] = None
    fuel_code_id: Optional[int] = None
    fuel_code: Optional[FuelCodeResponseSchema] = None
    diff: Optional[FuelExportDiffSchema] = None
    updated: Optional[bool] = None

    @field_validator("compliance_units", mode="before")
    def round_compliance_units(cls, value):
        if value is not None:
            return round(value)
        return value


class FuelExportCreateUpdateSchema(BaseSchema):
    fuel_export_id: Optional[int] = None
    compliance_report_id: int
    export_date: Optional[date] = None
    group_uuid: Optional[str] = None
    version: Optional[int] = None
    action_type: Optional[str] = None
    compliance_period: Optional[str] = None
    fuel_type_other: Optional[str] = None
    fuel_type_id: int
    fuel_category_id: int
    end_use_id: int
    provision_of_the_act: Optional[str] = None
    provision_of_the_act_id: int
    fuel_code_id: Optional[int] = None
    quantity: int = Field(..., gt=0)
    units: str
    compliance_units: Optional[int] = 0
    target_ci: Optional[float] = 0
    ci_of_fuel: Optional[float] = 0
    energy_density: Optional[float] = 0
    eer: Optional[float] = 0
    energy: Optional[float] = 0
    deleted: Optional[bool] = None
    is_new_supplemental_entry: Optional[bool] = None

    @model_validator(mode="before")
    @classmethod
    def model_validations(cls, values):
        values = fuel_code_required(values)
        values = unknown_provision_requires_date(values)
        values = quantity_must_be_positive(values)
        values = energy_must_be_within_range(values)
        return values

<<<<<<< HEAD
=======
    @model_validator(mode="before")
    @classmethod
    def check_fuel_code_required(cls, values):
        return fuel_code_required(values)

    @field_validator("energy")
    def validate_energy_range(cls, value):
        if value is not None and abs(value) >= 9999999999:
            formatted_value = f"{value:,.2f}"
            raise ValueError(
                f"Energy value must be less than 99,999,999,999 but got {formatted_value}"
            )
        return value
>>>>>>> 54df647b


class DeleteFuelExportResponseSchema(BaseSchema):
    message: str


class FuelExportsSchema(BaseSchema):
    fuel_exports: Optional[List[FuelExportSchema]] = []
    pagination: Optional[PaginationResponseSchema] = None<|MERGE_RESOLUTION|>--- conflicted
+++ resolved
@@ -221,8 +221,6 @@
         values = energy_must_be_within_range(values)
         return values
 
-<<<<<<< HEAD
-=======
     @model_validator(mode="before")
     @classmethod
     def check_fuel_code_required(cls, values):
@@ -236,7 +234,6 @@
                 f"Energy value must be less than 99,999,999,999 but got {formatted_value}"
             )
         return value
->>>>>>> 54df647b
 
 
 class DeleteFuelExportResponseSchema(BaseSchema):
