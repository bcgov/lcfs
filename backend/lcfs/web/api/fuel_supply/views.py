<<<<<<< HEAD
import structlog
from typing import Optional, Union
=======
from logging import getLogger
from typing import Union, Optional
>>>>>>> 9732a07d

from fastapi import APIRouter, Body, Depends, Request, Response, status, HTTPException
from starlette.responses import JSONResponse

from lcfs.db.models.user.Role import RoleEnum
from lcfs.web.api.base import PaginationRequestSchema
from lcfs.web.api.compliance_report.validation import ComplianceReportValidation
from lcfs.web.api.fuel_supply.schema import (
    DeleteFuelSupplyResponseSchema,
    FuelSuppliesSchema,
    FuelSupplyCreateUpdateSchema,
    FuelSupplyResponseSchema,
    FuelTypeOptionsResponse,
    CommonPaginatedReportRequestSchema,
)
from lcfs.web.api.fuel_supply.services import FuelSupplyServices
from lcfs.web.api.fuel_supply.validation import FuelSupplyValidation
from lcfs.web.api.fuel_supply.actions_service import FuelSupplyActionService
from lcfs.web.core.decorators import view_handler

router = APIRouter()
<<<<<<< HEAD
logger = structlog.get_logger(__name__)
get_async_db = dependencies.get_async_db_session
=======
logger = getLogger("fuel_supply_view")
>>>>>>> 9732a07d


@router.get(
    "/table-options",
    response_model=FuelTypeOptionsResponse,
    status_code=status.HTTP_200_OK,
)
@view_handler(["*"])
async def get_fs_table_options(
    request: Request, compliancePeriod: str, service: FuelSupplyServices = Depends()
) -> FuelTypeOptionsResponse:
    return await service.get_fuel_supply_options(compliancePeriod)


@router.post(
    "/list-all", response_model=FuelSuppliesSchema, status_code=status.HTTP_200_OK
)
@view_handler(["*"])
async def get_fuel_supply(
    request: Request,
    request_data: CommonPaginatedReportRequestSchema = Body(...),
    response: Response = None,
    service: FuelSupplyServices = Depends(),
    report_validate: ComplianceReportValidation = Depends(),
) -> FuelSuppliesSchema:
    """Endpoint to get list of fuel supplied list for a compliance report"""
    compliance_report_id = request_data.compliance_report_id
    await report_validate.validate_organization_access(compliance_report_id)
    if hasattr(request_data, "page") and request_data.page is not None:
        # Handle pagination.
        pagination = PaginationRequestSchema(
            page=request_data.page,
            size=request_data.size,
            sort_orders=request_data.sort_orders,
            filters=request_data.filters,
        )
        return await service.get_fuel_supplies_paginated(
            pagination, compliance_report_id
        )
    else:
        return await service.get_fuel_supply_list(compliance_report_id)


@router.post(
    "/save",
    response_model=Union[FuelSupplyResponseSchema, DeleteFuelSupplyResponseSchema],
    status_code=status.HTTP_201_CREATED,
)
@view_handler([RoleEnum.SUPPLIER, RoleEnum.GOVERNMENT])
async def save_fuel_supply_row(
    request: Request,
    response: Response,
    request_data: FuelSupplyCreateUpdateSchema = Body(...),
    action_service: FuelSupplyActionService = Depends(),
    report_validate: ComplianceReportValidation = Depends(),
    fs_validate: FuelSupplyValidation = Depends(),
):
    """Endpoint to save single fuel supply row"""
    compliance_report_id = request_data.compliance_report_id
    await report_validate.validate_organization_access(compliance_report_id)

    # Determine user type for record creation
    current_user_type = request.user.user_type
    if not current_user_type:
        raise HTTPException(
            status_code=403, detail="User does not have the required role."
        )

    if request_data.deleted:
        # Delete existing fuel supply row using actions service
        return await action_service.delete_fuel_supply(request_data, current_user_type)
    else:
        duplicate_id = await fs_validate.check_duplicate(request_data)
        if duplicate_id is not None:
            duplicate_response = format_duplicate_error(duplicate_id)
            return duplicate_response
        if request_data.fuel_supply_id:
            # Update existing fuel supply row using actions service
            return await action_service.update_fuel_supply(
                request_data, current_user_type
            )
        else:
            # Create new fuel supply row using actions service
            return await action_service.create_fuel_supply(
                request_data, current_user_type
            )


def format_duplicate_error(duplicate_id: int):
    return JSONResponse(
        status_code=422,
        content={
            "message": "Validation failed",
            "errors": [
                {
                    "fields": [
                        "fuelCode",
                        "fuelType",
                        "fuelCategory",
                        "provisionOfTheAct",
                    ],
                    "message": "There are duplicate fuel entries, please combine the quantity into a single value on one row.",
                }
            ],
            "warnings": [
                {
                    "id": duplicate_id,
                    "fields": [
                        "fuelCode",
                        "fuelType",
                        "fuelCategory",
                        "provisionOfTheAct",
                    ],
                    "message": "There are duplicate fuel entries, please combine the quantity into a single value on one row.",
                }
            ],
        },
    )<|MERGE_RESOLUTION|>--- conflicted
+++ resolved
@@ -1,10 +1,5 @@
-<<<<<<< HEAD
 import structlog
 from typing import Optional, Union
-=======
-from logging import getLogger
-from typing import Union, Optional
->>>>>>> 9732a07d
 
 from fastapi import APIRouter, Body, Depends, Request, Response, status, HTTPException
 from starlette.responses import JSONResponse
@@ -26,12 +21,7 @@
 from lcfs.web.core.decorators import view_handler
 
 router = APIRouter()
-<<<<<<< HEAD
 logger = structlog.get_logger(__name__)
-get_async_db = dependencies.get_async_db_session
-=======
-logger = getLogger("fuel_supply_view")
->>>>>>> 9732a07d
 
 
 @router.get(
