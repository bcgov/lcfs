import math
import structlog
from fastapi import Depends, Request, HTTPException, status

from lcfs.db.models import FuelSupply
from lcfs.web.api.base import PaginationRequestSchema, PaginationResponseSchema
from lcfs.web.api.compliance_report.repo import ComplianceReportRepository
from lcfs.web.api.fuel_code.repo import FuelCodeRepository
from lcfs.web.api.fuel_supply.repo import FuelSupplyRepository
from lcfs.web.api.fuel_supply.schema import (
    EndUseTypeSchema,
    EnergyDensitySchema,
    EnergyEffectivenessRatioSchema,
    FuelCategorySchema,
    FuelCodeSchema,
    FuelSuppliesSchema,
    FuelSupplyResponseSchema,
    FuelTypeOptionsResponse,
    FuelTypeOptionsSchema,
    ProvisionOfTheActSchema,
    TargetCarbonIntensitySchema,
    UnitOfMeasureSchema,
)
from lcfs.web.core.decorators import service_handler

logger = structlog.get_logger(__name__)


class FuelSupplyServices:
    def __init__(
        self,
        request: Request = None,
        repo: FuelSupplyRepository = Depends(),
        fuel_repo: FuelCodeRepository = Depends(),
        compliance_report_repo: ComplianceReportRepository = Depends(),
    ) -> None:
        self.request = request
        self.repo = repo
        self.fuel_repo = fuel_repo
        self.compliance_report_repo = compliance_report_repo

    def fuel_type_row_mapper(self, compliance_period, fuel_types, rows):
        fuel_type_dict = {}

        fuel_code_provisions = {
            "Fuel code - section 19 (b) (i)",
            "Approved fuel code - Section 6 (5) (c)",
        }

<<<<<<< HEAD
        for row in rows:
            row_data = dict(zip(row._fields, row))
            ft_key = row_data["fuel_type_id"]
=======
        default_ci = row_data.get("default_carbon_intensity")
        category_ci = row_data.get("category_carbon_intensity")
        fuel_category = FuelCategorySchema(
            fuel_category_id=row_data["fuel_category_id"],
            fuel_category=row_data["category"],
            default_and_prescribed_ci=(
                default_ci
                if default_ci is not None and row_data["fuel_type"] != "Other"
                else category_ci if category_ci is not None else None
            ),
        )
        provision = ProvisionOfTheActSchema(
            provision_of_the_act_id=row_data["provision_of_the_act_id"],
            name=row_data["provision_of_the_act"],
        )
        end_use_type = (
            EndUseTypeSchema(
                end_use_type_id=row_data["end_use_type_id"],
                type=row_data["end_use_type"],
                sub_type=row_data["end_use_sub_type"],
            )
            if row_data["end_use_type_id"]
            else None
        )
        eer = EnergyEffectivenessRatioSchema(
            eer_id=row_data["eer_id"],
            energy_effectiveness_ratio=round(row_data["energy_effectiveness_ratio"]  or 1, 2),
            fuel_category=fuel_category,
            end_use_type=end_use_type,
        )
        tci = TargetCarbonIntensitySchema(
            target_carbon_intensity_id=row_data["target_carbon_intensity_id"] or 0,
            target_carbon_intensity=round(row_data["target_carbon_intensity"] or 0, 5),
            reduction_target_percentage=round(
                row_data["reduction_target_percentage"] or 0, 2
            ),
            fuel_category=fuel_category,
            compliance_period=compliance_period,
        )
        fuel_code = (
            FuelCodeSchema(
                fuel_code_id=row_data["fuel_code_id"],
                fuel_code=row_data["prefix"] + row_data["fuel_suffix"],
                fuel_code_prefix_id=row_data["fuel_code_prefix_id"],
                fuel_code_carbon_intensity=round(
                    row_data["fuel_code_carbon_intensity"] or 0, 2
                ),
            )
            if row_data["fuel_code_id"]
            else None
        )
        # Find the existing fuel type if it exists
        existing_fuel_type = next(
            (ft for ft in fuel_types if ft.fuel_type == row_data["fuel_type"]), None
        )
>>>>>>> 479c97c7

            # Initialize fuel type entry if it doesn't exist yet
            if ft_key not in fuel_type_dict:
                energy_density = None
                if row_data["energy_density_id"]:
                    energy_density = EnergyDensitySchema(
                        energy_density_id=row_data["energy_density_id"],
                        energy_density=round(row_data["energy_density"], 2),
                        unit=UnitOfMeasureSchema(
                            uom_id=row_data["uom_id"], name=row_data["name"]
                        ),
                    )

                fuel_type_dict[ft_key] = FuelTypeOptionsSchema(
                    fuel_type_id=row_data["fuel_type_id"],
                    fuel_type=row_data["fuel_type"],
                    fossil_derived=row_data["fossil_derived"],
                    default_carbon_intensity=(
                        round(row_data["default_carbon_intensity"], 2)
                        if row_data["default_carbon_intensity"] is not None
                        and row_data["fuel_type"] != "Other"
                        else row_data["category_carbon_intensity"]
                    ),
                    unit=row_data["unit"].value,
                    energy_density=energy_density,
                    fuel_categories=[],
                    provisions=[],
                    eer_ratios=[],
                    target_carbon_intensities=[],
                    fuel_codes=[],
                    unrecognized=row_data["unrecognized"],
                )

            ft = fuel_type_dict[ft_key]

            # Fuel category
            if all(
                fc.fuel_category_id != row_data["fuel_category_id"]
                for fc in ft.fuel_categories
            ):
                fuel_category = FuelCategorySchema(
                    fuel_category_id=row_data["fuel_category_id"],
                    fuel_category=row_data["category"],
                    default_and_prescribed_ci=(
                        row_data["default_carbon_intensity"]
                        if row_data["default_carbon_intensity"] is not None
                        and row_data["fuel_type"] != "Other"
                        else row_data["category_carbon_intensity"]
                    ),
<<<<<<< HEAD
=======
                    None,
                )
                else None
            )
        else:
            if row_data["energy_density_id"]:
                unit = UnitOfMeasureSchema(
                    uom_id=row_data["uom_id"],
                    name=row_data["name"],
                )
                energy_density = EnergyDensitySchema(
                    energy_density_id=row_data["energy_density_id"],
                    energy_density=round(row_data["energy_density"] or 0, 2),
                    unit=unit,
                )
            # Only include provision if it's "Fuel code - section 19 (b) (i)" and fuel_code exists
            provisions = (
                [provision]
                if (
                    row_data["provision_of_the_act"] == "Fuel code - section 19 (b) (i)"
                    and fuel_code
>>>>>>> 479c97c7
                )
                ft.fuel_categories.append(fuel_category)

            # Provisions
            for prov in row_data.get("provisions", []):
                provision = ProvisionOfTheActSchema(
                    provision_of_the_act_id=prov["provision_of_the_act_id"],
                    name=prov["name"],
                )
<<<<<<< HEAD
                if all(
                    p.provision_of_the_act_id != provision.provision_of_the_act_id
                    for p in ft.provisions
                ):
                    ft.provisions.append(provision)

            # Fuel codes
            for code in row_data.get("fuel_codes", []):
                if code.get("fuel_code_id"):
                    fuel_code = FuelCodeSchema(
                        fuel_code_id=code["fuel_code_id"],
                        fuel_code=code["fuel_code"],
                        fuel_code_prefix_id=code["fuel_code_prefix_id"],
                        fuel_code_carbon_intensity=(
                            round(code["fuel_code_carbon_intensity"], 2)
                            if code["fuel_code_carbon_intensity"] is not None
                            else None
                        ),
                    )
                    if all(
                        fc.fuel_code_id != fuel_code.fuel_code_id
                        for fc in ft.fuel_codes
                    ):
                        ft.fuel_codes.append(fuel_code)

            # EER Ratios
            for eer_data in row_data.get("eers", []):
                if eer_data.get("eer_id") and all(
                    e.eer_id != eer_data["eer_id"] for e in ft.eer_ratios
                ):
                    eer = EnergyEffectivenessRatioSchema(
                        eer_id=eer_data["eer_id"],
                        energy_effectiveness_ratio=round(
                            eer_data["energy_effectiveness_ratio"], 2
                        ),
                        fuel_category=fuel_category,
                        end_use_type=(
                            EndUseTypeSchema(
                                end_use_type_id=eer_data["end_use_type_id"],
                                type=eer_data["end_use_type"],
                                sub_type=eer_data["end_use_sub_type"],
                            )
                            if eer_data.get("end_use_type_id")
                            else None
                        ),
                    )
                    ft.eer_ratios.append(eer)

            # Target Carbon Intensities
            for tci_data in row_data.get("target_carbon_intensities", []):
                if tci_data.get("target_carbon_intensity_id") and all(
                    t.target_carbon_intensity_id
                    != tci_data["target_carbon_intensity_id"]
                    for t in ft.target_carbon_intensities
                ):
                    tci = TargetCarbonIntensitySchema(
                        target_carbon_intensity_id=tci_data[
                            "target_carbon_intensity_id"
                        ],
                        target_carbon_intensity=round(
                            tci_data["target_carbon_intensity"], 5
                        ),
                        reduction_target_percentage=round(
                            tci_data["reduction_target_percentage"], 2
                        ),
                        fuel_category=fuel_category,
                        compliance_period=compliance_period,
                    )
                    ft.target_carbon_intensities.append(tci)

        # Filter provisions after collecting
        for ft in fuel_type_dict.values():
            has_fuel_codes = bool(ft.fuel_codes)
            ft.provisions = [
                p
                for p in ft.provisions
                if p.name not in fuel_code_provisions or has_fuel_codes
            ]

        fuel_types.extend(fuel_type_dict.values())
=======
                else []
            )
            # Create a new fuel type and append
            fuel_type = FuelTypeOptionsSchema(
                fuel_type_id=row_data["fuel_type_id"],
                fuel_type=row_data["fuel_type"],
                fossil_derived=row_data["fossil_derived"],
                default_carbon_intensity=(
                    round(default_ci or 0, 2)
                    if default_ci is not None and row_data["fuel_type"] != "Other"
                    else category_ci if category_ci is not None else None
                ),
                unit=row_data["unit"].value,
                energy_density=(
                    energy_density if row_data["energy_density_id"] else None
                ),
                fuel_categories=[fuel_category],
                provisions=provisions,
                eer_ratios=[eer],
                target_carbon_intensities=[tci],
                fuel_codes=[fuel_code] if fuel_code else [],
                unrecognized=row_data["unrecognized"],
            )
            fuel_types.append(fuel_type)
>>>>>>> 479c97c7

    @service_handler
    async def get_fuel_supply_options(
        self, compliance_period: str
    ) -> FuelTypeOptionsResponse:
        """Get fuel supply table options"""
        fs_options = await self.repo.get_fuel_supply_table_options(compliance_period)
        fuel_types = []
        self.fuel_type_row_mapper(
            compliance_period, fuel_types, fs_options["fuel_types"]
        )

        return FuelTypeOptionsResponse(fuel_types=fuel_types)

    @service_handler
    async def get_fuel_supply_list(
        self, compliance_report_id: int, changelog: bool = False
    ) -> FuelSuppliesSchema:
        """Get fuel supply list for a compliance report"""
        fuel_supply_models = await self.repo.get_fuel_supply_list(
            compliance_report_id, changelog
        )
        fs_list = [self.map_entity_to_schema(fs) for fs in fuel_supply_models]

        return FuelSuppliesSchema(fuel_supplies=fs_list if fs_list else [])

    def map_entity_to_schema(self, fuel_supply: FuelSupply):
        return FuelSupplyResponseSchema(
            compliance_report_id=fuel_supply.compliance_report_id,
            fuel_code=(
                fuel_supply.fuel_code.fuel_code if fuel_supply.fuel_code else None
            ),
            fuel_type_id=fuel_supply.fuel_type_id,
            fuel_type_other=fuel_supply.fuel_type_other,
            ci_of_fuel=fuel_supply.ci_of_fuel,
            end_use_id=fuel_supply.end_use_id,
            provision_of_the_act=fuel_supply.provision_of_the_act.name,
            provision_of_the_act_id=fuel_supply.provision_of_the_act_id,
            fuel_type=fuel_supply.fuel_type.fuel_type,
            fuel_category=fuel_supply.fuel_category.category,
            fuel_code_id=fuel_supply.fuel_code_id,
            fuel_category_id=fuel_supply.fuel_category_id,
            fuel_supply_id=fuel_supply.fuel_supply_id,
            action_type=fuel_supply.action_type,
            compliance_units=round(fuel_supply.compliance_units),
            end_use_type=(
                fuel_supply.end_use_type.type if fuel_supply.end_use_type else None
            ),
            target_ci=fuel_supply.target_ci,
            version=fuel_supply.version,
            quantity=fuel_supply.quantity,
            q1_quantity=fuel_supply.q1_quantity,
            q2_quantity=fuel_supply.q2_quantity,
            q3_quantity=fuel_supply.q3_quantity,
            q4_quantity=fuel_supply.q4_quantity,
            group_uuid=fuel_supply.group_uuid,
            energy_density=fuel_supply.energy_density,
            eer=fuel_supply.eer,
            uci=fuel_supply.uci,
            units=fuel_supply.units,
            energy=fuel_supply.energy,
            deleted=False,
            is_new_supplemental_entry=False,
        )

    @service_handler
    async def get_fuel_supplies_paginated(
        self,
        pagination: PaginationRequestSchema,
        compliance_report_id: int,
    ):
        """Get paginated fuel supply list for a compliance report"""
        fuel_supplies, total_count = await self.repo.get_fuel_supplies_paginated(
            pagination, compliance_report_id
        )

        return FuelSuppliesSchema(
            pagination=PaginationResponseSchema(
                page=pagination.page,
                size=pagination.size,
                total=total_count,
                total_pages=(
                    math.ceil(total_count / pagination.size) if total_count > 0 else 0
                ),
            ),
            fuel_supplies=[self.map_entity_to_schema(fs) for fs in fuel_supplies],
        )

    @service_handler
    async def get_compliance_report_by_id(self, compliance_report_id: int):
        """Get compliance report by period with status"""
        compliance_report = (
            await self.compliance_report_repo.get_compliance_report_by_id(
                compliance_report_id,
            )
        )

        if not compliance_report:
            raise HTTPException(
                status_code=status.HTTP_404_NOT_FOUND,
                detail="Compliance report not found for this period",
            )

        return compliance_report<|MERGE_RESOLUTION|>--- conflicted
+++ resolved
@@ -47,68 +47,9 @@
             "Approved fuel code - Section 6 (5) (c)",
         }
 
-<<<<<<< HEAD
         for row in rows:
             row_data = dict(zip(row._fields, row))
             ft_key = row_data["fuel_type_id"]
-=======
-        default_ci = row_data.get("default_carbon_intensity")
-        category_ci = row_data.get("category_carbon_intensity")
-        fuel_category = FuelCategorySchema(
-            fuel_category_id=row_data["fuel_category_id"],
-            fuel_category=row_data["category"],
-            default_and_prescribed_ci=(
-                default_ci
-                if default_ci is not None and row_data["fuel_type"] != "Other"
-                else category_ci if category_ci is not None else None
-            ),
-        )
-        provision = ProvisionOfTheActSchema(
-            provision_of_the_act_id=row_data["provision_of_the_act_id"],
-            name=row_data["provision_of_the_act"],
-        )
-        end_use_type = (
-            EndUseTypeSchema(
-                end_use_type_id=row_data["end_use_type_id"],
-                type=row_data["end_use_type"],
-                sub_type=row_data["end_use_sub_type"],
-            )
-            if row_data["end_use_type_id"]
-            else None
-        )
-        eer = EnergyEffectivenessRatioSchema(
-            eer_id=row_data["eer_id"],
-            energy_effectiveness_ratio=round(row_data["energy_effectiveness_ratio"]  or 1, 2),
-            fuel_category=fuel_category,
-            end_use_type=end_use_type,
-        )
-        tci = TargetCarbonIntensitySchema(
-            target_carbon_intensity_id=row_data["target_carbon_intensity_id"] or 0,
-            target_carbon_intensity=round(row_data["target_carbon_intensity"] or 0, 5),
-            reduction_target_percentage=round(
-                row_data["reduction_target_percentage"] or 0, 2
-            ),
-            fuel_category=fuel_category,
-            compliance_period=compliance_period,
-        )
-        fuel_code = (
-            FuelCodeSchema(
-                fuel_code_id=row_data["fuel_code_id"],
-                fuel_code=row_data["prefix"] + row_data["fuel_suffix"],
-                fuel_code_prefix_id=row_data["fuel_code_prefix_id"],
-                fuel_code_carbon_intensity=round(
-                    row_data["fuel_code_carbon_intensity"] or 0, 2
-                ),
-            )
-            if row_data["fuel_code_id"]
-            else None
-        )
-        # Find the existing fuel type if it exists
-        existing_fuel_type = next(
-            (ft for ft in fuel_types if ft.fuel_type == row_data["fuel_type"]), None
-        )
->>>>>>> 479c97c7
-
             # Initialize fuel type entry if it doesn't exist yet
             if ft_key not in fuel_type_dict:
                 energy_density = None
@@ -157,30 +98,6 @@
                         and row_data["fuel_type"] != "Other"
                         else row_data["category_carbon_intensity"]
                     ),
-<<<<<<< HEAD
-=======
-                    None,
-                )
-                else None
-            )
-        else:
-            if row_data["energy_density_id"]:
-                unit = UnitOfMeasureSchema(
-                    uom_id=row_data["uom_id"],
-                    name=row_data["name"],
-                )
-                energy_density = EnergyDensitySchema(
-                    energy_density_id=row_data["energy_density_id"],
-                    energy_density=round(row_data["energy_density"] or 0, 2),
-                    unit=unit,
-                )
-            # Only include provision if it's "Fuel code - section 19 (b) (i)" and fuel_code exists
-            provisions = (
-                [provision]
-                if (
-                    row_data["provision_of_the_act"] == "Fuel code - section 19 (b) (i)"
-                    and fuel_code
->>>>>>> 479c97c7
                 )
                 ft.fuel_categories.append(fuel_category)
 
@@ -190,7 +107,6 @@
                     provision_of_the_act_id=prov["provision_of_the_act_id"],
                     name=prov["name"],
                 )
-<<<<<<< HEAD
                 if all(
                     p.provision_of_the_act_id != provision.provision_of_the_act_id
                     for p in ft.provisions
@@ -271,32 +187,6 @@
             ]
 
         fuel_types.extend(fuel_type_dict.values())
-=======
-                else []
-            )
-            # Create a new fuel type and append
-            fuel_type = FuelTypeOptionsSchema(
-                fuel_type_id=row_data["fuel_type_id"],
-                fuel_type=row_data["fuel_type"],
-                fossil_derived=row_data["fossil_derived"],
-                default_carbon_intensity=(
-                    round(default_ci or 0, 2)
-                    if default_ci is not None and row_data["fuel_type"] != "Other"
-                    else category_ci if category_ci is not None else None
-                ),
-                unit=row_data["unit"].value,
-                energy_density=(
-                    energy_density if row_data["energy_density_id"] else None
-                ),
-                fuel_categories=[fuel_category],
-                provisions=provisions,
-                eer_ratios=[eer],
-                target_carbon_intensities=[tci],
-                fuel_codes=[fuel_code] if fuel_code else [],
-                unrecognized=row_data["unrecognized"],
-            )
-            fuel_types.append(fuel_type)
->>>>>>> 479c97c7
 
     @service_handler
     async def get_fuel_supply_options(
