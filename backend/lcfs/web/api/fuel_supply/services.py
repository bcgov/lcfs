--- conflicted
+++ resolved
@@ -266,233 +266,4 @@
             fuel_supplies=[
                 FuelSupplyResponseSchema.model_validate(fs) for fs in fuel_supplies
             ],
-<<<<<<< HEAD
-        )
-=======
-        )
-
-    @service_handler
-    async def update_fuel_supply(
-        self, fs_data: FuelSupplyCreateUpdateSchema
-    ) -> FuelSupplyResponseSchema:
-        """Update an existing fuel supply record"""
-        fuel_supply = await self.repo.get_fuel_supply_by_id(fs_data.fuel_supply_id)
-        if not fuel_supply:
-            raise HTTPException(status_code=404, detail="Fuel supply not found")
-
-        # Update fields
-        update_data = fs_data.model_dump(
-            exclude={
-                "id",
-                "fuel_supply_id",
-                "fuel_type",
-                "fuel_category",
-                "provision_of_the_act",
-                "end_use",
-                "fuel_code",
-                "units",
-                "compliance_units",
-                "target_ci",
-                "ci_of_fuel",
-                "energy_density",
-                "eer",
-                "energy",
-                "deleted",
-            }
-        )
-
-        # Re-calculate Energy Fields
-        did_change_fuel = fs_data.fuel_type_id != fuel_supply.fuel_type_id
-        if did_change_fuel:
-            new_fuel = await self.fuel_repo.get_fuel_type_by_id(fs_data.fuel_type_id)
-            if new_fuel.unrecognized:
-                fuel_supply.ci_of_fuel = None
-                fuel_supply.energy_density = None
-                fuel_supply.eer = None
-                fuel_supply.energy = 0
-            else:
-                fuel_supply.ci_of_fuel = new_fuel.default_carbon_intensity
-
-        for field, value in update_data.items():
-            setattr(fuel_supply, field, value)
-        fuel_supply.units = QuantityUnitsEnum(fs_data.units)
-
-        if (
-            fuel_supply.fuel_type_id
-            and fuel_supply.fuel_category_id
-            and fuel_supply.end_use_id
-        ):
-            energy_effectiveness = await self.fuel_repo.get_energy_effectiveness_ratio(
-                fuel_supply.fuel_type_id,
-                fuel_supply.fuel_category_id,
-                fuel_supply.end_use_id,
-            )
-            fuel_supply.eer = energy_effectiveness.ratio
-
-        # Copy CI if using a custom fuel code
-        if fuel_supply.fuel_code_id:
-            fuel_code = await self.fuel_repo.get_fuel_code(
-                fuel_code_id=fuel_supply.fuel_type_id
-            )
-            fuel_supply.ci_of_fuel = fuel_code.carbon_intensity
-
-        if fuel_supply.fuel_type.fuel_type == "Other":
-            energy_density = fs_data.energy_density
-        else:
-            energy_density = (
-                await self.fuel_repo.get_energy_density(fuel_supply.fuel_type_id)
-            ).density
-
-        fuel_supply.energy_density = energy_density
-
-        # Recalculate energy
-        if fuel_supply.energy_density:
-            fuel_supply.energy = int(fuel_supply.energy_density * fuel_supply.quantity)
-
-        # Recalculate compliance units
-        compliance_units = self.calculate_compliance_units_for_supply(fuel_supply)
-        fuel_supply.compliance_units = compliance_units
-
-        # Save updates
-        updated_supply = await self.repo.update_fuel_supply(fuel_supply)
-
-        return FuelSupplyResponseSchema.model_validate(updated_supply)
-
-    @service_handler
-    async def create_fuel_supply(
-        self, fs_data: FuelSupplyCreateUpdateSchema
-    ) -> FuelSupplyResponseSchema:
-        """Create a new fuel supply record"""
-        fuel_supply = FuelSupply(
-            **fs_data.model_dump(
-                exclude={
-                    "id",
-                    "fuel_type",
-                    "fuel_category",
-                    "provision_of_the_act",
-                    "end_use",
-                    "fuel_code",
-                    "units",
-                    "deleted",
-                }
-            )
-        )
-        fuel_supply.units = QuantityUnitsEnum(fs_data.units)
-        created_supply = await self.repo.create_fuel_supply(fuel_supply)
-
-        # Calculate compliance units
-        compliance_units = self.calculate_compliance_units_for_supply(created_supply)
-        created_supply.compliance_units = compliance_units
-
-        # Update the fuel supply record with compliance units
-        updated_supply = await self.repo.update_fuel_supply(created_supply)
-
-        return FuelSupplyResponseSchema.model_validate(updated_supply)
-
-    @service_handler
-    async def delete_fuel_supply(self, fuel_supply_id: int) -> str:
-        """Delete a fuel supply record"""
-        return await self.repo.delete_fuel_supply(fuel_supply_id)
-
-    # TODO Left here for example for version tracking work
-    @service_handler
-    async def create_supplemental_fuel_supply(
-        self, supplemental_report_id: int, data: dict
-    ):
-        new_supply = FuelSupply(
-            supplemental_report_id=supplemental_report_id,
-            change_type=ChangeType.CREATE,
-            **data,
-        )
-        return await self.repo.create_fuel_supply(new_supply)
-
-    @service_handler
-    async def update_supplemental_fuel_supply(
-        self, supplemental_report_id: int, original_fuel_supply_id: int, data: dict
-    ):
-        updated_supply = FuelSupply(
-            supplemental_report_id=supplemental_report_id,
-            previous_fuel_supply_id=original_fuel_supply_id,
-            change_type=ChangeType.UPDATE,
-            **data,
-        )
-        return await self.repo.create_fuel_supply(updated_supply)
-
-    @service_handler
-    async def delete_supplemental_fuel_supply(
-        self, supplemental_report_id: int, original_fuel_supply_id: int
-    ):
-        delete_record = FuelSupply(
-            supplemental_report_id=supplemental_report_id,
-            previous_fuel_supply_id=original_fuel_supply_id,
-            change_type=ChangeType.DELETE,
-            quantity=None,  # or any appropriate default value
-        )
-        return await self.repo.create_fuel_supply(delete_record)
-
-    def calculate_compliance_units_for_supply(self, fuel_supply: FuelSupply) -> float:
-        """
-        Calculate the compliance units for a single fuel supply record.
-        """
-        TCI = fuel_supply.target_ci or 0  # Target Carbon Intensity
-        EER = fuel_supply.eer or 0  # Energy Efficiency Ratio
-        RCI = fuel_supply.ci_of_fuel or 0  # Recorded Carbon Intensity
-        UCI = 0  # Additional carbon intensity attributable to use (assumed 0)
-        Q = fuel_supply.quantity or 0  # Quantity of Fuel Supplied
-        ED = fuel_supply.energy_density or 0  # Energy Density
-
-        # Apply the compliance units formula
-        compliance_units = calculate_compliance_units(TCI, EER, RCI, UCI, Q, ED)
-        return compliance_units
-
-    @service_handler
-    async def get_fuel_supply_changes(
-        self, original_report_id: int, supplemental_report_id: int
-    ):
-        original_supplies = await self.get_effective_fuel_supplies(original_report_id)
-        supplemental_supplies = await self.get_effective_fuel_supplies(
-            supplemental_report_id, is_supplemental=True
-        )
-
-        changes = []
-
-        # Check for updates and deletes
-        for original_supply in original_supplies:
-            supplemental_supply = next(
-                (
-                    s
-                    for s in supplemental_supplies
-                    if s.previous_fuel_supply_id == original_supply.fuel_supply_id
-                ),
-                None,
-            )
-            if not supplemental_supply:
-                changes.append(
-                    {
-                        "type": ChangeType.DELETE,
-                        "original": original_supply,
-                        "updated": None,
-                    }
-                )
-            elif original_supply != supplemental_supply:
-                changes.append(
-                    {
-                        "type": ChangeType.UPDATE,
-                        "original": original_supply,
-                        "updated": supplemental_supply,
-                    }
-                )
-
-        # Check for new records
-        for supplemental_supply in supplemental_supplies:
-            if supplemental_supply.change_type == ChangeType.CREATE:
-                changes.append(
-                    {
-                        "type": ChangeType.CREATE,
-                        "original": None,
-                        "updated": supplemental_supply,
-                    }
-                )
-
-        return changes
->>>>>>> 3ff14619
+        )