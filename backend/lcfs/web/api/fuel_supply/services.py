--- conflicted
+++ resolved
@@ -36,19 +36,11 @@
         self,
         request: Request = None,
         repo: FuelSupplyRepository = Depends(),
-<<<<<<< HEAD
-    ) -> None:
-        self.request = request
-        self.repo = repo
-=======
-        compliance_report_repo: ComplianceReportRepository = Depends(),
         fuel_repo: FuelCodeRepository = Depends(),
     ) -> None:
         self.request = request
         self.repo = repo
-        self.compliance_report_repo = compliance_report_repo
         self.fuel_repo = fuel_repo
->>>>>>> 58e79ad6
 
     def fuel_type_row_mapper(self, compliance_period, fuel_types, row):
         column_names = row._fields
