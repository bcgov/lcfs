from logging import getLogger
import math
from fastapi import Depends, Request


from lcfs.db.models.compliance.FuelSupply import (
    FuelSupply,
    ChangeType,
    QuantityUnitsEnum,
)
from lcfs.web.api.base import PaginationRequestSchema, PaginationResponseSchema
from lcfs.web.api.fuel_supply.schema import (
    EndUseTypeSchema,
    EnergyDensitySchema,
    EnergyEffectivenessRatioSchema,
    FuelCategorySchema,
    FuelCodeSchema,
    FuelSuppliesSchema,
    FuelSupplySchema,
    FuelTypeOptionsResponse,
    FuelTypeOptionsSchema,
    ProvisionOfTheActSchema,
    TargetCarbonIntensitySchema,
    UnitOfMeasureSchema,
)
from lcfs.web.api.fuel_supply.repo import FuelSupplyRepository
from lcfs.web.api.compliance_report.repo import ComplianceReportRepository
from lcfs.web.core.decorators import service_handler

logger = getLogger(__name__)


class FuelSupplyServices:
    def __init__(
        self,
        request: Request = None,
        repo: FuelSupplyRepository = Depends(),
        compliance_report_repo: ComplianceReportRepository = Depends(),
    ) -> None:
        self.request = request
        self.repo = repo
        self.compliance_report_repo = compliance_report_repo

    def fuel_type_row_mapper(self, compliance_period, fuel_types, row):
        column_names = row._fields
        row_data = dict(zip(column_names, row))
        fuel_category = FuelCategorySchema(
            fuel_category_id=row_data["fuel_category_id"],
            fuel_category=row_data["category"],
            default_and_prescribed_ci=round(row_data["default_carbon_intensity"], 2),
        )
        provision = ProvisionOfTheActSchema(
            provision_of_the_act_id=row_data["provision_of_the_act_id"],
            name=row_data["provision_of_the_act"],
        )
        end_use_type = (
            EndUseTypeSchema(
                end_use_type_id=row_data["end_use_type_id"],
                type=row_data["end_use_type"],
                sub_type=row_data["end_use_sub_type"],
            )
            if row_data["end_use_type_id"]
            else None
        )
        eer = EnergyEffectivenessRatioSchema(
            eer_id=row_data["eer_id"],
            energy_effectiveness_ratio=round(row_data["energy_effectiveness_ratio"], 2),
            fuel_category=fuel_category,
            end_use_type=end_use_type,
        )
        tci = TargetCarbonIntensitySchema(
            target_carbon_intensity_id=row_data["target_carbon_intensity_id"],
            target_carbon_intensity=round(row_data["target_carbon_intensity"], 2),
            reduction_target_percentage=round(
                row_data["reduction_target_percentage"], 2
            ),
            fuel_category=fuel_category,
            compliance_period=compliance_period,
        )
        fuel_code = (
            FuelCodeSchema(
                fuel_code_id=row_data["fuel_code_id"],
                fuel_code=row_data["fuel_code"],
                fuel_code_prefix_id=row_data["fuel_code_prefix_id"],
                fuel_code_carbon_intensity=round(
                    row_data["fuel_code_carbon_intensity"], 2
                ),
            )
            if row_data["fuel_code_id"]
            else None
        )
        # Find the existing fuel type if it exists
        existing_fuel_type = next(
            (ft for ft in fuel_types if ft.fuel_type == row_data["fuel_type"]), None
        )

        if existing_fuel_type:
            # Append to the existing fuel type's
            (
                existing_fuel_type.fuel_categories.append(fuel_category)
                if not next(
                    (
                        fc
                        for fc in existing_fuel_type.fuel_categories
                        if fc.fuel_category == row_data["category"]
                    ),
                    None,
                )
                else None
            )
            # Only add provision if it's "Fuel code - section 19 (b) (i)" and fuel_code exists
            if (
                row_data["provision_of_the_act"] == "Fuel code - section 19 (b) (i)"
                and fuel_code
            ) or row_data["provision_of_the_act"] != "Fuel code - section 19 (b) (i)":
                (
                    existing_fuel_type.provisions.append(provision)
                    if not next(
                        (
                            p
                            for p in existing_fuel_type.provisions
                            if p.name == row_data["provision_of_the_act"]
                        ),
                        None,
                    )
                    else None
                )

            (
                existing_fuel_type.eer_ratios.append(eer)
                if not next(
                    (
                        e
                        for e in existing_fuel_type.eer_ratios
                        if e.end_use_type == row_data["end_use_type"]
                        and e.fuel_category == fuel_category
                    ),
                    None,
                )
                else None
            )
            (
                existing_fuel_type.target_carbon_intensities.append(tci)
                if not next(
                    (
                        t
                        for t in existing_fuel_type.target_carbon_intensities
                        if t.fuel_category == fuel_category
                        and t.compliance_period == compliance_period
                    ),
                    None,
                )
                else None
            )
            (
                existing_fuel_type.fuel_codes.append(fuel_code)
                if fuel_code
                and not next(
                    (
                        fc
                        for fc in existing_fuel_type.fuel_codes
                        if fc.fuel_code == row_data["fuel_code"]
                    ),
                    None,
                )
                else None
            )
        else:
            if row_data["energy_density_id"]:
                unit = UnitOfMeasureSchema(
                    uom_id=row_data["uom_id"],
                    name=row_data["name"],
                )
                energy_density = EnergyDensitySchema(
                    energy_density_id=row_data["energy_density_id"],
                    energy_density=round(row_data["energy_density"], 2),
                    unit=unit,
                )
            # Only include provision if it's "Fuel code - section 19 (b) (i)" and fuel_code exists
            provisions = (
                [provision]
                if (
                    row_data["provision_of_the_act"] == "Fuel code - section 19 (b) (i)"
                    and fuel_code
                )
                or (
                    row_data["provision_of_the_act"] != "Fuel code - section 19 (b) (i)"
                )
                else []
            )
            # Create a new fuel type and append
            fuel_type = FuelTypeOptionsSchema(
<<<<<<< HEAD
                    fuel_type_id=row_data["fuel_type_id"],
                    fuel_type=row_data["fuel_type"],
                    fossil_derived=row_data["fossil_derived"],
                    default_carbon_intensity=round(row_data["default_carbon_intensity"], 2),
                    unit=row_data["unit"].value,
                    energy_density=energy_density if row_data["energy_density_id"] else None,
                    fuel_categories=[fuel_category],
                    provisions=provisions,
                    eer_ratios=[eer],
                    target_carbon_intensities=[tci],
                    fuel_codes=[fuel_code] if fuel_code else [],
                    unrecognized=row_data["unrecognized"],
                )
=======
                fuel_type_id=row_data["fuel_type_id"],
                fuel_type=row_data["fuel_type"],
                fossil_derived=row_data["fossil_derived"],
                default_carbon_intensity=round(row_data["default_carbon_intensity"], 2),
                unit=row_data["unit"].value,
                energy_density=(
                    energy_density if row_data["energy_density_id"] else None
                ),
                fuel_categories=[fuel_category],
                provisions=provisions,
                eer_ratios=[eer],
                target_carbon_intensities=[tci],
                fuel_codes=[fuel_code] if fuel_code else [],
            )
>>>>>>> 2fa800ab
            fuel_types.append(fuel_type)

    @service_handler
    async def get_fuel_supply_options(
        self, compliance_period: str
    ) -> FuelTypeOptionsResponse:
        """Get fuel supply table options"""
        logger.info("Getting fuel supply table options")
        fs_options = await self.repo.get_fuel_supply_table_options(compliance_period)
        fuel_types = []
        for row in fs_options:
            self.fuel_type_row_mapper(compliance_period, fuel_types, row)
        return FuelTypeOptionsResponse(fuel_types=fuel_types)

    @service_handler
    async def get_fuel_supply_list(
        self, compliance_report_id: int
    ) -> FuelSuppliesSchema:
        """Get fuel supply list for a compliance report"""
        logger.info(
            "Getting fuel supply list for compliance report %s", compliance_report_id
        )
        fuel_supply_models = await self.repo.get_fuel_supply_list(compliance_report_id)
        fs_list = [FuelSupplySchema.model_validate(fs) for fs in fuel_supply_models]
        return FuelSuppliesSchema(fuel_supplies=fs_list if fs_list else [])

    @service_handler
    async def get_fuel_supplies_paginated(
        self, pagination: PaginationRequestSchema, compliance_report_id: int
    ):
        """Get paginated fuel supply list for a compliance report"""
        logger.info(
            "Getting paginated fuel supply list for compliance report %s",
            compliance_report_id,
        )
        fuel_supplies, total_count = await self.repo.get_fuel_supplies_paginated(
            pagination, compliance_report_id
        )
        return FuelSuppliesSchema(
            pagination=PaginationResponseSchema(
                page=pagination.page,
                size=pagination.size,
                total=total_count,
                total_pages=(
                    math.ceil(total_count / pagination.size) if total_count > 0 else 0
                ),
            ),
            fuel_supplies=[FuelSupplySchema.model_validate(fs) for fs in fuel_supplies],
        )

    @service_handler
    async def update_fuel_supply(self, fs_data: FuelSupplySchema) -> FuelSupplySchema:
        """Update an existing fuel supply record"""

        existing_fs = await self.repo.get_fuel_supply_by_id(fs_data.fuel_supply_id)
        if not existing_fs:
            raise ValueError("fuel supply record not found")

        for key, value in fs_data.model_dump().items():
            if (
                key
                not in [
                    "fuel_supply_id" "id",
                    "fuel_type",
                    "fuel_category",
                    "provision_of_the_act",
                    "end_use",
                    "fuel_code",
                    "units",
                    "deleted",
                ]
                and value is not None
            ):
                if key == "units":
                    value = QuantityUnitsEnum(value)
                setattr(existing_fs, key, value)

        updated_transfer = await self.repo.update_fuel_supply(existing_fs)
        return FuelSupplySchema.model_validate(updated_transfer)

    @service_handler
    async def create_fuel_supply(self, fs_data: FuelSupplySchema) -> FuelSupplySchema:
        """Create a new fuel supply record"""
        fuel_supply = FuelSupply(
            **fs_data.model_dump(
                exclude={
                    "id",
                    "fuel_type",
                    "fuel_category",
                    "provision_of_the_act",
                    "end_use",
                    "fuel_code",
                    "units",
                    "deleted",
                }
            )
        )
        fuel_supply.units = QuantityUnitsEnum(fs_data.units)
        created_equipment = await self.repo.create_fuel_supply(fuel_supply)
        return FuelSupplySchema.model_validate(created_equipment)

    @service_handler
    async def delete_fuel_supply(self, fuel_supply_id: int) -> str:
        """Delete a fuel supply record"""
        return await self.repo.delete_fuel_supply(fuel_supply_id)

    # TODO Left here for example for version tracking work
    @service_handler
    async def create_supplemental_fuel_supply(
        self, supplemental_report_id: int, data: dict
    ):
        new_supply = FuelSupply(
            supplemental_report_id=supplemental_report_id,
            change_type=ChangeType.CREATE,
            **data
        )
        return await self.repo.create_fuel_supply(new_supply)

    @service_handler
    async def update_supplemental_fuel_supply(
        self, supplemental_report_id: int, original_fuel_supply_id: int, data: dict
    ):
        updated_supply = FuelSupply(
            supplemental_report_id=supplemental_report_id,
            previous_fuel_supply_id=original_fuel_supply_id,
            change_type=ChangeType.UPDATE,
            **data
        )
        return await self.repo.create_fuel_supply(updated_supply)

    @service_handler
    async def delete_supplemental_fuel_supply(
        self, supplemental_report_id: int, original_fuel_supply_id: int
    ):
        delete_record = FuelSupply(
            supplemental_report_id=supplemental_report_id,
            previous_fuel_supply_id=original_fuel_supply_id,
            change_type=ChangeType.DELETE,
            quantity=None,  # or any appropriate default value
        )
        return await self.repo.create_fuel_supply(delete_record)

    @service_handler
    async def get_fuel_supply_changes(
        self, original_report_id: int, supplemental_report_id: int
    ):
        original_supplies = await self.get_effective_fuel_supplies(original_report_id)
        supplemental_supplies = await self.get_effective_fuel_supplies(
            supplemental_report_id, is_supplemental=True
        )

        changes = []

        # Check for updates and deletes
        for original_supply in original_supplies:
            supplemental_supply = next(
                (
                    s
                    for s in supplemental_supplies
                    if s.previous_fuel_supply_id == original_supply.fuel_supply_id
                ),
                None,
            )
            if not supplemental_supply:
                changes.append(
                    {
                        "type": ChangeType.DELETE,
                        "original": original_supply,
                        "updated": None,
                    }
                )
            elif original_supply != supplemental_supply:
                changes.append(
                    {
                        "type": ChangeType.UPDATE,
                        "original": original_supply,
                        "updated": supplemental_supply,
                    }
                )

        # Check for new records
        for supplemental_supply in supplemental_supplies:
            if supplemental_supply.change_type == ChangeType.CREATE:
                changes.append(
                    {
                        "type": ChangeType.CREATE,
                        "original": None,
                        "updated": supplemental_supply,
                    }
                )

        return changes<|MERGE_RESOLUTION|>--- conflicted
+++ resolved
@@ -190,21 +190,6 @@
             )
             # Create a new fuel type and append
             fuel_type = FuelTypeOptionsSchema(
-<<<<<<< HEAD
-                    fuel_type_id=row_data["fuel_type_id"],
-                    fuel_type=row_data["fuel_type"],
-                    fossil_derived=row_data["fossil_derived"],
-                    default_carbon_intensity=round(row_data["default_carbon_intensity"], 2),
-                    unit=row_data["unit"].value,
-                    energy_density=energy_density if row_data["energy_density_id"] else None,
-                    fuel_categories=[fuel_category],
-                    provisions=provisions,
-                    eer_ratios=[eer],
-                    target_carbon_intensities=[tci],
-                    fuel_codes=[fuel_code] if fuel_code else [],
-                    unrecognized=row_data["unrecognized"],
-                )
-=======
                 fuel_type_id=row_data["fuel_type_id"],
                 fuel_type=row_data["fuel_type"],
                 fossil_derived=row_data["fossil_derived"],
@@ -218,8 +203,8 @@
                 eer_ratios=[eer],
                 target_carbon_intensities=[tci],
                 fuel_codes=[fuel_code] if fuel_code else [],
-            )
->>>>>>> 2fa800ab
+                unrecognized=row_data["unrecognized"],
+            )
             fuel_types.append(fuel_type)
 
     @service_handler
