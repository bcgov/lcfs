--- conflicted
+++ resolved
@@ -72,13 +72,15 @@
         )
         eer = EnergyEffectivenessRatioSchema(
             eer_id=row_data["eer_id"],
-            energy_effectiveness_ratio=round(row_data["energy_effectiveness_ratio"], 2),
+            energy_effectiveness_ratio=round(
+                row_data["energy_effectiveness_ratio"], 2),
             fuel_category=fuel_category,
             end_use_type=end_use_type,
         )
         tci = TargetCarbonIntensitySchema(
             target_carbon_intensity_id=row_data["target_carbon_intensity_id"],
-            target_carbon_intensity=round(row_data["target_carbon_intensity"], 2),
+            target_carbon_intensity=round(
+                row_data["target_carbon_intensity"], 2),
             reduction_target_percentage=round(
                 row_data["reduction_target_percentage"], 2
             ),
@@ -99,7 +101,8 @@
         )
         # Find the existing fuel type if it exists
         existing_fuel_type = next(
-            (ft for ft in fuel_types if ft.fuel_type == row_data["fuel_type"]), None
+            (ft for ft in fuel_types if ft.fuel_type ==
+             row_data["fuel_type"]), None
         )
 
         if existing_fuel_type:
@@ -233,21 +236,15 @@
 
     @service_handler
     async def get_fuel_supply_list(
-<<<<<<< HEAD
-        self, compliance_report_id: int, changelog: bool = False
-    ) -> FuelSuppliesSchema:
-        """Get fuel supply list for a compliance report"""
-        fuel_supply_models = await self.repo.get_fuel_supply_list(compliance_report_id, changelog)
-=======
         self,
         compliance_report_id: int,
+        changelog: bool = False
     ) -> FuelSuppliesSchema:
         """Get fuel supply list for a compliance report"""
         is_gov_user = user_has_roles(self.request.user, [RoleEnum.GOVERNMENT])
         fuel_supply_models = await self.repo.get_fuel_supply_list(
-            compliance_report_id, exclude_draft_reports=is_gov_user
-        )
->>>>>>> b1e0558d
+            compliance_report_id, changelog, exclude_draft_reports=is_gov_user
+        )
         fs_list = [
             FuelSupplyResponseSchema.model_validate(fs) for fs in fuel_supply_models
         ]
@@ -277,7 +274,8 @@
                 size=pagination.size,
                 total=total_count,
                 total_pages=(
-                    math.ceil(total_count / pagination.size) if total_count > 0 else 0
+                    math.ceil(total_count /
+                              pagination.size) if total_count > 0 else 0
                 ),
             ),
             fuel_supplies=[
