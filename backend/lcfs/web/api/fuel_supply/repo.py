from datetime import datetime

import structlog
from typing import List, Optional, Sequence
from fastapi import Depends
from sqlalchemy import and_, delete, or_, select, case
from sqlalchemy import func
from sqlalchemy.ext.asyncio import AsyncSession
from sqlalchemy.orm import joinedload, selectinload

from lcfs.db.base import UserTypeEnum, ActionTypeEnum
from lcfs.db.dependencies import get_async_db_session
from lcfs.db.models.compliance import (
    CompliancePeriod,
    FuelSupply,
    ComplianceReport,
    ComplianceReportStatus,
)
from lcfs.db.models.compliance.ComplianceReportStatus import ComplianceReportStatusEnum

from lcfs.db.models.fuel import (
    EnergyDensity,
    EnergyEffectivenessRatio,
    FuelCategory,
    FuelInstance,
    FuelCode,
    FuelCodePrefix,
    FuelCodeStatus,
    FuelType,
    ProvisionOfTheAct,
    TargetCarbonIntensity,
    UnitOfMeasure,
    EndUseType,
)
from lcfs.utils.constants import LCFS_Constants
from lcfs.web.api.base import PaginationRequestSchema
from lcfs.web.api.fuel_supply.schema import FuelSupplyCreateUpdateSchema
from lcfs.web.core.decorators import repo_handler

logger = structlog.get_logger(__name__)


class FuelSupplyRepository:
    def __init__(self, db: AsyncSession = Depends(get_async_db_session)):
        self.db = db
        self.query = select(FuelSupply).options(
            joinedload(FuelSupply.fuel_code).options(
                joinedload(FuelCode.fuel_code_status),
                joinedload(FuelCode.fuel_code_prefix),
            ),
            joinedload(FuelSupply.fuel_category).options(
                joinedload(FuelCategory.target_carbon_intensities),
                joinedload(FuelCategory.energy_effectiveness_ratio),
            ),
            joinedload(FuelSupply.fuel_type).options(
                joinedload(FuelType.energy_density),
                joinedload(FuelType.additional_carbon_intensity),
                joinedload(FuelType.energy_effectiveness_ratio),
            ),
            joinedload(FuelSupply.provision_of_the_act),
            joinedload(FuelSupply.end_use_type),
        )

    @repo_handler
    async def get_fuel_supply_table_options(self, compliance_period: str):
        """
        Retrieve Fuel Type and other static data to use them while populating fuel supply form.
        """

        subquery_compliance_period_id = (
            select(CompliancePeriod.compliance_period_id)
            .where(CompliancePeriod.description == compliance_period)
            .scalar_subquery()
        )

        subquery_fuel_code_status_id = (
            select(FuelCodeStatus.fuel_code_status_id)
            .where(FuelCodeStatus.status == "Approved")
            .scalar_subquery()
        )

        subquery_provision_of_the_act_id = (
            select(ProvisionOfTheAct.provision_of_the_act_id)
            .where(ProvisionOfTheAct.name == "Fuel code - section 19 (b) (i)")
            .scalar_subquery()
        )

        try:
            current_year = int(compliance_period)
        except ValueError as e:
            logger.error(
                "Invalid compliance_period: not an integer",
                compliance_period=compliance_period,
                error=str(e),
            )
            raise ValueError(
                f"""Invalid compliance_period: '{
                    compliance_period}' must be an integer."""
            ) from e

        start_of_compliance_year = datetime(current_year, 1, 1)
        end_of_compliance_year = datetime(current_year, 12, 31)
        query = (
            select(
                FuelType.fuel_type_id,
                FuelInstance.fuel_instance_id,
                FuelInstance.fuel_category_id,
                FuelType.fuel_type,
                FuelType.fossil_derived,
                FuelType.default_carbon_intensity,
                FuelCategory.category,
                ProvisionOfTheAct.provision_of_the_act_id,
                ProvisionOfTheAct.name.label("provision_of_the_act"),
                EnergyDensity.energy_density_id,
                EnergyDensity.density.label("energy_density"),
                FuelType.units.label("unit"),
                FuelType.unrecognized,
                EndUseType.end_use_type_id,
                EndUseType.type.label("end_use_type"),
                EndUseType.sub_type.label("end_use_sub_type"),
                UnitOfMeasure.uom_id,
                UnitOfMeasure.name,
                EnergyEffectivenessRatio.eer_id,
                func.coalesce(EnergyEffectivenessRatio.ratio, 1).label(
                    "energy_effectiveness_ratio"
                ),
                TargetCarbonIntensity.target_carbon_intensity_id,
                TargetCarbonIntensity.target_carbon_intensity,
                TargetCarbonIntensity.reduction_target_percentage,
                FuelCode.fuel_code_id,
                FuelCode.fuel_suffix,
                FuelCodePrefix.fuel_code_prefix_id,
                FuelCodePrefix.prefix,
                FuelCode.carbon_intensity.label("fuel_code_carbon_intensity"),
            )
            .join(FuelInstance, FuelInstance.fuel_type_id == FuelType.fuel_type_id)
            .join(
                FuelCategory,
                FuelCategory.fuel_category_id == FuelInstance.fuel_category_id,
            )
            .outerjoin(
                ProvisionOfTheAct,
                or_(
                    and_(
                        FuelType.fossil_derived == True,
                        ProvisionOfTheAct.provision_of_the_act_id == 1,
                    ),
                    and_(
                        FuelType.fossil_derived == False,
                        ProvisionOfTheAct.provision_of_the_act_id != 1,
                    ),
                ),
            )
            .outerjoin(
                EnergyDensity, EnergyDensity.fuel_type_id == FuelType.fuel_type_id
            )
            .outerjoin(UnitOfMeasure, EnergyDensity.uom_id == UnitOfMeasure.uom_id)
            .outerjoin(
                EnergyEffectivenessRatio,
                and_(
                    EnergyEffectivenessRatio.fuel_category_id
                    == FuelCategory.fuel_category_id,
                    EnergyEffectivenessRatio.fuel_type_id == FuelInstance.fuel_type_id,
                ),
            )
            .outerjoin(
                EndUseType,
                EndUseType.end_use_type_id == EnergyEffectivenessRatio.end_use_type_id,
            )
            .outerjoin(
                TargetCarbonIntensity,
                and_(
                    TargetCarbonIntensity.fuel_category_id
                    == FuelCategory.fuel_category_id,
                    TargetCarbonIntensity.compliance_period_id
                    == subquery_compliance_period_id,
                ),
            )
            .outerjoin(
                FuelCode,
                and_(
                    FuelCode.fuel_type_id == FuelType.fuel_type_id,
                    FuelCode.fuel_status_id == subquery_fuel_code_status_id,
                    ProvisionOfTheAct.provision_of_the_act_id
                    == subquery_provision_of_the_act_id,
                    FuelCode.expiration_date >= start_of_compliance_year,
                    FuelCode.effective_date <= end_of_compliance_year,
                ),
            )
            .outerjoin(
                FuelCodePrefix, FuelCodePrefix.fuel_code_prefix_id == FuelCode.prefix_id
            )
        )

        include_legacy = compliance_period < LCFS_Constants.LEGISLATION_TRANSITION_YEAR
        if not include_legacy:
            query = query.where(
                and_(FuelType.is_legacy == False,
                     ProvisionOfTheAct.is_legacy == False)
            )

        fuel_type_results = (await self.db.execute(query)).all()

        return {
            "fuel_types": fuel_type_results,
        }

    @repo_handler
<<<<<<< HEAD
    async def get_fuel_supply_list(self, compliance_report_id: int, changelog: Optional[bool] = False) -> List[FuelSupply]:
=======
    async def get_fuel_supply_list(
        self, compliance_report_id: int, exclude_draft_reports: bool = False
    ) -> List[FuelSupply]:
>>>>>>> b1e0558d
        """
        Retrieve the list of effective fuel supplies for a given compliance report.
        """
        # Retrieve the compliance report's group UUID
        report_group_query = await self.db.execute(
            select(ComplianceReport.compliance_report_group_uuid).where(
                ComplianceReport.compliance_report_id == compliance_report_id
            )
        )
        group_uuid = report_group_query.scalar()
        if not group_uuid:
            return []

        # Retrieve effective fuel supplies using the group UUID,
        # optionally excluding draft records.
        effective_fuel_supplies = await self.get_effective_fuel_supplies(
<<<<<<< HEAD
            compliance_report_group_uuid=group_uuid, changelog=changelog
=======
            compliance_report_group_uuid=group_uuid,
            exclude_draft_reports=exclude_draft_reports,
>>>>>>> b1e0558d
        )

        return effective_fuel_supplies

    @repo_handler
    async def get_fuel_supplies_paginated(
        self,
        pagination: PaginationRequestSchema,
        compliance_report_id: int,
        exclude_draft_reports: bool = False,
        effective: bool = True
    ) -> List[FuelSupply]:
        """
        Retrieve a paginated list of effective fuel supplies for a given compliance report.
        """
        # Retrieve the compliance report's group UUID
        report_group_query = await self.db.execute(
            select(ComplianceReport.compliance_report_group_uuid).where(
                ComplianceReport.compliance_report_id == compliance_report_id
            )
        )
        group_uuid = report_group_query.scalar()
        if not group_uuid:
            return [], 0

        fuel_supplies = []

        if effective:
            # Retrieve effective fuel supplies using the group UUID
            fuel_supplies = await self.get_effective_fuel_supplies(
                compliance_report_group_uuid=group_uuid, compliance_report_id=compliance_report_id,
                exclude_draft_reports=exclude_draft_reports,
            )
        else:
            fuel_supplies = await self.get_fuel_supplies(compliance_report_id)

        # Manually apply pagination
        total_count = len(fuel_supplies)
        offset = 0 if pagination.page < 1 else (
            pagination.page - 1) * pagination.size
        limit = pagination.size
        paginated_supplies = fuel_supplies[offset: offset + limit]

        return paginated_supplies, total_count

    @repo_handler
    async def get_fuel_supply_by_id(self, fuel_supply_id: int) -> FuelSupply:
        """
        Retrieve a fuel supply row from the database
        """
        query = self.query.where(FuelSupply.fuel_supply_id == fuel_supply_id)
        result = await self.db.execute(query)
        return result.unique().scalar_one_or_none()

    @repo_handler
    async def update_fuel_supply(self, fuel_supply: FuelSupply) -> FuelSupply:
        """
        Update an existing fuel supply row in the database.
        """
        fuel_supply = await self.db.merge(fuel_supply)
        await self.db.flush()
        await self.db.refresh(
            fuel_supply,
            [
                "fuel_category",
                "fuel_type",
                "fuel_code",
                "provision_of_the_act",
                "end_use_type",
            ],
        )
        return fuel_supply

    @repo_handler
    async def create_fuel_supply(self, fuel_supply: FuelSupply) -> FuelSupply:
        """
        Create a new fuel supply row in the database.
        """
        self.db.add(fuel_supply)
        await self.db.flush()
        await self.db.refresh(
            fuel_supply,
            [
                "fuel_category",
                "fuel_type",
                "fuel_code",
                "provision_of_the_act",
                "end_use_type",
            ],
        )
        return fuel_supply

    @repo_handler
    async def delete_fuel_supply(self, fuel_supply_id: int):
        """Delete a fuel supply row from the database"""
        await self.db.execute(
            delete(FuelSupply).where(
                FuelSupply.fuel_supply_id == fuel_supply_id)
        )
        await self.db.flush()

    @repo_handler
    async def get_fuel_supplies(self, report_id: int) -> List[FuelSupply]:
        """
        Retrieve the list of fuel supplies for a given report (compliance or supplemental).
        """
        query = select(FuelSupply).options(
            joinedload(FuelSupply.fuel_code),
            joinedload(FuelSupply.fuel_category),
            joinedload(FuelSupply.fuel_type),
            joinedload(FuelSupply.provision_of_the_act),
            joinedload(FuelSupply.end_use_type),
        )

        query = query.where(FuelSupply.compliance_report_id == report_id)

        result = await self.db.execute(query)
        return result.scalars().all()

    @repo_handler
    async def check_duplicate(self, fuel_supply: FuelSupplyCreateUpdateSchema):
        """Check if this would duplicate an existing row"""

        delete_group_subquery = (
            select(FuelSupply.group_uuid)
            .where(
                FuelSupply.compliance_report_id == fuel_supply.compliance_report_id,
                FuelSupply.action_type == ActionTypeEnum.DELETE,
            )
            .distinct()
        )

        # Type, Category, and Determine CI/Fuel codes are included
        query = select(FuelSupply.fuel_supply_id).where(
            FuelSupply.compliance_report_id == fuel_supply.compliance_report_id,
            FuelSupply.fuel_type_id == fuel_supply.fuel_type_id,
            FuelSupply.fuel_category_id == fuel_supply.fuel_category_id,
            FuelSupply.provision_of_the_act_id == fuel_supply.provision_of_the_act_id,
            FuelSupply.fuel_code_id == fuel_supply.fuel_code_id,
            FuelSupply.group_uuid != fuel_supply.group_uuid,
            FuelSupply.end_use_id == fuel_supply.end_use_id,
            FuelSupply.action_type == ActionTypeEnum.CREATE,
            ~FuelSupply.group_uuid.in_(delete_group_subquery),
            (
                FuelSupply.fuel_supply_id != fuel_supply.fuel_supply_id
                if fuel_supply.fuel_supply_id is not None
                else True
            ),
        )

        result = await self.db.execute(query)
        return result.scalars().first()

    @repo_handler
    async def get_fuel_supply_version_by_user(
        self, group_uuid: str, version: int, user_type: UserTypeEnum
    ) -> Optional[FuelSupply]:
        """
        Retrieve a specific FuelSupply record by group UUID, version, and user_type.
        This method explicitly requires user_type to avoid ambiguity.
        """
        query = select(FuelSupply).where(
            FuelSupply.group_uuid == group_uuid,
            FuelSupply.version == version,
            FuelSupply.user_type == user_type,
        )

        result = await self.db.execute(query)
        return result.scalars().first()

    @repo_handler
    async def get_latest_fuel_supply_by_group_uuid(
        self, group_uuid: str
    ) -> Optional[FuelSupply]:
        """
        Retrieve the latest FuelSupply record for a given group UUID.
        Government records are prioritized over supplier records by ordering first by `user_type`
        (with GOVERNMENT records coming first) and then by `version` in descending order.
        """
        query = (
            select(FuelSupply)
            .where(FuelSupply.group_uuid == group_uuid)
            .order_by(
                # FuelSupply.user_type == UserTypeEnum.SUPPLIER evaluates to False for GOVERNMENT,
                # thus bringing GOVERNMENT records to the top in the ordered results.
                FuelSupply.user_type == UserTypeEnum.SUPPLIER,
                FuelSupply.version.desc(),
            )
        )

        result = await self.db.execute(query)
        return result.scalars().first()

    @repo_handler
    async def get_effective_fuel_supplies(
<<<<<<< HEAD
        self, compliance_report_group_uuid: str, compliance_report_id: Optional[int] = None, changelog: Optional[bool] = False
    ) -> Sequence[FuelSupply]:
        """
        Retrieve effective FuelSupply records associated with the given compliance_report_group_uuid.
        When changelog is True, include DELETE action type rows.
        Otherwise, exclude groups with any DELETE action.
=======
        self, compliance_report_group_uuid: str, exclude_draft_reports: bool = False, compliance_report_id: Optional[int] = None
    ) -> Sequence[FuelSupply]:
        """
        Retrieve effective FuelSupply records associated with the given compliance_report_group_uuid.
        For each group_uuid:
            - Exclude the entire group if any record in the group is marked as DELETE.
            - From the remaining groups, select the record with the highest version and highest priority.
        Optionally, exclude fuel supplies associated with draft compliance reports if exclude_draft is True.
>>>>>>> b1e0558d
        """
        # Step 1: Subquery to get all compliance_report_ids in the specified group
        compliance_reports_select = select(ComplianceReport.compliance_report_id).where(
            ComplianceReport.compliance_report_group_uuid == compliance_report_group_uuid
        )

        if compliance_report_id is not None:
            compliance_reports_select = compliance_reports_select.where(
                ComplianceReport.compliance_report_id <= compliance_report_id
            )
        if exclude_draft_reports:
            compliance_reports_select = compliance_reports_select.where(
                ComplianceReport.current_status.has(
                    ComplianceReportStatus.status
                    != ComplianceReportStatusEnum.Draft.value
                )
            )

        # Step 2 & 3: Build conditions; exclude DELETE rows only when changelog is False
        user_type_priority = case(
            (FuelSupply.user_type == UserTypeEnum.GOVERNMENT, 1),
            (FuelSupply.user_type == UserTypeEnum.SUPPLIER, 0),
            else_=0,
        )
        conditions = [FuelSupply.compliance_report_id.in_(
            compliance_reports_select)]
        if not changelog:
            delete_group_select = (
                select(FuelSupply.group_uuid)
                .where(
                    FuelSupply.compliance_report_id.in_(
                        compliance_reports_select),
                    FuelSupply.action_type == ActionTypeEnum.DELETE,
                )
                .distinct()
            )
            conditions.extend([
                FuelSupply.action_type != ActionTypeEnum.DELETE,
                ~FuelSupply.group_uuid.in_(delete_group_select)
            ])

        valid_fuel_supplies_select = (
            select(
                FuelSupply.group_uuid,
                func.max(FuelSupply.version).label("max_version"),
                func.max(user_type_priority).label("max_role_priority"),
            )
            .where(*conditions)
            .group_by(FuelSupply.group_uuid)
        )
        valid_fuel_supplies_subq = valid_fuel_supplies_select.subquery()

        # Step 4: Main query to retrieve FuelSupply records with necessary eager relationships
        query = (
            select(FuelSupply)
            .options(
                selectinload(FuelSupply.fuel_code).options(
                    selectinload(FuelCode.fuel_code_status),
                    selectinload(FuelCode.fuel_code_prefix),
                ),
                selectinload(FuelSupply.fuel_category).options(
                    selectinload(FuelCategory.target_carbon_intensities),
                    selectinload(FuelCategory.energy_effectiveness_ratio),
                ),
                joinedload(FuelSupply.fuel_type).options(
                    joinedload(FuelType.energy_density),
                    joinedload(FuelType.additional_carbon_intensity),
                    joinedload(FuelType.energy_effectiveness_ratio),
                ),
                joinedload(FuelSupply.provision_of_the_act),
                selectinload(FuelSupply.end_use_type),
            )
            .join(
                valid_fuel_supplies_subq,
                and_(
                    FuelSupply.group_uuid == valid_fuel_supplies_subq.c.group_uuid,
                    FuelSupply.version == valid_fuel_supplies_subq.c.max_version,
                    user_type_priority == valid_fuel_supplies_subq.c.max_role_priority,
                ),
                isouter=False,
            )
            .order_by(FuelSupply.create_date.asc())
        )

        # Step 5: Execute the query and retrieve results using unique()
        result = await self.db.execute(query)
        fuel_supplies = result.unique().scalars().all()

        return fuel_supplies<|MERGE_RESOLUTION|>--- conflicted
+++ resolved
@@ -206,13 +206,9 @@
         }
 
     @repo_handler
-<<<<<<< HEAD
-    async def get_fuel_supply_list(self, compliance_report_id: int, changelog: Optional[bool] = False) -> List[FuelSupply]:
-=======
     async def get_fuel_supply_list(
-        self, compliance_report_id: int, exclude_draft_reports: bool = False
+        self, compliance_report_id: int, changelog: Optional[bool] = False, exclude_draft_reports: bool = False
     ) -> List[FuelSupply]:
->>>>>>> b1e0558d
         """
         Retrieve the list of effective fuel supplies for a given compliance report.
         """
@@ -229,12 +225,9 @@
         # Retrieve effective fuel supplies using the group UUID,
         # optionally excluding draft records.
         effective_fuel_supplies = await self.get_effective_fuel_supplies(
-<<<<<<< HEAD
-            compliance_report_group_uuid=group_uuid, changelog=changelog
-=======
             compliance_report_group_uuid=group_uuid,
+            changelog=changelog,
             exclude_draft_reports=exclude_draft_reports,
->>>>>>> b1e0558d
         )
 
         return effective_fuel_supplies
@@ -430,15 +423,7 @@
 
     @repo_handler
     async def get_effective_fuel_supplies(
-<<<<<<< HEAD
-        self, compliance_report_group_uuid: str, compliance_report_id: Optional[int] = None, changelog: Optional[bool] = False
-    ) -> Sequence[FuelSupply]:
-        """
-        Retrieve effective FuelSupply records associated with the given compliance_report_group_uuid.
-        When changelog is True, include DELETE action type rows.
-        Otherwise, exclude groups with any DELETE action.
-=======
-        self, compliance_report_group_uuid: str, exclude_draft_reports: bool = False, compliance_report_id: Optional[int] = None
+        self, compliance_report_group_uuid: str, exclude_draft_reports: bool = False, compliance_report_id: Optional[int] = None, changelog: Optional[bool] = False
     ) -> Sequence[FuelSupply]:
         """
         Retrieve effective FuelSupply records associated with the given compliance_report_group_uuid.
@@ -446,7 +431,6 @@
             - Exclude the entire group if any record in the group is marked as DELETE.
             - From the remaining groups, select the record with the highest version and highest priority.
         Optionally, exclude fuel supplies associated with draft compliance reports if exclude_draft is True.
->>>>>>> b1e0558d
         """
         # Step 1: Subquery to get all compliance_report_ids in the specified group
         compliance_reports_select = select(ComplianceReport.compliance_report_id).where(
