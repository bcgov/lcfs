<<<<<<< HEAD
import structlog
from typing import List
=======
from logging import getLogger
from typing import List, Optional
>>>>>>> 9732a07d

from fastapi import Depends
from sqlalchemy import and_, delete, or_, select, case
from sqlalchemy import func
from sqlalchemy.ext.asyncio import AsyncSession
from sqlalchemy.orm import joinedload, selectinload

from lcfs.db.base import UserTypeEnum, ActionTypeEnum
from lcfs.db.dependencies import get_async_db_session
from lcfs.db.models.compliance import CompliancePeriod, FuelSupply, ComplianceReport
from lcfs.db.models.fuel import (
    EnergyDensity,
    EnergyEffectivenessRatio,
    FuelCategory,
    FuelInstance,
    FuelCode,
    FuelCodePrefix,
    FuelCodeStatus,
    FuelType,
    ProvisionOfTheAct,
    TargetCarbonIntensity,
    UnitOfMeasure,
    EndUseType,
)
from lcfs.web.api.base import PaginationRequestSchema
from lcfs.web.api.fuel_supply.schema import FuelSupplyCreateUpdateSchema
from lcfs.web.core.decorators import repo_handler

logger = structlog.get_logger(__name__)


class FuelSupplyRepository:
    def __init__(self, db: AsyncSession = Depends(get_async_db_session)):
        self.db = db
        self.query = select(FuelSupply).options(
            joinedload(FuelSupply.fuel_code).options(
                joinedload(FuelCode.fuel_code_status),
                joinedload(FuelCode.fuel_code_prefix),
            ),
            joinedload(FuelSupply.fuel_category).options(
                joinedload(FuelCategory.target_carbon_intensities),
                joinedload(FuelCategory.energy_effectiveness_ratio),
            ),
            joinedload(FuelSupply.fuel_type).options(
                joinedload(FuelType.energy_density),
                joinedload(FuelType.additional_carbon_intensity),
                joinedload(FuelType.energy_effectiveness_ratio),
            ),
            joinedload(FuelSupply.provision_of_the_act),
            joinedload(FuelSupply.end_use_type),
        )

    @repo_handler
    async def get_fuel_supply_table_options(self, compliancePeriod: str):
        """
        Retrieve Fuel Type and other static data to use them while populating fuel supply form.
        """
        subquery_compliance_period_id = (
            select(CompliancePeriod.compliance_period_id)
            .where(CompliancePeriod.description == compliancePeriod)
            .scalar_subquery()
        )

        subquery_fuel_code_status_id = (
            select(FuelCodeStatus.fuel_code_status_id)
            .where(FuelCodeStatus.status == "Approved")
            .scalar_subquery()
        )

        subquery_provision_of_the_act_id = (
            select(ProvisionOfTheAct.provision_of_the_act_id)
            .where(ProvisionOfTheAct.name == "Fuel code - section 19 (b) (i)")
            .scalar_subquery()
        )

        query = (
            select(
                FuelType.fuel_type_id,
                FuelInstance.fuel_instance_id,
                FuelInstance.fuel_category_id,
                FuelType.fuel_type,
                FuelType.fossil_derived,
                FuelType.default_carbon_intensity,
                FuelCategory.category,
                ProvisionOfTheAct.provision_of_the_act_id,
                ProvisionOfTheAct.name.label("provision_of_the_act"),
                EnergyDensity.energy_density_id,
                EnergyDensity.density.label("energy_density"),
                FuelType.units.label("unit"),
                FuelType.unrecognized,
                EndUseType.end_use_type_id,
                EndUseType.type.label("end_use_type"),
                EndUseType.sub_type.label("end_use_sub_type"),
                UnitOfMeasure.uom_id,
                UnitOfMeasure.name,
                EnergyEffectivenessRatio.eer_id,
                func.coalesce(EnergyEffectivenessRatio.ratio, 1).label(
                    "energy_effectiveness_ratio"
                ),
                TargetCarbonIntensity.target_carbon_intensity_id,
                TargetCarbonIntensity.target_carbon_intensity,
                TargetCarbonIntensity.reduction_target_percentage,
                FuelCode.fuel_code_id,
                FuelCode.fuel_suffix,
                FuelCodePrefix.fuel_code_prefix_id,
                FuelCodePrefix.prefix,
                FuelCode.carbon_intensity.label("fuel_code_carbon_intensity"),
            )
            .join(FuelInstance, FuelInstance.fuel_type_id == FuelType.fuel_type_id)
            .join(
                FuelCategory,
                FuelCategory.fuel_category_id == FuelInstance.fuel_category_id,
            )
            .outerjoin(
                ProvisionOfTheAct,
                or_(
                    and_(
                        FuelType.fossil_derived == True,
                        ProvisionOfTheAct.provision_of_the_act_id == 1,
                    ),
                    and_(
                        FuelType.fossil_derived == False,
                        ProvisionOfTheAct.provision_of_the_act_id != 1,
                    ),
                ),
            )
            .outerjoin(
                EnergyDensity, EnergyDensity.fuel_type_id == FuelType.fuel_type_id
            )
            .outerjoin(UnitOfMeasure, EnergyDensity.uom_id == UnitOfMeasure.uom_id)
            .outerjoin(
                EnergyEffectivenessRatio,
                and_(
                    EnergyEffectivenessRatio.fuel_category_id
                    == FuelCategory.fuel_category_id,
                    EnergyEffectivenessRatio.fuel_type_id == FuelInstance.fuel_type_id,
                ),
            )
            .outerjoin(
                EndUseType,
                EndUseType.end_use_type_id == EnergyEffectivenessRatio.end_use_type_id,
            )
            .outerjoin(
                TargetCarbonIntensity,
                and_(
                    TargetCarbonIntensity.fuel_category_id
                    == FuelCategory.fuel_category_id,
                    TargetCarbonIntensity.compliance_period_id
                    == subquery_compliance_period_id,
                ),
            )
            .outerjoin(
                FuelCode,
                and_(
                    FuelCode.fuel_type_id == FuelType.fuel_type_id,
                    FuelCode.fuel_status_id == subquery_fuel_code_status_id,
                    ProvisionOfTheAct.provision_of_the_act_id
                    == subquery_provision_of_the_act_id,
                ),
            )
            .outerjoin(
                FuelCodePrefix, FuelCodePrefix.fuel_code_prefix_id == FuelCode.prefix_id
            )
        )

        fuel_type_results = (await self.db.execute(query)).all()

        return {
            "fuel_types": fuel_type_results,
        }

    @repo_handler
    async def get_fuel_supply_list(self, compliance_report_id: int) -> List[FuelSupply]:
        """
        Retrieve the list of effective fuel supplies for a given compliance report.
        """
        # Retrieve the compliance report's group UUID
        report_group_query = await self.db.execute(
            select(ComplianceReport.compliance_report_group_uuid).where(
                ComplianceReport.compliance_report_id == compliance_report_id
            )
        )
        group_uuid = report_group_query.scalar()
        if not group_uuid:
            return []

        # Retrieve effective fuel supplies using the group UUID
        effective_fuel_supplies = await self.get_effective_fuel_supplies(
            compliance_report_group_uuid=group_uuid
        )

        return effective_fuel_supplies

    @repo_handler
    async def get_fuel_supplies_paginated(
        self, pagination: PaginationRequestSchema, compliance_report_id: int
    ) -> List[FuelSupply]:
        """
        Retrieve a paginated list of effective fuel supplies for a given compliance report.
        """
        # Retrieve the compliance report's group UUID
        report_group_query = await self.db.execute(
            select(ComplianceReport.compliance_report_group_uuid).where(
                ComplianceReport.compliance_report_id == compliance_report_id
            )
        )
        group_uuid = report_group_query.scalar()
        if not group_uuid:
            return [], 0

        # Retrieve effective fuel supplies using the group UUID
        effective_fuel_supplies = await self.get_effective_fuel_supplies(
            compliance_report_group_uuid=group_uuid
        )

        # Manually apply pagination
        total_count = len(effective_fuel_supplies)
        offset = 0 if pagination.page < 1 else (pagination.page - 1) * pagination.size
        limit = pagination.size
        paginated_supplies = effective_fuel_supplies[offset : offset + limit]

        return paginated_supplies, total_count

    @repo_handler
    async def get_fuel_supply_by_id(self, fuel_supply_id: int) -> FuelSupply:
        """
        Retrieve a fuel supply row from the database
        """
        query = self.query.where(FuelSupply.fuel_supply_id == fuel_supply_id)
        result = await self.db.execute(query)
        return result.unique().scalar_one_or_none()

    @repo_handler
    async def update_fuel_supply(self, fuel_supply: FuelSupply) -> FuelSupply:
        """
        Update an existing fuel supply row in the database.
        """
        fuel_supply = await self.db.merge(fuel_supply)
        await self.db.flush()
        await self.db.refresh(
            fuel_supply,
            [
                "fuel_category",
                "fuel_type",
                "fuel_code",
                "provision_of_the_act",
                "end_use_type",
            ],
        )
        return fuel_supply

    @repo_handler
    async def create_fuel_supply(self, fuel_supply: FuelSupply) -> FuelSupply:
        """
        Create a new fuel supply row in the database.
        """
        self.db.add(fuel_supply)
        await self.db.flush()
        await self.db.refresh(
            fuel_supply,
            [
                "fuel_category",
                "fuel_type",
                "fuel_code",
                "provision_of_the_act",
                "end_use_type",
            ],
        )
        return fuel_supply

    @repo_handler
    async def delete_fuel_supply(self, fuel_supply_id: int):
        """Delete a fuel supply row from the database"""
        await self.db.execute(
            delete(FuelSupply).where(FuelSupply.fuel_supply_id == fuel_supply_id)
        )
        await self.db.flush()

    @repo_handler
    async def get_fuel_supplies(self, report_id: int) -> List[FuelSupply]:
        """
        Retrieve the list of fuel supplies for a given report (compliance or supplemental).
        """
        query = select(FuelSupply).options(
            joinedload(FuelSupply.fuel_code),
            joinedload(FuelSupply.fuel_category),
            joinedload(FuelSupply.fuel_type),
            joinedload(FuelSupply.provision_of_the_act),
            joinedload(FuelSupply.end_use_type),
        )

        query = query.where(FuelSupply.compliance_report_id == report_id)

        result = await self.db.execute(query)
        return result.scalars().all()

    @repo_handler
    async def check_duplicate(self, fuel_supply: FuelSupplyCreateUpdateSchema):
        """Check if this would duplicate an existing row"""
        ### Type, Category, and Determine CI/Fuel codes are included
        query = select(FuelSupply.fuel_supply_id).where(
            FuelSupply.compliance_report_id == fuel_supply.compliance_report_id,
            FuelSupply.fuel_type_id == fuel_supply.fuel_type_id,
            FuelSupply.fuel_category_id == fuel_supply.fuel_category_id,
            FuelSupply.provision_of_the_act_id == fuel_supply.provision_of_the_act_id,
            FuelSupply.fuel_code_id == fuel_supply.fuel_code_id,
            FuelSupply.group_uuid != fuel_supply.group_uuid,
            # Do not count the row of a duplicate of itself
            and_(
                FuelSupply.fuel_supply_id != fuel_supply.fuel_supply_id
                if fuel_supply.fuel_supply_id is not None
                else True  # If fuel_supply_id is None, don't add this condition
            ),
        )

        result = await self.db.execute(query)
        return result.scalars().first()

    @repo_handler
    async def get_fuel_supply_version_by_user(
        self, group_uuid: str, version: int, user_type: UserTypeEnum
    ) -> Optional[FuelSupply]:
        """
        Retrieve a specific FuelSupply record by group UUID, version, and user_type.
        This method explicitly requires user_type to avoid ambiguity.
        """
        query = select(FuelSupply).where(
            FuelSupply.group_uuid == group_uuid,
            FuelSupply.version == version,
            FuelSupply.user_type == user_type,
        )

        result = await self.db.execute(query)
        return result.scalars().first()

    @repo_handler
    async def get_latest_fuel_supply_by_group_uuid(
        self, group_uuid: str
    ) -> Optional[FuelSupply]:
        """
        Retrieve the latest FuelSupply record for a given group UUID.
        Government records are prioritized over supplier records by ordering first by `user_type`
        (with GOVERNMENT records coming first) and then by `version` in descending order.
        """
        query = (
            select(FuelSupply)
            .where(FuelSupply.group_uuid == group_uuid)
            .order_by(
                # FuelSupply.user_type == UserTypeEnum.SUPPLIER evaluates to False for GOVERNMENT,
                # thus bringing GOVERNMENT records to the top in the ordered results.
                FuelSupply.user_type == UserTypeEnum.SUPPLIER,
                FuelSupply.version.desc(),
            )
        )

        result = await self.db.execute(query)
        return result.scalars().first()

    @repo_handler
    async def get_effective_fuel_supplies(
        self, compliance_report_group_uuid: str
    ) -> List[FuelSupply]:
        """
        Retrieve effective FuelSupply records associated with the given compliance_report_group_uuid.
        For each group_uuid:
            - Exclude the entire group if any record in the group is marked as DELETE.
            - From the remaining groups, select the record with the highest version and highest priority.
        """
        # Step 1: Subquery to get all compliance_report_ids in the specified group
        compliance_reports_select = select(ComplianceReport.compliance_report_id).where(
            ComplianceReport.compliance_report_group_uuid
            == compliance_report_group_uuid
        )

        # Step 2: Subquery to identify record group_uuids that have any DELETE action
        delete_group_select = (
            select(FuelSupply.group_uuid)
            .where(
                FuelSupply.compliance_report_id.in_(compliance_reports_select),
                FuelSupply.action_type == ActionTypeEnum.DELETE,
            )
            .distinct()
        )

        # Step 3: Subquery to find the maximum version and priority per group_uuid,
        # excluding groups with any DELETE action
        user_type_priority = case(
            (FuelSupply.user_type == UserTypeEnum.GOVERNMENT, 1),
            (FuelSupply.user_type == UserTypeEnum.SUPPLIER, 0),
            else_=0,
        )

        valid_fuel_supplies_select = (
            select(
                FuelSupply.group_uuid,
                func.max(FuelSupply.version).label("max_version"),
                func.max(user_type_priority).label("max_role_priority"),
            )
            .where(
                FuelSupply.compliance_report_id.in_(compliance_reports_select),
                FuelSupply.action_type != ActionTypeEnum.DELETE,
                ~FuelSupply.group_uuid.in_(delete_group_select),
            )
            .group_by(FuelSupply.group_uuid)
        )
        # Now create a subquery for use in the JOIN
        valid_fuel_supplies_subq = valid_fuel_supplies_select.subquery()

        # Step 4: Main query to retrieve FuelSupply records with necessary eager relationships
        query = (
            select(FuelSupply)
            .options(
                # Use joinedload for scalar relationships
                joinedload(FuelSupply.fuel_code).options(
                    joinedload(FuelCode.fuel_code_status),
                    joinedload(FuelCode.fuel_code_prefix),
                ),
                joinedload(FuelSupply.fuel_category).options(
                    joinedload(FuelCategory.target_carbon_intensities),
                    joinedload(FuelCategory.energy_effectiveness_ratio),
                ),
                joinedload(FuelSupply.fuel_type).options(
                    joinedload(FuelType.energy_density),
                    joinedload(FuelType.additional_carbon_intensity),
                    joinedload(FuelType.energy_effectiveness_ratio),
                ),
                joinedload(FuelSupply.provision_of_the_act),
                selectinload(FuelSupply.end_use_type),
            )
            .join(
                valid_fuel_supplies_subq,
                and_(
                    FuelSupply.group_uuid == valid_fuel_supplies_subq.c.group_uuid,
                    FuelSupply.version == valid_fuel_supplies_subq.c.max_version,
                    user_type_priority == valid_fuel_supplies_subq.c.max_role_priority,
                ),
            )
        )

        # Step 5: Execute the query and retrieve results using unique()
        result = await self.db.execute(query)
        fuel_supplies = result.unique().scalars().all()

        logger.debug(f"Retrieved {len(fuel_supplies)} effective FuelSupply records.")

        return fuel_supplies<|MERGE_RESOLUTION|>--- conflicted
+++ resolved
@@ -1,11 +1,5 @@
-<<<<<<< HEAD
 import structlog
-from typing import List
-=======
-from logging import getLogger
 from typing import List, Optional
->>>>>>> 9732a07d
-
 from fastapi import Depends
 from sqlalchemy import and_, delete, or_, select, case
 from sqlalchemy import func
