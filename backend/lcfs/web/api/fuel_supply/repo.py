import structlog
from datetime import datetime
from fastapi import Depends
from sqlalchemy import and_, or_, select
from sqlalchemy import func
from sqlalchemy.ext.asyncio import AsyncSession
from sqlalchemy.orm import joinedload, selectinload
from typing import List, Optional, Sequence, Any

from lcfs.db.base import ActionTypeEnum
from lcfs.db.dependencies import get_async_db_session
from lcfs.db.models.compliance import (
    CompliancePeriod,
    FuelSupply,
    ComplianceReport,
)
from lcfs.db.models.fuel import (
    CategoryCarbonIntensity,
    DefaultCarbonIntensity,
    EnergyDensity,
    EnergyEffectivenessRatio,
    FuelCategory,
    FuelInstance,
    FuelCode,
    FuelCodePrefix,
    FuelCodeStatus,
    FuelType,
    ProvisionOfTheAct,
    TargetCarbonIntensity,
    UnitOfMeasure,
    EndUseType,
)
from lcfs.utils.constants import LCFS_Constants
from lcfs.web.api.base import PaginationRequestSchema
from lcfs.web.api.fuel_supply.schema import FuelSupplyCreateUpdateSchema
from lcfs.web.core.decorators import repo_handler

logger = structlog.get_logger(__name__)


class FuelSupplyRepository:
    def __init__(self, db: AsyncSession = Depends(get_async_db_session)):
        self.db = db
        self.query = select(FuelSupply).options(
            joinedload(FuelSupply.fuel_code).options(
                joinedload(FuelCode.fuel_code_status),
                joinedload(FuelCode.fuel_code_prefix),
            ),
            joinedload(FuelSupply.fuel_category).options(
                joinedload(FuelCategory.target_carbon_intensities),
                joinedload(FuelCategory.energy_effectiveness_ratio),
            ),
            joinedload(FuelSupply.fuel_type).options(
                joinedload(FuelType.energy_density),
                joinedload(FuelType.additional_carbon_intensity),
                joinedload(FuelType.energy_effectiveness_ratio),
                joinedload(FuelType.default_carbon_intensities),
            ),
            joinedload(FuelSupply.provision_of_the_act),
            joinedload(FuelSupply.end_use_type),
        )

    @repo_handler
    async def get_fuel_supply_table_options(self, compliance_period: str):
        """
        Retrieve Fuel Type and other static data to use them while populating fuel supply form.
        """

        subquery_compliance_period_id = (
            select(CompliancePeriod.compliance_period_id)
            .where(CompliancePeriod.description == compliance_period)
            .scalar_subquery()
        )

        subquery_fuel_code_status_id = (
            select(FuelCodeStatus.fuel_code_status_id)
            .where(FuelCodeStatus.status == "Approved")
            .scalar_subquery()
        )

        subquery_provision_of_the_act_id = (
            select(ProvisionOfTheAct.provision_of_the_act_id)
            .where(ProvisionOfTheAct.name == "Fuel code - section 19 (b) (i)")
            .scalar_subquery()
        )

        try:
            current_year = int(compliance_period)
        except ValueError as e:
            logger.error(
                "Invalid compliance_period: not an integer",
                compliance_period=compliance_period,
                error=str(e),
            )
            raise ValueError(
                f"""Invalid compliance_period: '{
                    compliance_period}' must be an integer."""
            ) from e

        start_of_compliance_year = datetime(current_year, 1, 1)
        end_of_compliance_year = datetime(current_year, 12, 31)
        query = (
            select(
                FuelType.fuel_type_id,
                FuelInstance.fuel_instance_id,
                FuelInstance.fuel_category_id,
                FuelType.fuel_type,
                FuelType.fossil_derived,
                DefaultCarbonIntensity.default_carbon_intensity,
                CategoryCarbonIntensity.category_carbon_intensity,
                FuelCategory.category,
                ProvisionOfTheAct.provision_of_the_act_id,
                ProvisionOfTheAct.name.label("provision_of_the_act"),
                EnergyDensity.energy_density_id,
                EnergyDensity.density.label("energy_density"),
                FuelType.units.label("unit"),
                FuelType.unrecognized,
                EndUseType.end_use_type_id,
                EndUseType.type.label("end_use_type"),
                EndUseType.sub_type.label("end_use_sub_type"),
                UnitOfMeasure.uom_id,
                UnitOfMeasure.name,
                EnergyEffectivenessRatio.eer_id,
                func.coalesce(EnergyEffectivenessRatio.ratio, 1).label(
                    "energy_effectiveness_ratio"
                ),
                TargetCarbonIntensity.target_carbon_intensity_id,
                TargetCarbonIntensity.target_carbon_intensity,
                TargetCarbonIntensity.reduction_target_percentage,
                FuelCode.fuel_code_id,
                FuelCode.fuel_suffix,
                FuelCodePrefix.fuel_code_prefix_id,
                FuelCodePrefix.prefix,
                FuelCode.carbon_intensity.label("fuel_code_carbon_intensity"),
            )
            .join(FuelInstance, FuelInstance.fuel_type_id == FuelType.fuel_type_id)
            .join(
                FuelCategory,
                FuelCategory.fuel_category_id == FuelInstance.fuel_category_id,
            )
            .outerjoin(
                DefaultCarbonIntensity,
                and_(
                    DefaultCarbonIntensity.fuel_type_id == FuelType.fuel_type_id,
                    DefaultCarbonIntensity.compliance_period_id
                    == subquery_compliance_period_id,
                ),
            )
            .outerjoin(
                CategoryCarbonIntensity,
                and_(
                    CategoryCarbonIntensity.fuel_category_id
                    == FuelCategory.fuel_category_id,
                    CategoryCarbonIntensity.compliance_period_id
                    == subquery_compliance_period_id,
                ),
            )
            .outerjoin(
                ProvisionOfTheAct,
<<<<<<< HEAD
                or_(
                    and_(
                        FuelType.fossil_derived == True,
                        ProvisionOfTheAct.provision_of_the_act_id == 1,
                    ),
                    and_(
                        FuelType.fossil_derived == False,
                        or_(
                            and_(
                                ProvisionOfTheAct.provision_of_the_act_id.notin_(
                                    [1, 8]
                                ),  # Exclude both original and GHGenius for post-2024
                                current_year
                                >= int(LCFS_Constants.LEGISLATION_TRANSITION_YEAR),
                            ),
                            and_(
                                ProvisionOfTheAct.provision_of_the_act_id
                                != 1,  # Show everything except original for pre-2024
                                current_year
                                < int(LCFS_Constants.LEGISLATION_TRANSITION_YEAR),
                            ),
=======
                and_(
                    ProvisionOfTheAct.name != "Unknown",
                    or_(
                        and_(
                            FuelType.fossil_derived == True,
                            ProvisionOfTheAct.provision_of_the_act_id == 1,
                        ),
                        and_(
                            FuelType.fossil_derived == False,
                            ProvisionOfTheAct.provision_of_the_act_id != 1,
>>>>>>> 6df5746c
                        ),
                    ),
                ),
            )
            .outerjoin(
                EnergyDensity, EnergyDensity.fuel_type_id == FuelType.fuel_type_id
            )
            .outerjoin(UnitOfMeasure, EnergyDensity.uom_id == UnitOfMeasure.uom_id)
            .outerjoin(
                EnergyEffectivenessRatio,
                and_(
                    EnergyEffectivenessRatio.fuel_category_id
                    == FuelCategory.fuel_category_id,
                    EnergyEffectivenessRatio.fuel_type_id == FuelInstance.fuel_type_id,
                    EnergyEffectivenessRatio.compliance_period_id
                    == subquery_compliance_period_id,
                ),
            )
            .outerjoin(
                EndUseType,
                EndUseType.end_use_type_id == EnergyEffectivenessRatio.end_use_type_id,
            )
            .outerjoin(
                TargetCarbonIntensity,
                and_(
                    TargetCarbonIntensity.fuel_category_id
                    == FuelCategory.fuel_category_id,
                    TargetCarbonIntensity.compliance_period_id
                    == subquery_compliance_period_id,
                ),
            )
            .outerjoin(
                FuelCode,
                and_(
                    FuelCode.fuel_type_id == FuelType.fuel_type_id,
                    FuelCode.fuel_status_id == subquery_fuel_code_status_id,
                    ProvisionOfTheAct.provision_of_the_act_id
                    == subquery_provision_of_the_act_id,
                    FuelCode.expiration_date >= start_of_compliance_year,
                    FuelCode.effective_date <= end_of_compliance_year,
                ),
            )
            .outerjoin(
                FuelCodePrefix, FuelCodePrefix.fuel_code_prefix_id == FuelCode.prefix_id
            )
        )

        include_legacy = compliance_period < LCFS_Constants.LEGISLATION_TRANSITION_YEAR
        if not include_legacy:
            query = query.where(
                and_(FuelType.is_legacy == False, ProvisionOfTheAct.is_legacy == False)
            )

        fuel_type_results = (await self.db.execute(query)).all()

        return {
            "fuel_types": fuel_type_results,
        }

    @repo_handler
    async def get_fuel_supply_list(
        self,
        compliance_report_id: int,
        changelog: Optional[bool] = False,
    ) -> List[FuelSupply]:
        """
        Retrieve the list of effective fuel supplies for a given compliance report.
        """
        # Retrieve the compliance report's group UUID
        report_group_query = await self.db.execute(
            select(ComplianceReport.compliance_report_group_uuid).where(
                ComplianceReport.compliance_report_id == compliance_report_id
            )
        )
        group_uuid = report_group_query.scalar()
        if not group_uuid:
            return []

        # Retrieve effective fuel supplies using the group UUID,
        effective_fuel_supplies = await self.get_effective_fuel_supplies(
            compliance_report_group_uuid=group_uuid,
            compliance_report_id=compliance_report_id,
            changelog=changelog,
        )

        return effective_fuel_supplies

    @repo_handler
    async def get_fuel_supplies_paginated(
        self,
        pagination: PaginationRequestSchema,
        compliance_report_id: int,
        effective: bool = True,
    ) -> tuple[list[Any], int] | tuple[Sequence[FuelSupply] | list[FuelSupply], int]:
        """
        Retrieve a paginated list of effective fuel supplies for a given compliance report.
        """
        # Retrieve the compliance report's group UUID
        report_group_query = await self.db.execute(
            select(ComplianceReport.compliance_report_group_uuid).where(
                ComplianceReport.compliance_report_id == compliance_report_id
            )
        )
        group_uuid = report_group_query.scalar()
        if not group_uuid:
            return [], 0

        if effective:
            # Retrieve effective fuel supplies using the group UUID
            fuel_supplies = await self.get_effective_fuel_supplies(
                group_uuid,
                compliance_report_id,
            )
        else:
            fuel_supplies = await self.get_fuel_supplies(compliance_report_id)

        # Manually apply pagination
        total_count = len(fuel_supplies)
        offset = 0 if pagination.page < 1 else (pagination.page - 1) * pagination.size
        limit = pagination.size
        paginated_supplies = fuel_supplies[offset : offset + limit]

        return paginated_supplies, total_count

    @repo_handler
    async def get_fuel_supply_by_id(self, fuel_supply_id: int) -> FuelSupply:
        """
        Retrieve a fuel supply row from the database
        """
        query = self.query.where(FuelSupply.fuel_supply_id == fuel_supply_id)
        result = await self.db.execute(query)
        return result.unique().scalar_one_or_none()

    @repo_handler
    async def update_fuel_supply(self, fuel_supply: FuelSupply) -> FuelSupply:
        """
        Update an existing fuel supply row in the database.
        """
        fuel_supply = await self.db.merge(fuel_supply)
        await self.db.flush()
        await self.db.refresh(
            fuel_supply,
            [
                "fuel_category",
                "fuel_type",
                "fuel_code",
                "provision_of_the_act",
                "end_use_type",
            ],
        )
        return fuel_supply

    @repo_handler
    async def create_fuel_supply(self, fuel_supply: FuelSupply) -> FuelSupply:
        """
        Create a new fuel supply row in the database.
        """
        self.db.add(fuel_supply)
        await self.db.flush()
        await self.db.refresh(
            fuel_supply,
            [
                "fuel_category",
                "fuel_type",
                "fuel_code",
                "provision_of_the_act",
                "end_use_type",
            ],
        )
        return fuel_supply

    @repo_handler
    async def get_fuel_supplies(self, report_id: int) -> List[FuelSupply]:
        """
        Retrieve the list of fuel supplies for a given report (compliance or supplemental).
        """
        query = select(FuelSupply).options(
            joinedload(FuelSupply.fuel_code),
            joinedload(FuelSupply.fuel_category),
            joinedload(FuelSupply.fuel_type),
            joinedload(FuelSupply.provision_of_the_act),
            joinedload(FuelSupply.end_use_type),
        )

        query = query.where(FuelSupply.compliance_report_id == report_id)

        result = await self.db.execute(query)
        return result.scalars().all()

    @repo_handler
    async def check_duplicate(self, fuel_supply: FuelSupplyCreateUpdateSchema):
        """Check if this would duplicate an existing row"""

        delete_group_subquery = (
            select(FuelSupply.group_uuid)
            .where(
                FuelSupply.compliance_report_id == fuel_supply.compliance_report_id,
                FuelSupply.action_type == ActionTypeEnum.DELETE,
            )
            .distinct()
        )

        # Type, Category, and Determine CI/Fuel codes are included
        query = select(FuelSupply.fuel_supply_id).where(
            FuelSupply.compliance_report_id == fuel_supply.compliance_report_id,
            FuelSupply.fuel_type_id == fuel_supply.fuel_type_id,
            FuelSupply.fuel_category_id == fuel_supply.fuel_category_id,
            FuelSupply.provision_of_the_act_id == fuel_supply.provision_of_the_act_id,
            FuelSupply.fuel_code_id == fuel_supply.fuel_code_id,
            FuelSupply.group_uuid != fuel_supply.group_uuid,
            FuelSupply.end_use_id == fuel_supply.end_use_id,
            FuelSupply.action_type == ActionTypeEnum.CREATE,
            ~FuelSupply.group_uuid.in_(delete_group_subquery),
            (
                FuelSupply.fuel_supply_id != fuel_supply.fuel_supply_id
                if fuel_supply.fuel_supply_id is not None
                else True
            ),
        )

        result = await self.db.execute(query)
        return result.scalars().first()

    @repo_handler
    async def get_fuel_supply_by_group_version(
        self, group_uuid: str, version: int
    ) -> Optional[FuelSupply]:
        """
        Retrieve a specific FuelSupply record by group UUID, version, and user_type.
        This method explicitly requires user_type to avoid ambiguity.
        """
        query = select(FuelSupply).where(
            FuelSupply.group_uuid == group_uuid,
            FuelSupply.version == version,
        )

        result = await self.db.execute(query)
        return result.scalars().first()

    @repo_handler
    async def get_latest_fuel_supply_by_group_uuid(
        self, group_uuid: str
    ) -> Optional[FuelSupply]:
        """
        Retrieve the latest FuelSupply record for a given group UUID.
        Ordered by `version` in descending order.
        """
        query = (
            select(FuelSupply)
            .where(FuelSupply.group_uuid == group_uuid)
            .order_by(
                FuelSupply.version.desc(),
            )
        )

        result = await self.db.execute(query)
        return result.scalars().first()

    @repo_handler
    async def get_effective_fuel_supplies(
        self,
        compliance_report_group_uuid: str,
        compliance_report_id: int,
        changelog: Optional[bool] = False,
    ) -> Sequence[FuelSupply]:
        """
        Retrieve effective FuelSupply records associated with the given compliance_report_group_uuid.
        For each group_uuid:
            - Exclude the entire group if any record in the group is marked as DELETE.
            - From the remaining groups, select the record with the highest version and highest priority.
        Optionally, exclude fuel supplies associated with draft compliance reports if exclude_draft is True.
        """
        # Step 1: Subquery to get all compliance_report_ids in the specified group
        compliance_reports_select = select(ComplianceReport.compliance_report_id).where(
            ComplianceReport.compliance_report_group_uuid
            == compliance_report_group_uuid
        )

        if compliance_report_id is not None:
            compliance_reports_select = compliance_reports_select.where(
                ComplianceReport.compliance_report_id <= compliance_report_id
            )

        conditions = [FuelSupply.compliance_report_id.in_(compliance_reports_select)]
        if not changelog:
            delete_group_select = (
                select(FuelSupply.group_uuid)
                .where(
                    FuelSupply.compliance_report_id.in_(compliance_reports_select),
                    FuelSupply.action_type == ActionTypeEnum.DELETE,
                )
                .distinct()
            )
            conditions.extend(
                [
                    FuelSupply.action_type != ActionTypeEnum.DELETE,
                    ~FuelSupply.group_uuid.in_(delete_group_select),
                ]
            )

        valid_fuel_supplies_select = (
            select(
                FuelSupply.group_uuid,
                func.max(FuelSupply.version).label("max_version"),
            )
            .where(*conditions)
            .group_by(FuelSupply.group_uuid)
        )
        valid_fuel_supplies_subq = valid_fuel_supplies_select.subquery()

        # Step 4: Main query to retrieve FuelSupply records with necessary eager relationships
        query = (
            select(FuelSupply)
            .options(
                selectinload(FuelSupply.fuel_code).options(
                    selectinload(FuelCode.fuel_code_status),
                    selectinload(FuelCode.fuel_code_prefix),
                ),
                selectinload(FuelSupply.fuel_category).options(
                    selectinload(FuelCategory.target_carbon_intensities),
                    selectinload(FuelCategory.energy_effectiveness_ratio),
                ),
                joinedload(FuelSupply.fuel_type).options(
                    joinedload(FuelType.energy_density),
                    joinedload(FuelType.additional_carbon_intensity),
                    joinedload(FuelType.energy_effectiveness_ratio),
                ),
                joinedload(FuelSupply.provision_of_the_act),
                selectinload(FuelSupply.end_use_type),
            )
            .join(
                valid_fuel_supplies_subq,
                and_(
                    FuelSupply.group_uuid == valid_fuel_supplies_subq.c.group_uuid,
                    FuelSupply.version == valid_fuel_supplies_subq.c.max_version,
                ),
                isouter=False,
            )
            .order_by(FuelSupply.create_date.asc())
        )

        # Step 5: Execute the query and retrieve results using unique()
        result = await self.db.execute(query)
        fuel_supplies = result.unique().scalars().all()

        return fuel_supplies<|MERGE_RESOLUTION|>--- conflicted
+++ resolved
@@ -157,29 +157,6 @@
             )
             .outerjoin(
                 ProvisionOfTheAct,
-<<<<<<< HEAD
-                or_(
-                    and_(
-                        FuelType.fossil_derived == True,
-                        ProvisionOfTheAct.provision_of_the_act_id == 1,
-                    ),
-                    and_(
-                        FuelType.fossil_derived == False,
-                        or_(
-                            and_(
-                                ProvisionOfTheAct.provision_of_the_act_id.notin_(
-                                    [1, 8]
-                                ),  # Exclude both original and GHGenius for post-2024
-                                current_year
-                                >= int(LCFS_Constants.LEGISLATION_TRANSITION_YEAR),
-                            ),
-                            and_(
-                                ProvisionOfTheAct.provision_of_the_act_id
-                                != 1,  # Show everything except original for pre-2024
-                                current_year
-                                < int(LCFS_Constants.LEGISLATION_TRANSITION_YEAR),
-                            ),
-=======
                 and_(
                     ProvisionOfTheAct.name != "Unknown",
                     or_(
@@ -189,8 +166,16 @@
                         ),
                         and_(
                             FuelType.fossil_derived == False,
-                            ProvisionOfTheAct.provision_of_the_act_id != 1,
->>>>>>> 6df5746c
+                            or_(
+                                and_(
+                                    ProvisionOfTheAct.provision_of_the_act_id.notin_([1, 8]),
+                                    current_year >= int(LCFS_Constants.LEGISLATION_TRANSITION_YEAR),
+                                ),
+                                and_(
+                                    ProvisionOfTheAct.provision_of_the_act_id != 1,
+                                    current_year < int(LCFS_Constants.LEGISLATION_TRANSITION_YEAR),
+                                ),
+                            ),
                         ),
                     ),
                 ),
