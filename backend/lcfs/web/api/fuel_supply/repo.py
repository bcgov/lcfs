--- conflicted
+++ resolved
@@ -196,7 +196,8 @@
         include_legacy = compliance_period < LCFS_Constants.LEGISLATION_TRANSITION_YEAR
         if not include_legacy:
             query = query.where(
-                and_(FuelType.is_legacy == False, ProvisionOfTheAct.is_legacy == False)
+                and_(FuelType.is_legacy == False,
+                     ProvisionOfTheAct.is_legacy == False)
             )
 
         fuel_type_results = (await self.db.execute(query)).all()
@@ -265,9 +266,10 @@
 
         # Manually apply pagination
         total_count = len(fuel_supplies)
-        offset = 0 if pagination.page < 1 else (pagination.page - 1) * pagination.size
+        offset = 0 if pagination.page < 1 else (
+            pagination.page - 1) * pagination.size
         limit = pagination.size
-        paginated_supplies = fuel_supplies[offset : offset + limit]
+        paginated_supplies = fuel_supplies[offset: offset + limit]
 
         return paginated_supplies, total_count
 
@@ -322,7 +324,8 @@
     async def delete_fuel_supply(self, fuel_supply_id: int):
         """Delete a fuel supply row from the database"""
         await self.db.execute(
-            delete(FuelSupply).where(FuelSupply.fuel_supply_id == fuel_supply_id)
+            delete(FuelSupply).where(
+                FuelSupply.fuel_supply_id == fuel_supply_id)
         )
         await self.db.flush()
 
@@ -420,14 +423,11 @@
 
     @repo_handler
     async def get_effective_fuel_supplies(
-<<<<<<< HEAD
-        self, compliance_report_group_uuid: str, exclude_draft_reports: bool = False, compliance_report_id: Optional[int] = None, changelog: Optional[bool] = False
-=======
         self,
         compliance_report_group_uuid: str,
         exclude_draft_reports: bool = False,
         compliance_report_id: Optional[int] = None,
->>>>>>> e37887d0
+        changelog: Optional[bool] = False
     ) -> Sequence[FuelSupply]:
         """
         Retrieve effective FuelSupply records associated with the given compliance_report_group_uuid.
