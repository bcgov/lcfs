from datetime import datetime

import structlog
from typing import List, Optional, Sequence
from fastapi import Depends
from sqlalchemy import and_, delete, or_, select, case
from sqlalchemy import func
from sqlalchemy.ext.asyncio import AsyncSession
from sqlalchemy.orm import joinedload, selectinload

from lcfs.db.base import UserTypeEnum, ActionTypeEnum
from lcfs.db.dependencies import get_async_db_session
from lcfs.db.models.compliance import (
    CompliancePeriod,
    FuelSupply,
    ComplianceReport,
    ComplianceReportStatus,
)
from lcfs.db.models.compliance.ComplianceReportStatus import ComplianceReportStatusEnum

from lcfs.db.models.fuel import (
    EnergyDensity,
    EnergyEffectivenessRatio,
    FuelCategory,
    FuelInstance,
    FuelCode,
    FuelCodePrefix,
    FuelCodeStatus,
    FuelType,
    ProvisionOfTheAct,
    TargetCarbonIntensity,
    UnitOfMeasure,
    EndUseType,
)
from lcfs.utils.constants import LCFS_Constants
from lcfs.web.api.base import PaginationRequestSchema
from lcfs.web.api.fuel_supply.schema import FuelSupplyCreateUpdateSchema
from lcfs.web.core.decorators import repo_handler

logger = structlog.get_logger(__name__)


class FuelSupplyRepository:
    def __init__(self, db: AsyncSession = Depends(get_async_db_session)):
        self.db = db
        self.query = select(FuelSupply).options(
            joinedload(FuelSupply.fuel_code).options(
                joinedload(FuelCode.fuel_code_status),
                joinedload(FuelCode.fuel_code_prefix),
            ),
            joinedload(FuelSupply.fuel_category).options(
                joinedload(FuelCategory.target_carbon_intensities),
                joinedload(FuelCategory.energy_effectiveness_ratio),
            ),
            joinedload(FuelSupply.fuel_type).options(
                joinedload(FuelType.energy_density),
                joinedload(FuelType.additional_carbon_intensity),
                joinedload(FuelType.energy_effectiveness_ratio),
            ),
            joinedload(FuelSupply.provision_of_the_act),
            joinedload(FuelSupply.end_use_type),
        )

    @repo_handler
    async def get_fuel_supply_table_options(self, compliance_period: str):
        """
        Retrieve Fuel Type and other static data to use them while populating fuel supply form.
        """

        subquery_compliance_period_id = (
            select(CompliancePeriod.compliance_period_id)
            .where(CompliancePeriod.description == compliance_period)
            .scalar_subquery()
        )

        subquery_fuel_code_status_id = (
            select(FuelCodeStatus.fuel_code_status_id)
            .where(FuelCodeStatus.status == "Approved")
            .scalar_subquery()
        )

        subquery_provision_of_the_act_id = (
            select(ProvisionOfTheAct.provision_of_the_act_id)
            .where(ProvisionOfTheAct.name == "Fuel code - section 19 (b) (i)")
            .scalar_subquery()
        )

        try:
            current_year = int(compliance_period)
        except ValueError as e:
            logger.error(
                "Invalid compliance_period: not an integer",
                compliance_period=compliance_period,
                error=str(e),
            )
            raise ValueError(
                f"""Invalid compliance_period: '{
                    compliance_period}' must be an integer."""
            ) from e

        start_of_compliance_year = datetime(current_year, 1, 1)
        end_of_compliance_year = datetime(current_year, 12, 31)
        query = (
            select(
                FuelType.fuel_type_id,
                FuelInstance.fuel_instance_id,
                FuelInstance.fuel_category_id,
                FuelType.fuel_type,
                FuelType.fossil_derived,
                FuelType.default_carbon_intensity,
                FuelCategory.category,
                ProvisionOfTheAct.provision_of_the_act_id,
                ProvisionOfTheAct.name.label("provision_of_the_act"),
                EnergyDensity.energy_density_id,
                EnergyDensity.density.label("energy_density"),
                FuelType.units.label("unit"),
                FuelType.unrecognized,
                EndUseType.end_use_type_id,
                EndUseType.type.label("end_use_type"),
                EndUseType.sub_type.label("end_use_sub_type"),
                UnitOfMeasure.uom_id,
                UnitOfMeasure.name,
                EnergyEffectivenessRatio.eer_id,
                func.coalesce(EnergyEffectivenessRatio.ratio, 1).label(
                    "energy_effectiveness_ratio"
                ),
                TargetCarbonIntensity.target_carbon_intensity_id,
                TargetCarbonIntensity.target_carbon_intensity,
                TargetCarbonIntensity.reduction_target_percentage,
                FuelCode.fuel_code_id,
                FuelCode.fuel_suffix,
                FuelCodePrefix.fuel_code_prefix_id,
                FuelCodePrefix.prefix,
                FuelCode.carbon_intensity.label("fuel_code_carbon_intensity"),
            )
            .join(FuelInstance, FuelInstance.fuel_type_id == FuelType.fuel_type_id)
            .join(
                FuelCategory,
                FuelCategory.fuel_category_id == FuelInstance.fuel_category_id,
            )
            .outerjoin(
                ProvisionOfTheAct,
                or_(
                    and_(
                        FuelType.fossil_derived == True,
                        ProvisionOfTheAct.provision_of_the_act_id == 1,
                    ),
                    and_(
                        FuelType.fossil_derived == False,
                        ProvisionOfTheAct.provision_of_the_act_id != 1,
                    ),
                ),
            )
            .outerjoin(
                EnergyDensity, EnergyDensity.fuel_type_id == FuelType.fuel_type_id
            )
            .outerjoin(UnitOfMeasure, EnergyDensity.uom_id == UnitOfMeasure.uom_id)
            .outerjoin(
                EnergyEffectivenessRatio,
                and_(
                    EnergyEffectivenessRatio.fuel_category_id
                    == FuelCategory.fuel_category_id,
                    EnergyEffectivenessRatio.fuel_type_id == FuelInstance.fuel_type_id,
                ),
            )
            .outerjoin(
                EndUseType,
                EndUseType.end_use_type_id == EnergyEffectivenessRatio.end_use_type_id,
            )
            .outerjoin(
                TargetCarbonIntensity,
                and_(
                    TargetCarbonIntensity.fuel_category_id
                    == FuelCategory.fuel_category_id,
                    TargetCarbonIntensity.compliance_period_id
                    == subquery_compliance_period_id,
                ),
            )
            .outerjoin(
                FuelCode,
                and_(
                    FuelCode.fuel_type_id == FuelType.fuel_type_id,
                    FuelCode.fuel_status_id == subquery_fuel_code_status_id,
                    ProvisionOfTheAct.provision_of_the_act_id
                    == subquery_provision_of_the_act_id,
                    FuelCode.expiration_date >= start_of_compliance_year,
                    FuelCode.effective_date <= end_of_compliance_year,
                ),
            )
            .outerjoin(
                FuelCodePrefix, FuelCodePrefix.fuel_code_prefix_id == FuelCode.prefix_id
            )
        )

        include_legacy = compliance_period < LCFS_Constants.LEGISLATION_TRANSITION_YEAR
        if not include_legacy:
            query = query.where(
                and_(FuelType.is_legacy == False,
                     ProvisionOfTheAct.is_legacy == False)
            )

        fuel_type_results = (await self.db.execute(query)).all()

        return {
            "fuel_types": fuel_type_results,
        }

    @repo_handler
    async def get_fuel_supply_list(
        self, compliance_report_id: int, exclude_draft_reports: bool = False
    ) -> List[FuelSupply]:
        """
        Retrieve the list of effective fuel supplies for a given compliance report.
        """
        # Retrieve the compliance report's group UUID
        report_group_query = await self.db.execute(
            select(ComplianceReport.compliance_report_group_uuid).where(
                ComplianceReport.compliance_report_id == compliance_report_id
            )
        )
        group_uuid = report_group_query.scalar()
        if not group_uuid:
            return []

        # Retrieve effective fuel supplies using the group UUID,
        # optionally excluding draft records.
        effective_fuel_supplies = await self.get_effective_fuel_supplies(
            compliance_report_group_uuid=group_uuid,
            exclude_draft_reports=exclude_draft_reports,
        )

        return effective_fuel_supplies

    @repo_handler
    async def get_fuel_supplies_paginated(
<<<<<<< HEAD
        self, pagination: PaginationRequestSchema, compliance_report_id: int = None, effective: bool = True
=======
        self,
        pagination: PaginationRequestSchema,
        compliance_report_id: int,
        exclude_draft_reports: bool = False,
>>>>>>> 7c89e0a0
    ) -> List[FuelSupply]:
        """
        Retrieve a paginated list of effective fuel supplies for a given compliance report.
        """
        # Retrieve the compliance report's group UUID
        report_group_query = await self.db.execute(
            select(ComplianceReport.compliance_report_group_uuid).where(
                ComplianceReport.compliance_report_id == compliance_report_id
            )
        )
        group_uuid = report_group_query.scalar()
        if not group_uuid:
            return [], 0

<<<<<<< HEAD
        fuel_supplies = []

        if effective:
            # Retrieve effective fuel supplies using the group UUID
            fuel_supplies = await self.get_effective_fuel_supplies(
                compliance_report_group_uuid=group_uuid, compliance_report_id=compliance_report_id
            )
        else:
            fuel_supplies = await self.get_fuel_supplies(compliance_report_id)
=======
        # Retrieve effective fuel supplies using the group UUID,
        # optionally excluding draft records.
        effective_fuel_supplies = await self.get_effective_fuel_supplies(
            compliance_report_group_uuid=group_uuid,
            exclude_draft_reports=exclude_draft_reports,
        )
>>>>>>> 7c89e0a0

        # Manually apply pagination
        total_count = len(fuel_supplies)
        offset = 0 if pagination.page < 1 else (
            pagination.page - 1) * pagination.size
        limit = pagination.size
        paginated_supplies = fuel_supplies[offset: offset + limit]

        return paginated_supplies, total_count

    @repo_handler
    async def get_fuel_supply_by_id(self, fuel_supply_id: int) -> FuelSupply:
        """
        Retrieve a fuel supply row from the database
        """
        query = self.query.where(FuelSupply.fuel_supply_id == fuel_supply_id)
        result = await self.db.execute(query)
        return result.unique().scalar_one_or_none()

    @repo_handler
    async def update_fuel_supply(self, fuel_supply: FuelSupply) -> FuelSupply:
        """
        Update an existing fuel supply row in the database.
        """
        fuel_supply = await self.db.merge(fuel_supply)
        await self.db.flush()
        await self.db.refresh(
            fuel_supply,
            [
                "fuel_category",
                "fuel_type",
                "fuel_code",
                "provision_of_the_act",
                "end_use_type",
            ],
        )
        return fuel_supply

    @repo_handler
    async def create_fuel_supply(self, fuel_supply: FuelSupply) -> FuelSupply:
        """
        Create a new fuel supply row in the database.
        """
        self.db.add(fuel_supply)
        await self.db.flush()
        await self.db.refresh(
            fuel_supply,
            [
                "fuel_category",
                "fuel_type",
                "fuel_code",
                "provision_of_the_act",
                "end_use_type",
            ],
        )
        return fuel_supply

    @repo_handler
    async def delete_fuel_supply(self, fuel_supply_id: int):
        """Delete a fuel supply row from the database"""
        await self.db.execute(
            delete(FuelSupply).where(
                FuelSupply.fuel_supply_id == fuel_supply_id)
        )
        await self.db.flush()

    @repo_handler
    async def get_fuel_supplies(self, report_id: int) -> List[FuelSupply]:
        """
        Retrieve the list of fuel supplies for a given report (compliance or supplemental).
        """
        query = select(FuelSupply).options(
            joinedload(FuelSupply.fuel_code),
            joinedload(FuelSupply.fuel_category),
            joinedload(FuelSupply.fuel_type),
            joinedload(FuelSupply.provision_of_the_act),
            joinedload(FuelSupply.end_use_type),
        )

        query = query.where(FuelSupply.compliance_report_id == report_id)

        result = await self.db.execute(query)
        return result.scalars().all()

    @repo_handler
    async def check_duplicate(self, fuel_supply: FuelSupplyCreateUpdateSchema):
        """Check if this would duplicate an existing row"""

        delete_group_subquery = (
            select(FuelSupply.group_uuid)
            .where(
                FuelSupply.compliance_report_id == fuel_supply.compliance_report_id,
                FuelSupply.action_type == ActionTypeEnum.DELETE,
            )
            .distinct()
        )

        # Type, Category, and Determine CI/Fuel codes are included
        query = select(FuelSupply.fuel_supply_id).where(
            FuelSupply.compliance_report_id == fuel_supply.compliance_report_id,
            FuelSupply.fuel_type_id == fuel_supply.fuel_type_id,
            FuelSupply.fuel_category_id == fuel_supply.fuel_category_id,
            FuelSupply.provision_of_the_act_id == fuel_supply.provision_of_the_act_id,
            FuelSupply.fuel_code_id == fuel_supply.fuel_code_id,
            FuelSupply.group_uuid != fuel_supply.group_uuid,
            FuelSupply.end_use_id == fuel_supply.end_use_id,
            FuelSupply.action_type == ActionTypeEnum.CREATE,
            ~FuelSupply.group_uuid.in_(delete_group_subquery),
            (
                FuelSupply.fuel_supply_id != fuel_supply.fuel_supply_id
                if fuel_supply.fuel_supply_id is not None
                else True
            ),
        )

        result = await self.db.execute(query)
        return result.scalars().first()

    @repo_handler
    async def get_fuel_supply_version_by_user(
        self, group_uuid: str, version: int, user_type: UserTypeEnum
    ) -> Optional[FuelSupply]:
        """
        Retrieve a specific FuelSupply record by group UUID, version, and user_type.
        This method explicitly requires user_type to avoid ambiguity.
        """
        query = select(FuelSupply).where(
            FuelSupply.group_uuid == group_uuid,
            FuelSupply.version == version,
            FuelSupply.user_type == user_type,
        )

        result = await self.db.execute(query)
        return result.scalars().first()

    @repo_handler
    async def get_latest_fuel_supply_by_group_uuid(
        self, group_uuid: str
    ) -> Optional[FuelSupply]:
        """
        Retrieve the latest FuelSupply record for a given group UUID.
        Government records are prioritized over supplier records by ordering first by `user_type`
        (with GOVERNMENT records coming first) and then by `version` in descending order.
        """
        query = (
            select(FuelSupply)
            .where(FuelSupply.group_uuid == group_uuid)
            .order_by(
                # FuelSupply.user_type == UserTypeEnum.SUPPLIER evaluates to False for GOVERNMENT,
                # thus bringing GOVERNMENT records to the top in the ordered results.
                FuelSupply.user_type == UserTypeEnum.SUPPLIER,
                FuelSupply.version.desc(),
            )
        )

        result = await self.db.execute(query)
        return result.scalars().first()

    @repo_handler
    async def get_effective_fuel_supplies(
<<<<<<< HEAD
        self, compliance_report_group_uuid: str, compliance_report_id: Optional[int] = None
=======
        self, compliance_report_group_uuid: str, exclude_draft_reports: bool = False
>>>>>>> 7c89e0a0
    ) -> Sequence[FuelSupply]:
        """
        Retrieve effective FuelSupply records associated with the given compliance_report_group_uuid.
        For each group_uuid:
            - Exclude the entire group if any record in the group is marked as DELETE.
            - From the remaining groups, select the record with the highest version and highest priority.
        Optionally, exclude fuel supplies associated with draft compliance reports if exclude_draft is True.
        """
        # Step 1: Subquery to get all compliance_report_ids in the specified group
        compliance_reports_select = select(ComplianceReport.compliance_report_id).where(
            ComplianceReport.compliance_report_group_uuid == compliance_report_group_uuid
        )
<<<<<<< HEAD
        if compliance_report_id is not None:
            compliance_reports_select = compliance_reports_select.where(
                ComplianceReport.compliance_report_id <= compliance_report_id
=======
        if exclude_draft_reports:
            compliance_reports_select = compliance_reports_select.where(
                ComplianceReport.current_status.has(
                    ComplianceReportStatus.status
                    != ComplianceReportStatusEnum.Draft.value
                )
>>>>>>> 7c89e0a0
            )

        # Step 2: Subquery to identify record group_uuids that have any DELETE action
        delete_group_select = (
            select(FuelSupply.group_uuid)
            .where(
                FuelSupply.compliance_report_id.in_(compliance_reports_select),
                FuelSupply.action_type == ActionTypeEnum.DELETE,
            )
            .distinct()
        )

        # Step 3: Subquery to find the maximum version and priority per group_uuid,
        # excluding groups with any DELETE action
        user_type_priority = case(
            (FuelSupply.user_type == UserTypeEnum.GOVERNMENT, 1),
            (FuelSupply.user_type == UserTypeEnum.SUPPLIER, 0),
            else_=0,
        )

        valid_fuel_supplies_select = (
            select(
                FuelSupply.group_uuid,
                func.max(FuelSupply.version).label("max_version"),
                func.max(user_type_priority).label("max_role_priority"),
            )
            .where(
                FuelSupply.compliance_report_id.in_(compliance_reports_select),
                FuelSupply.action_type != ActionTypeEnum.DELETE,
                ~FuelSupply.group_uuid.in_(delete_group_select),
            )
            .group_by(FuelSupply.group_uuid)
        )
        # Now create a subquery for use in the JOIN
        valid_fuel_supplies_subq = valid_fuel_supplies_select.subquery()

        # Step 4: Main query to retrieve FuelSupply records with necessary eager relationships
        query = (
            select(FuelSupply)
            .options(
                selectinload(FuelSupply.fuel_code).options(
                    selectinload(FuelCode.fuel_code_status),
                    selectinload(FuelCode.fuel_code_prefix),
                ),
                selectinload(FuelSupply.fuel_category).options(
                    selectinload(FuelCategory.target_carbon_intensities),
                    selectinload(FuelCategory.energy_effectiveness_ratio),
                ),
                joinedload(FuelSupply.fuel_type).options(
                    joinedload(FuelType.energy_density),
                    joinedload(FuelType.additional_carbon_intensity),
                    joinedload(FuelType.energy_effectiveness_ratio),
                ),
                joinedload(FuelSupply.provision_of_the_act),
                selectinload(FuelSupply.end_use_type),
            )
            .join(
                valid_fuel_supplies_subq,
                and_(
                    FuelSupply.group_uuid == valid_fuel_supplies_subq.c.group_uuid,
                    FuelSupply.version == valid_fuel_supplies_subq.c.max_version,
                    user_type_priority == valid_fuel_supplies_subq.c.max_role_priority,
                ),
                isouter=False,
            )
            .order_by(FuelSupply.create_date.asc())
        )

        # Step 5: Execute the query and retrieve results using unique()
        result = await self.db.execute(query)
        fuel_supplies = result.unique().scalars().all()

        return fuel_supplies<|MERGE_RESOLUTION|>--- conflicted
+++ resolved
@@ -233,14 +233,11 @@
 
     @repo_handler
     async def get_fuel_supplies_paginated(
-<<<<<<< HEAD
-        self, pagination: PaginationRequestSchema, compliance_report_id: int = None, effective: bool = True
-=======
         self,
         pagination: PaginationRequestSchema,
         compliance_report_id: int,
         exclude_draft_reports: bool = False,
->>>>>>> 7c89e0a0
+        effective: bool = True
     ) -> List[FuelSupply]:
         """
         Retrieve a paginated list of effective fuel supplies for a given compliance report.
@@ -255,24 +252,16 @@
         if not group_uuid:
             return [], 0
 
-<<<<<<< HEAD
         fuel_supplies = []
 
         if effective:
             # Retrieve effective fuel supplies using the group UUID
             fuel_supplies = await self.get_effective_fuel_supplies(
-                compliance_report_group_uuid=group_uuid, compliance_report_id=compliance_report_id
+                compliance_report_group_uuid=group_uuid, compliance_report_id=compliance_report_id,
+                exclude_draft_reports=exclude_draft_reports,
             )
         else:
             fuel_supplies = await self.get_fuel_supplies(compliance_report_id)
-=======
-        # Retrieve effective fuel supplies using the group UUID,
-        # optionally excluding draft records.
-        effective_fuel_supplies = await self.get_effective_fuel_supplies(
-            compliance_report_group_uuid=group_uuid,
-            exclude_draft_reports=exclude_draft_reports,
-        )
->>>>>>> 7c89e0a0
 
         # Manually apply pagination
         total_count = len(fuel_supplies)
@@ -433,11 +422,7 @@
 
     @repo_handler
     async def get_effective_fuel_supplies(
-<<<<<<< HEAD
-        self, compliance_report_group_uuid: str, compliance_report_id: Optional[int] = None
-=======
-        self, compliance_report_group_uuid: str, exclude_draft_reports: bool = False
->>>>>>> 7c89e0a0
+        self, compliance_report_group_uuid: str, exclude_draft_reports: bool = False, compliance_report_id: Optional[int] = None
     ) -> Sequence[FuelSupply]:
         """
         Retrieve effective FuelSupply records associated with the given compliance_report_group_uuid.
@@ -450,18 +435,17 @@
         compliance_reports_select = select(ComplianceReport.compliance_report_id).where(
             ComplianceReport.compliance_report_group_uuid == compliance_report_group_uuid
         )
-<<<<<<< HEAD
+
         if compliance_report_id is not None:
             compliance_reports_select = compliance_reports_select.where(
                 ComplianceReport.compliance_report_id <= compliance_report_id
-=======
+            )
         if exclude_draft_reports:
             compliance_reports_select = compliance_reports_select.where(
                 ComplianceReport.current_status.has(
                     ComplianceReportStatus.status
                     != ComplianceReportStatusEnum.Draft.value
                 )
->>>>>>> 7c89e0a0
             )
 
         # Step 2: Subquery to identify record group_uuids that have any DELETE action
