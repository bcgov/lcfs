import io
import math
from datetime import datetime
import structlog
from typing import List

from fastapi import Depends, Request
from fastapi.responses import StreamingResponse

from lcfs.db.models.organization.Organization import Organization
from lcfs.db.models.organization.OrganizationAddress import OrganizationAddress
from lcfs.db.models.organization.OrganizationAttorneyAddress import (
    OrganizationAttorneyAddress,
)
from lcfs.db.models.organization.OrganizationStatus import (
    OrganizationStatus,
    OrgStatusEnum,
)
from lcfs.db.models.transaction.Transaction import TransactionActionEnum
from lcfs.services.tfrs.redis_balance import (
    RedisBalanceService,
)
from lcfs.utils.spreadsheet_builder import SpreadsheetBuilder
from lcfs.web.api.base import (
    PaginationRequestSchema,
    PaginationResponseSchema,
    apply_filter_conditions,
    get_field_for_filter,
    validate_pagination,
)
from lcfs.web.api.transaction.repo import TransactionRepository
from lcfs.web.core.decorators import service_handler
from lcfs.web.exception.exceptions import DataNotFoundException
from .repo import OrganizationsRepository
from .schema import (
    OrganizationTypeSchema,
    OrganizationSchema,
    OrganizationListSchema,
    OrganizationCreateSchema,
    OrganizationSummaryResponseSchema,
    OrganizationDetailsSchema,
)

<<<<<<< HEAD

logger = structlog.get_logger(__name__)
=======
logger = getLogger("organizations_service")
>>>>>>> c2a2c811


class OrganizationsService:
    def __init__(
        self,
        request: Request = None,
        repo: OrganizationsRepository = Depends(OrganizationsRepository),
        transaction_repo: TransactionRepository = Depends(TransactionRepository),
        redis_balance_service: RedisBalanceService = Depends(RedisBalanceService),
    ) -> None:
        self.request = (request,)
        self.repo = repo
        self.transaction_repo = transaction_repo
        self.redis_balance_service = redis_balance_service

    def apply_organization_filters(self, pagination, conditions):
        """
        Apply filters to the organizations query.

        Args:
            pagination (PaginationRequestSchema): The pagination object containing page and size information.
            conditions (List[Condition]): The list of conditions to apply.

        Returns:
            List[Organization]: The list of organizations after applying the filters.
        """
        for filter in pagination.filters:
            filter_value = filter.filter
            filter_option = filter.type
            filter_type = filter.filter_type
            if filter.field == "status":
                field = get_field_for_filter(OrganizationStatus, "status")
            else:
                field = get_field_for_filter(Organization, filter.field)

            conditions.append(
                apply_filter_conditions(field, filter_value, filter_option, filter_type)
            )

    @service_handler
    async def export_organizations(self) -> StreamingResponse:
        """
        Prepares a list of organizations in a .xls file that is downloadable
        """
        organizations = await self.repo.get_organizations()

        data = [
            [
                organization.organization_id,
                organization.name,
                # TODO: Update this section with actual data retrieval
                # once the Compliance Units models are implemented.
                123456,
                123456,
                organization.org_status.status.value,
            ]
            for organization in organizations
        ]

        export_format = "xls"

        # Create a spreadsheet
        builder = SpreadsheetBuilder(file_format=export_format)

        builder.add_sheet(
            sheet_name="Organizations",
            columns=[
                "ID",
                "Organization Name",
                "Compliance Units",
                "In Reserve",
                "Registered",
            ],
            rows=data,
            styles={"bold_headers": True},
        )

        file_content = builder.build_spreadsheet()

        # Get the current date in YYYY-MM-DD format
        current_date = datetime.now().strftime("%Y-%m-%d")

        filename = f"BC-LCFS-organizations-{current_date}.{export_format}"
        headers = {"Content-Disposition": f'attachment; filename="{filename}"'}

        return StreamingResponse(
            io.BytesIO(file_content),
            media_type="application/vnd.ms-excel",
            headers=headers,
        )

    @service_handler
    async def create_organization(self, organization_data: OrganizationCreateSchema):
        """handles creating an organization"""
        org_address = OrganizationAddress(**organization_data.address.dict())
        org_attorney_address = OrganizationAttorneyAddress(
            **organization_data.attorney_address.dict()
        )

        # Create and add organization model to the database
        org_model = Organization(
            name=organization_data.name,
            operating_name=organization_data.operating_name,
            email=organization_data.email,
            phone=organization_data.phone,
            edrms_record=organization_data.edrms_record,
            organization_status_id=organization_data.organization_status_id,
            organization_type_id=organization_data.organization_type_id,
            org_address=org_address,
            org_attorney_address=org_attorney_address,
        )

        return await self.repo.create_organization(org_model)

    @service_handler
    async def update_organization(
        self, organization_id: int, organization_data: OrganizationCreateSchema
    ):
        """handles updating an organization"""

        organization = await self.repo.get_organization(organization_id)

        if not organization:
            raise DataNotFoundException("Organization not found")

        for key, value in organization_data.dict().items():
            if hasattr(organization, key):
                setattr(organization, key, value)

        if organization.organization_address_id:
            org_address = await self.repo.get_organization_address(
                organization.organization_address_id
            )

            if not org_address:
                raise DataNotFoundException("Organization address not found")

            for key, value in organization_data.address.dict().items():
                if hasattr(org_address, key):
                    setattr(org_address, key, value)

        if organization.organization_attorney_address_id:
            org_attorney_address = await self.repo.get_organization_attorney_address(
                organization.organization_attorney_address_id
            )

            if not org_attorney_address:
                raise DataNotFoundException("Organization attorney address not found")

            for key, value in organization_data.attorney_address.dict().items():
                if hasattr(org_attorney_address, key):
                    setattr(org_attorney_address, key, value)

        updated_organization = await self.repo.update_organization(organization)
        return updated_organization


    @service_handler
    async def get_organization(self, organization_id: int):
        """handles fetching an organization"""
        organization = await self.repo.get_organization(organization_id)

        if organization is None:
            raise DataNotFoundException("org not found")

        return organization

    @service_handler
    async def get_organizations(
        self, pagination: PaginationRequestSchema = {}
    ) -> List[OrganizationSchema]:
        """handles fetching organizations and providing pagination data"""
        """
        Get all organizations based on the provided filters and pagination.
        This method returns a list of OrganizationSchema objects.
        The OrganizationSchema objects contain the basic organization details,
        including the organization type, organization status, and other relevant fields.
        The pagination object is used to control the number of results returned
        and the page number.
        The filters object is used to filter the results based on specific criteria.
        The OrganizationSchema objects are returned in the order specified by the sortOrders object.
        The total_count field is used to return the total number of organizations that match the filters.
        The OrganizationSchema objects are returned in the order specified by the sortOrders object.

        Args:
            pagination (PaginationRequestSchema, optional): The pagination object containing page and size information. Defaults to {}.

        Returns:
            List[OrganizationSchema]: A list of OrganizationSchema objects containing the basic organization details.
            The total_count field is used to return the total number of organizations that match the filters.
            The OrganizationSchema objects are returned in the order specified by the sortOrders object.

        Raises:
            Exception: If any errors occur during the query execution.
            ValueError: If the provided pagination object is invalid.
        """
        # TODO: Implement Redis cache wherever required
        # TODO: Implement Compliance Units and In Reserve fields once the transactions model is created
        # Apply filters
        conditions = []
        pagination = validate_pagination(pagination)
        if pagination.filters and len(pagination.filters) > 0:
            try:
                self.apply_organization_filters(pagination, conditions)
            except Exception:
                raise ValueError(f"Invalid filter provided: {pagination.filters}.")

        # Apply pagination
        offset = 0 if (pagination.page < 1) else (pagination.page - 1) * pagination.size
        limit = pagination.size

        organizations, total_count = await self.repo.get_organizations_paginated(
            offset, limit, conditions, pagination
        )

        if not organizations:
            raise DataNotFoundException("Organizations not found")

        return OrganizationListSchema(
            organizations=organizations,
            pagination=PaginationResponseSchema(
                total=total_count,
                page=pagination.page,
                size=pagination.size,
                total_pages=math.ceil(total_count / pagination.size),
            ),
        )

    @service_handler
    async def get_organization_types(self) -> List[OrganizationTypeSchema]:
        """handles fetching all organization types"""
        result = await self.repo.get_organization_types()

        types = [OrganizationTypeSchema.model_validate(types) for types in result]

        if len(types) == 0:
            raise DataNotFoundException("No organization types found")

        return types

    @service_handler
    async def get_organization_names(
        self, only_registered: bool = False, order_by=("name", "asc")
    ) -> List[OrganizationSummaryResponseSchema]:
        """
        Fetches all organization names and their detailed information, formatted as per OrganizationSummaryResponseSchema.

        Parameters:
            only_registered (bool): If true, fetches only registered organizations.
            order_by (tuple): Tuple containing the field name to sort by and the direction ('asc' or 'desc').

        Returns:
            List[OrganizationSummaryResponseSchema]: List of organizations with their summary information.
        """
        conditions = []
        if only_registered:
            conditions.append(OrganizationStatus.status == OrgStatusEnum.Registered)

        # The order_by tuple directly specifies both the sort field and direction
        organization_data = await self.repo.get_organization_names(conditions, order_by)

        return [
            OrganizationSummaryResponseSchema(
                organization_id=org["organization_id"],
                name=org["name"],
                operating_name=org["operating_name"],
                total_balance=org["total_balance"],
                reserved_balance=org["reserved_balance"],
            )
            for org in organization_data
        ]

    @service_handler
    async def get_externally_registered_organizations(
        self, org_id: int
    ) -> List[OrganizationSummaryResponseSchema]:
        """handles getting a list of organizations excluding the current organization"""
        conditions = [
            Organization.org_status.has(status="Registered"),
            Organization.organization_id != org_id,
        ]
        results = await self.repo.get_externally_registered_organizations(conditions)

        # Map the results to OrganizationSummaryResponseSchema
        organizations = [
            OrganizationSummaryResponseSchema.model_validate(organization)
            for organization in results
        ]

        if not organizations:
            raise DataNotFoundException("No externally registered organizations found")

        return organizations

    @service_handler
    async def get_organization_statuses(self):
        """handles fetching all organization statuses"""
        statuses = await self.repo.get_organization_statuses()

        if len(statuses) == 0:
            raise DataNotFoundException("No organization statuses found")

        return statuses

    @service_handler
    async def calculate_total_balance(self, organization_id: int) -> int:
        """
        Calculates the total balance for a given organization.

        Args:
            organization_id (int): The ID of the organization.

        Returns:
            int: The total balance of the organization.
        """
        total_balance = await self.transaction_repo.calculate_total_balance(
            organization_id
        )
        return total_balance

    @service_handler
    async def calculate_reserved_balance(self, organization_id: int) -> int:
        """
        Calculates the reserved balance for a given organization.

        Args:
            organization_id (int): The ID of the organization.

        Returns:
            int: The reserved balance of the organization.
        """
        reserved_balance = await self.transaction_repo.calculate_reserved_balance(
            organization_id
        )
        return reserved_balance

    @service_handler
    async def calculate_available_balance(self, organization_id: int) -> int:
        """
        Calculates the available balance for a given organization by subtracting the reserved balance from the total balance.

        Args:
            organization_id (int): The ID of the organization.

        Returns:
            int: The available balance of the organization.
        """
        available_balance = await self.transaction_repo.calculate_available_balance(
            organization_id
        )
        return available_balance

    @service_handler
    async def adjust_balance(
        self,
        transaction_action: TransactionActionEnum,
        compliance_units: int,
        organization_id: int,
    ):
        """
        Adjusts an organization's balance based on the transaction action.

        Validates the transaction against the organization's current balances before proceeding.
        It raises an error if the requested action violates balance constraints (e.g., attempting to reserve more than the available balance).

        Args:
            transaction_action (TransactionActionEnum): The type of balance adjustment (Adjustment, Reserved, Released).
            compliance_units (int): The number of compliance units involved in the transaction.
            organization_id (int): The ID of the organization whose balance is being adjusted.

        Raises:
            ValueError: If the transaction violates balance constraints.
        """
        if compliance_units == 0:
            raise ValueError("Compliance units cannot be zero.")

        # Retrieve balances
        available_balance = await self.calculate_available_balance(organization_id)
        reserved_balance = await self.calculate_reserved_balance(organization_id)

        # Check constraints based on transaction action
        if transaction_action == TransactionActionEnum.Reserved:
            if abs(compliance_units) > available_balance:
                raise ValueError("Reserve amount cannot exceed available balance.")
        elif transaction_action == TransactionActionEnum.Released:
            if abs(compliance_units) > reserved_balance:
                raise ValueError("Release amount cannot exceed reserved balance.")
        elif (
            transaction_action == TransactionActionEnum.Adjustment
            and compliance_units < 0
        ):
            if abs(compliance_units) > available_balance:
                raise ValueError("Cannot decrement available balance below zero.")

        # Create a new transaction record in the database
        new_transaction = await self.transaction_repo.create_transaction(
            transaction_action, compliance_units, organization_id
        )

        await self.redis_balance_service.populate_organization_redis_balance(
            organization_id
        )

        return new_transaction

    @service_handler
    async def search_organization_details(
        self, search_query: str
    ) -> List[OrganizationDetailsSchema]:
        """
        Get organizations matching the transaction partner query.
        The organization details include name, full address, email, and phone.
        """
        organizations = await self.repo.search_organizations_by_name(search_query)

        return [
            {
                "name": org.name,
                "address": " ".join(
                    part
                    for part in [
                        org.org_address.street_address,
                        org.org_address.address_other,
                        org.org_address.city,
                        org.org_address.province_state,
                        org.org_address.country,
                        org.org_address.postalCode_zipCode,
                    ]
                    if part
                ),
                "email": org.email,
                "phone": org.phone,
            }
            for org in organizations
        ]<|MERGE_RESOLUTION|>--- conflicted
+++ resolved
@@ -41,13 +41,8 @@
     OrganizationDetailsSchema,
 )
 
-<<<<<<< HEAD
 
 logger = structlog.get_logger(__name__)
-=======
-logger = getLogger("organizations_service")
->>>>>>> c2a2c811
-
 
 class OrganizationsService:
     def __init__(
