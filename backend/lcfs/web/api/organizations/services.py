--- conflicted
+++ resolved
@@ -674,7 +674,6 @@
             for org in organizations
         ]
 
-<<<<<<< HEAD
     @service_handler
     async def get_available_forms(self):
         """
@@ -848,7 +847,7 @@
             organization_name=link_key_record.organization.name,
             is_valid=True,
         )
-=======
+
     async def _send_credit_market_notification(self, organization: Organization, user=None):
         """
         Send notification to subscribed BCeID users when new credits are listed for sale.
@@ -886,5 +885,4 @@
             
         except Exception as e:
             logger.error(f"Failed to send credit market notification: {str(e)}")
-            # Don't raise the exception - notification failure shouldn't break the main operation
->>>>>>> c99213e3
+            # Don't raise the exception - notification failure shouldn't break the main operation