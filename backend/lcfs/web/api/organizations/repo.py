from logging import getLogger
from typing import List

from fastapi import Depends
from sqlalchemy.orm import joinedload
from sqlalchemy.ext.asyncio import AsyncSession
from sqlalchemy import and_, func, select, asc, desc, distinct, or_

from lcfs.db.dependencies import get_async_db_session
from lcfs.web.core.decorators import repo_handler
from lcfs.db.models.organization.Organization import Organization
from lcfs.db.models.organization.OrganizationAddress import OrganizationAddress
from lcfs.db.models.organization.OrganizationAttorneyAddress import OrganizationAttorneyAddress
from lcfs.db.models.organization.OrganizationStatus import OrgStatusEnum, OrganizationStatus
from lcfs.db.models.organization.OrganizationType import OrganizationType

from .schema import OrganizationSchema, OrganizationStatusSchema, OrganizationTypeSchema, OrganizationCreateSchema, OrganizationCreateResponseSchema, OrganizationResponseSchema


logger = getLogger("organizations_repo")


class OrganizationsRepository:
    def __init__(self, db: AsyncSession = Depends(get_async_db_session)):
        self.db = db

    @repo_handler
    async def get_organizations(self) -> List[Organization]:
        '''
        Fetch all organizations from the database
        '''
        result = await self.db.execute(
            select(Organization)
            .options(joinedload(Organization.org_status))
            .order_by(Organization.organization_id)
        )
        return result.scalars().all()

    @repo_handler
    async def create_organization(
            self,
            org_model: Organization
    ):
        '''
        save an organization in the database
        '''

        self.db.add(org_model)
        await self.db.flush()
        await self.db.refresh(org_model)
        return OrganizationResponseSchema.model_validate(org_model)

    @repo_handler
    async def get_organization(self, organization_id: int) -> Organization:
        '''
        Fetch a single organization by organization id from the database
        '''
        return await self.db.scalar(
            select(Organization)
            .options(
                joinedload(Organization.org_status),
                joinedload(Organization.org_address),
                joinedload(Organization.org_attorney_address),
            )
            .where(Organization.organization_id == organization_id)
        )

    @repo_handler
    async def get_organization_lite(self, organization_id: int) -> Organization:
        '''
        Fetch a single organization by organization id from the database without related tables
        '''
        return await self.db.scalar(
            select(Organization).where(
                Organization.organization_id == organization_id)
        )

    @repo_handler
    async def get_organizations_paginated(self, offset, limit, conditions, pagination):
        '''
        Fetch all organizations. returns pagination data
        '''
        query = (
            select(Organization)
            .join(
                OrganizationStatus,
                Organization.organization_status_id
                == OrganizationStatus.organization_status_id,
            )
            .options(
                joinedload(Organization.org_type),
                joinedload(Organization.org_status),
            )
            .where(and_(*conditions))
        )
        count_query = await self.db.execute(
            select(func.count(distinct(Organization.organization_id)))
            .select_from(Organization)
            .join(
                OrganizationStatus,
                Organization.organization_status_id
                == OrganizationStatus.organization_status_id,
            )
            .where(and_(*conditions))
        )
        total_count = count_query.unique().scalar_one_or_none()
        # Sort the query results
        for order in pagination.sort_orders:
            sort_method = asc if order.direction == "asc" else desc
            query = query.order_by(
                sort_method(
                    order.field if order.field != "status" else "description"
                )
            )

        results = await self.db.execute(query.offset(offset).limit(limit))
        organizations = results.scalars().all()

        return [
            OrganizationSchema.model_validate(organization)
            for organization in organizations
        ], total_count

    @repo_handler
    async def get_organization_statuses(self) -> List[OrganizationStatusSchema]:
        """
        Get all available statuses for organizations from the database.

        Returns:
            List[OrganizationStatusSchema]: A list of OrganizationStatusSchema objects containing the basic organization status details.
        """
        query = select(OrganizationStatus).distinct()
        status_results = await self.db.execute(query)
        results = status_results.scalars().all()
        return [OrganizationStatusSchema.model_validate(status) for status in results]

    @repo_handler
    async def get_organization_types(self) -> List[OrganizationTypeSchema]:
        '''
        Get all available types for organizations from the database.
        '''
        query = select(OrganizationType).distinct()
        result = await self.db.execute(query)

        return result.scalars().all()

    @repo_handler
    async def get_organization_names(self, conditions=None, order_by=('name', 'asc')):
        '''
        Fetches organization names and details based on provided conditions and dynamic ordering.

        Parameters:
            conditions (list): SQLAlchemy conditions to filter the query.
            order_by (tuple): A tuple containing the field name as the first element and the sorting direction ('asc' or 'desc')
                            as the second element. Ensures the field exists on the model to prevent errors.

        Returns:
            List of dictionaries with organization details including ID, names, balances, and status.
        '''
        query = select(Organization).join(OrganizationStatus)

        if conditions:
            query = query.filter(*conditions)

        # Apply dynamic ordering
        if order_by:
            field_name, direction = order_by
            if hasattr(Organization, field_name):  # Ensure the field is valid
                order_function = asc if direction.lower() == 'asc' else desc
                query = query.order_by(order_function(getattr(Organization, field_name)))
            else:
                raise ValueError(f"Invalid ordering field specified: {field_name}")

        result = await self.db.execute(query)
        organizations = result.scalars().all()

        return [
            {
                "organization_id": org.organization_id,
                "name": org.name,
                "operating_name": org.operating_name,
                "total_balance": org.total_balance,
                "reserved_balance": org.reserved_balance
            }
            for org in organizations
        ]

    @repo_handler
    async def get_externally_registered_organizations(self, conditions):
        '''
        Get all externally registered  organizations from the database.
        '''

        query = (
            select(Organization)
            .where(and_(*conditions))
            .options(
                joinedload(Organization.org_type),
                joinedload(Organization.org_status),
            )
            .order_by(Organization.name)
        )

        # Execute the query
        results = await self.db.execute(query)
        return results.scalars().all()

    @repo_handler
    async def get_organization_address(self, organization_address_id: int):
        return await self.db.scalar(
            select(OrganizationAddress)
            .where(OrganizationAddress.organization_address_id == organization_address_id)
        )

    @repo_handler
    async def get_organization_attorney_address(self, organization_attorney_address_id: int):
        return await self.db.scalar(
            select(OrganizationAttorneyAddress)
            .where(OrganizationAttorneyAddress.organization_attorney_address_id == organization_attorney_address_id)
        )

    @repo_handler
    async def is_registered_for_transfer(self, organization_id: int):
        """
        Check if an organization is registered in the database.
        """
        result = await self.db.scalar(
            select(Organization.organization_id).where(
                and_(
                    Organization.organization_id == organization_id,
                    OrganizationStatus.status == OrgStatusEnum.Registered
                )
            )
        )
        return result is not None

<<<<<<< HEAD
    async def search_organizations(self, search_query: str) -> List[Organization]:
        """
        Search for organizations based on a query string.
        Return exact match first if found, followed by partial matches.
        """
        query = (
            select(Organization)
            .options(joinedload(Organization.org_address))
            .filter(
                or_(
                    Organization.name.ilike(f"%{search_query}%"),
                    Organization.operating_name.ilike(f"%{search_query}%")
                )
            )
            .order_by(Organization.name)
        )
        
        result = await self.db.execute(query)
        organizations = result.scalars().all()

        # Separate exact matches and partial matches
        exact_matches = [
            org for org in organizations 
            if org.name.lower() == search_query.lower() or org.operating_name.lower() == search_query.lower()
        ]
        partial_matches = [org for org in organizations if org not in exact_matches]
        
        # Return exact matches first, followed by partial matches
        return exact_matches + partial_matches
=======
    @repo_handler
    async def get_organization_details(self, transaction_partner: str) -> List[Organization]:
        """
        Fetches organizations where the name matches the given transaction_partner query.
        Includes organization details like full address, email, and phone.
        """
        query = (
            select(Organization)
            .where(func.lower(Organization.name).like(func.lower(transaction_partner + "%")))
            .options(
                joinedload(Organization.org_address)
            )
            .order_by(Organization.name)
            .limit(10)
        )
        result = await self.db.execute(query)
        return result.scalars().all()
>>>>>>> df942832
<|MERGE_RESOLUTION|>--- conflicted
+++ resolved
@@ -234,8 +234,8 @@
         )
         return result is not None
 
-<<<<<<< HEAD
-    async def search_organizations(self, search_query: str) -> List[Organization]:
+    @repo_handler
+    async def search_organizations_by_name(self, search_query: str) -> List[Organization]:
         """
         Search for organizations based on a query string.
         Return exact match first if found, followed by partial matches.
@@ -250,6 +250,7 @@
                 )
             )
             .order_by(Organization.name)
+            .limit(10)
         )
         
         result = await self.db.execute(query)
@@ -263,23 +264,4 @@
         partial_matches = [org for org in organizations if org not in exact_matches]
         
         # Return exact matches first, followed by partial matches
-        return exact_matches + partial_matches
-=======
-    @repo_handler
-    async def get_organization_details(self, transaction_partner: str) -> List[Organization]:
-        """
-        Fetches organizations where the name matches the given transaction_partner query.
-        Includes organization details like full address, email, and phone.
-        """
-        query = (
-            select(Organization)
-            .where(func.lower(Organization.name).like(func.lower(transaction_partner + "%")))
-            .options(
-                joinedload(Organization.org_address)
-            )
-            .order_by(Organization.name)
-            .limit(10)
-        )
-        result = await self.db.execute(query)
-        return result.scalars().all()
->>>>>>> df942832
+        return exact_matches + partial_matches