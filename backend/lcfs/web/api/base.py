from typing import Any, List, Optional
from enum import Enum
from typing_extensions import deprecated
from sqlalchemy import and_, cast, Date, func, String
from sqlalchemy.orm.attributes import InstrumentedAttribute
from fastapi import HTTPException, Query, Request, Response
from fastapi_cache import FastAPICache

from pydantic import BaseModel, Field, ConfigDict, field_validator
from pydantic.alias_generators import to_camel
import structlog
import re

logger = structlog.get_logger(__name__)


class BaseSchema(BaseModel):
    model_config = ConfigDict(
        alias_generator=to_camel,
        populate_by_name=True,
        from_attributes=True,
    )


class ComplianceReportRequestSchema(BaseSchema):
    compliance_report_id: int


def row_to_dict(row, schema):
    d = {}
    for field in schema.__fields__.values():
        if isinstance(field.type_, BaseModel):
            d[field.name] = row_to_dict(d[field.name], field.type_)
            continue
        d[field.name] = getattr(row, field.name)
    return d


class SortOrder(BaseSchema):
    field: str
    direction: str

    @classmethod
    def validate_field(cls, value):
        # Convert CamelCase to snake_case
        return camel_to_snake(value)

    @field_validator("field")
    def convert_field_to_snake(cls, value):
        return cls.validate_field(value)


class FilterModel(BaseSchema):
    filter_type: str = Field(Query(default="text", alias="filterType"))
    type: str = Field(Query(default="contains", alias="type"))
    filter: Optional[Any] = None
    field: str = Field(Query(default="", alias="field"))
    date_from: Optional[str] = Field(Query(default="", alias="dateFrom"))
    date_to: Optional[str] = Field(Query(default="", alias="dateTo"))

    @classmethod
    def validate_field(cls, value):
        # Convert CamelCase to snake_case
        return camel_to_snake(value)

    @field_validator("field")
    def convert_field_to_snake(cls, value):
        return cls.validate_field(value)


class PaginationRequestSchema(BaseSchema):
    page: int = Field(Query(default=0, alias="page"))
    size: int = Field(Query(default=20, alias="size"))
    sort_orders: List[SortOrder] = Field(Query(default=[], alias="sortOrders"))
    filters: List[FilterModel] = Field(Query(default=[], alias="filters"))
    model_config = ConfigDict(from_attributes=True, arbitrary_types_allowed=True)


class PaginationResponseSchema(BaseSchema):
    total: int
    page: int
    size: int
    total_pages: int
    model_config = ConfigDict(from_attributes=True, arbitrary_types_allowed=True)


@deprecated("Use Pagination Request and Response schemas instead")
class EntityResponse(BaseModel):
    status: int
    message: str
    error: dict = {}
    total: int = 0
    size: int = 10
    page: int = 1
    total_pages: int = 1
    data: Any = {}

    model_config = ConfigDict(
        from_attributes=True,
        populate_by_name=True,
        arbitrary_types_allowed=True,
        json_schema_extra={
            "example": {
                "status": 200,
                "message": "Success",
                "error": {},
                "total": 0,
                "page": 1,
                "size": 10,
                "total_pages": 1,
                "data": [],
            }
        },
    )


def validate_pagination(pagination: PaginationRequestSchema):
    """
    Validate the pagination object.

    Args:
        pagination (PaginationRequestSchema): The pagination object to validate.
    """
    if not pagination.page or pagination.page < 1:
        pagination.page = 1
    if not pagination.size or pagination.size < 1:
        pagination.size = 10
    if not pagination.sort_orders:
        pagination.sort_orders = []
    if not pagination.filters:
        pagination.filters = []
    return pagination


def get_field_for_filter(model, field):
    """
    Get the field from the model based on the field name.

    Args:
        model: The model to get the field from
        field: The field name to get
    """
    try:
        if hasattr(model, field):
            field = getattr(model, field)
            if isinstance(field, InstrumentedAttribute):
                return field.property.columns[0]
            else:
                return field
        return model[field]
    except Exception as e:
        logger.error(
            "Not able to get the required field",
            error=str(e),
            field=field,
            model=model,
            exc_info=e,
        )
        raise HTTPException(
            status_code=500,
            detail=f"Failed to apply filter conditions",
        )


def get_enum_value(enum_class, filter_value):
    # Normalize both the filter value and enum names to lowercase
    normalized_filter_value = filter_value.strip().replace(" ", "_").lower()
    for enum_member in enum_class:
        if enum_member.name.lower() == normalized_filter_value:
            return enum_member
    raise AttributeError(f"{filter_value} not found in {enum_class}")


def apply_text_filter_conditions(field, filter_value, filter_option):
    """
    Apply text filtering conditions based on the filter option.

    Args:
       field: The field to filter on
       filter_value: The value to filter by
       filter_option: The filtering operation (equals, contains, etc)
    """
    # Apply text filtering with case and space insensitivity
    lower_no_space_field = func.lower(func.replace(cast(field, String), " ", ""))
    lower_no_space_filter_value = (
        filter_value.name.replace(" ", "").lower()
        if isinstance(filter_value, Enum)
        else str(filter_value).replace(" ", "").lower()
    )

    text_filter_mapping = {
        "true": field.is_(True),
        "false": field.is_(False),
        "contains": lower_no_space_field.like(f"%{lower_no_space_filter_value}%"),
        "notContains": lower_no_space_field.notlike(f"%{lower_no_space_filter_value}%"),
        "equals": lower_no_space_field == lower_no_space_filter_value,
        "notEqual": lower_no_space_field != lower_no_space_filter_value,
        "startsWith": lower_no_space_field.like(f"{lower_no_space_filter_value}%"),
        "endsWith": lower_no_space_field.like(f"%{lower_no_space_filter_value}"),
    }

    return text_filter_mapping.get(filter_option)


def apply_number_filter_conditions(field, filter_value, filter_option):
    """
    Apply number filtering conditions based on the filter option.

    Args:
       field: The field to filter on
       filter_value: The value to filter by
       filter_option: The filtering operation (equals, greater than, etc)
    """
    if isinstance(filter_value, list):
        return and_(field >= filter_value[0], field <= filter_value[1])
    else:
        number_filter_mapping = {
            "equals": field == filter_value,
            "notEqual": field != filter_value,
            "greaterThan": field > filter_value,
            "greaterThanOrEqual": field >= filter_value,
            "lessThan": field < filter_value,
            "lessThanOrEqual": field <= filter_value,
            "startsWith": cast(field, String).like(f"{filter_value}%"),
        }
        return number_filter_mapping.get(filter_option)


def apply_date_filter_conditions(field, filter_value, filter_option):
    """
    Apply date filtering conditions based on the filter option.

    Args:
       field: The field to filter on
       filter_value: The value to filter by
       filter_option: The filtering operation
    """
    if isinstance(filter_value, list) and len(filter_value) <= 1:
        filter_value = filter_value[0]
    date_filter_mapping = {
        "equals": cast(field, Date) == func.date(filter_value),
        "notEqual": cast(field, Date) != func.date(filter_value),
        "greaterThan": cast(field, Date) > func.date(filter_value),
        "lessThan": cast(field, Date) < func.date(filter_value),
        "inRange": and_(
            cast(field, Date) >= func.date(filter_value[0]),
            cast(field, Date) <= func.date(filter_value[1]),
        ),
    }

    return date_filter_mapping.get(filter_option)


def apply_set_filter_conditions(field, filter_values):
    """
    Apply set filtering conditions based on the filter values.

    Args:
       field: The field to filter on
       filter_values: The set of values to filter by
    """
    return field.in_(filter_values)


def apply_generic_filter_conditions(field, filter_value, filter_option):
    """
    Apply generic filtering conditions based on the filter option.

    Args:
       field: The field to filter on
       filter_value: The value to filter by
       filter_option: The filtering operation (blank, notBlank, empty)
    """
    generic_filter_mapping = {
        "blank": field.is_(None),
        "notBlank": field.isnot(None),
        "empty": field.is_(""),
    }

    return generic_filter_mapping.get(filter_option)


def apply_filter_conditions(field, filter_value, filter_option, filter_type):
    """
    Apply filtering conditions based on the filter option and filter type.

    Args:
        field: The field to filter on
        filter_value: The value to filter by
        filter_option: The filtering operation
        filter_type: The type of the field (text, number, date, set)
    """
    try:
        # Handle generic filter options (blank, notBlank, empty)
        if filter_option in ["blank", "notBlank", "empty"]:
            return apply_generic_filter_conditions(field, filter_value, filter_option)

        # Handle various filter types
        if filter_type == "text":
            return apply_text_filter_conditions(field, filter_value, filter_option)
        elif filter_type == "number":
            return apply_number_filter_conditions(field, filter_value, filter_option)
        elif filter_type == "date":
            return apply_date_filter_conditions(field, filter_value, filter_option)
        elif filter_type == "set":
            return apply_set_filter_conditions(field, filter_value)
        else:
            raise HTTPException(
                status_code=400,
                detail=f"Invalid filter type: {filter_type}",
            )
    except Exception as e:
        logger.error(
            "Failed to apply filter conditions",
            error=str(e),
            filter_type=filter_type,
            filter_option=filter_option,
            filter_value=filter_value,
            field=field,
            exc_info=e,
        )
        raise HTTPException(
            status_code=500,
            detail=f"Failed to apply filter conditions",
        )


def camel_to_snake(name):
    """Convert a camel case string to snake case."""
    s1 = re.sub("(.)([A-Z][a-z]+)", r"\1_\2", name)
    return re.sub("([a-z0-9])([A-Z])", r"\1_\2", s1).lower()


async def lcfs_cache_key_builder(
    func,
    namespace: Optional[str] = "",
    request: Request = None,
    response: Response = None,
    *args,
    **kwargs,
):
    """
    Build a cache key for a function using the request and response objects.

    Args:
        func: The function to build the cache key for
        namespace: The namespace to use for the cache key
        request: The request object
        response: The response object
        args: Positional arguments for the function
        kwargs: Keyword arguments for the function

    Returns:
        The cache key for the function
    """
    # Get the FastAPICache prefix
    prefix = FastAPICache.get_prefix()
    request_key = ""
    for key, value in kwargs.items():
        if key == "args":
            for v in value:
                if "object at" not in str(v):
                    request_key += f"{key}:{v}"
        elif "object at" not in str(value):
            request_key += f"{key}:{value}"
    # Build the cache key
    cache_key = f"{prefix}:{namespace}:{func.__name__}:{request_key}"
    logger.info("Cache key generated", cache_key=cache_key)

    # Return the cache key
    return cache_key


class NotificationTypeEnum(Enum):
    BCEID__COMPLIANCE_REPORT__DIRECTOR_ASSESSMENT = (
        "BCEID__COMPLIANCE_REPORT__DIRECTOR_ASSESSMENT"
    )
    BCEID__INITIATIVE_AGREEMENT__DIRECTOR_APPROVAL = (
        "BCEID__INITIATIVE_AGREEMENT__DIRECTOR_APPROVAL"
    )
    BCEID__TRANSFER__DIRECTOR_DECISION = "BCEID__TRANSFER__DIRECTOR_DECISION"
    BCEID__TRANSFER__PARTNER_ACTIONS = "BCEID__TRANSFER__PARTNER_ACTIONS"
    IDIR_ANALYST__COMPLIANCE_REPORT__DIRECTOR_DECISION = (
        "IDIR_ANALYST__COMPLIANCE_REPORT__DIRECTOR_DECISION"
    )
    IDIR_ANALYST__COMPLIANCE_REPORT__MANAGER_RECOMMENDATION = (
        "IDIR_ANALYST__COMPLIANCE_REPORT__MANAGER_RECOMMENDATION"
    )
    IDIR_ANALYST__COMPLIANCE_REPORT__SUBMITTED_FOR_REVIEW = (
        "IDIR_ANALYST__COMPLIANCE_REPORT__SUBMITTED_FOR_REVIEW"
    )
    IDIR_ANALYST__INITIATIVE_AGREEMENT__RETURNED_TO_ANALYST = (
        "IDIR_ANALYST__INITIATIVE_AGREEMENT__RETURNED_TO_ANALYST"
    )
    IDIR_ANALYST__TRANSFER__DIRECTOR_RECORDED = (
        "IDIR_ANALYST__TRANSFER__DIRECTOR_RECORDED"
    )
    IDIR_ANALYST__TRANSFER__RESCINDED_ACTION = (
        "IDIR_ANALYST__TRANSFER__RESCINDED_ACTION"
    )
    IDIR_ANALYST__TRANSFER__SUBMITTED_FOR_REVIEW = (
        "IDIR_ANALYST__TRANSFER__SUBMITTED_FOR_REVIEW"
    )
    IDIR_COMPLIANCE_MANAGER__COMPLIANCE_REPORT__ANALYST_RECOMMENDATION = (
        "IDIR_COMPLIANCE_MANAGER__COMPLIANCE_REPORT__ANALYST_RECOMMENDATION"
    )
    IDIR_COMPLIANCE_MANAGER__COMPLIANCE_REPORT__DIRECTOR_ASSESSMENT = (
        "IDIR_COMPLIANCE_MANAGER__COMPLIANCE_REPORT__DIRECTOR_ASSESSMENT"
    )
    IDIR_COMPLIANCE_MANAGER__COMPLIANCE_REPORT__SUBMITTED_FOR_REVIEW = (
        "IDIR_COMPLIANCE_MANAGER__COMPLIANCE_REPORT__SUBMITTED_FOR_REVIEW"
    )
    IDIR_DIRECTOR__COMPLIANCE_REPORT__MANAGER_RECOMMENDATION = (
        "IDIR_DIRECTOR__COMPLIANCE_REPORT__MANAGER_RECOMMENDATION"
    )
    IDIR_DIRECTOR__INITIATIVE_AGREEMENT__ANALYST_RECOMMENDATION = (
        "IDIR_DIRECTOR__INITIATIVE_AGREEMENT__ANALYST_RECOMMENDATION"
    )
    IDIR_DIRECTOR__TRANSFER__ANALYST_RECOMMENDATION = (
        "IDIR_DIRECTOR__TRANSFER__ANALYST_RECOMMENDATION"
    )
<<<<<<< HEAD
    IDIR_ANALYST__FUEL_CODE__EXPIRY_NOTIFICATION = (
        "IDIR_ANALYST__FUEL_CODE__EXPIRY_NOTIFICATION"
=======
    IDIR_DIRECTOR__FUEL_CODE__ANALYST_RECOMMENDATION = (
        "IDIR_DIRECTOR__FUEL_CODE__ANALYST_RECOMMENDATION"
    )
    IDIR_ANALYST__FUEL_CODE__DIRECTOR_RETURNED = (
        "IDIR_ANALYST__FUEL_CODE__DIRECTOR_RETURNED"
    )
    IDIR_ANALYST__FUEL_CODE__DIRECTOR_APPROVAL = (
        "IDIR_ANALYST__FUEL_CODE__DIRECTOR_APPROVAL"
>>>>>>> a82e6226
    )

    def __str__(self):
        return self.value


class Auditable(BaseModel):
    create_user: Optional[str]
    update_user: Optional[str]


class Versioning(BaseModel):
    group_uuid: str
    version: int
    action_type: str<|MERGE_RESOLUTION|>--- conflicted
+++ resolved
@@ -419,10 +419,9 @@
     IDIR_DIRECTOR__TRANSFER__ANALYST_RECOMMENDATION = (
         "IDIR_DIRECTOR__TRANSFER__ANALYST_RECOMMENDATION"
     )
-<<<<<<< HEAD
     IDIR_ANALYST__FUEL_CODE__EXPIRY_NOTIFICATION = (
         "IDIR_ANALYST__FUEL_CODE__EXPIRY_NOTIFICATION"
-=======
+    )
     IDIR_DIRECTOR__FUEL_CODE__ANALYST_RECOMMENDATION = (
         "IDIR_DIRECTOR__FUEL_CODE__ANALYST_RECOMMENDATION"
     )
@@ -431,7 +430,6 @@
     )
     IDIR_ANALYST__FUEL_CODE__DIRECTOR_APPROVAL = (
         "IDIR_ANALYST__FUEL_CODE__DIRECTOR_APPROVAL"
->>>>>>> a82e6226
     )
 
     def __str__(self):
