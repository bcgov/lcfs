import structlog

"""Charging Site API."""

from typing import List, Union
from fastapi import (
    APIRouter,
    Depends,
    File,
    Form,
    HTTPException,
    Path,
    Request,
    Response,
    UploadFile,
    status,
    Body,
)

from lcfs.db.models.user.Role import RoleEnum
from fastapi.responses import JSONResponse, StreamingResponse
from lcfs.web.api.base import FilterModel, PaginationRequestSchema
from lcfs.web.api.charging_site.schema import (
    ChargingEquipmentStatusSchema,
    BulkEquipmentStatusUpdateSchema,
    ChargingEquipmentPaginatedSchema,
    ChargingSiteCreateSchema,
    ChargingSiteSchema,
    ChargingSiteStatusSchema,
    ChargingSitesSchema,
    CommonPaginatedCSRequestSchema,
    DeleteChargingSiteResponseSchema,
)
from lcfs.web.api.charging_site.services import ChargingSiteService
from lcfs.web.api.charging_site.export import ChargingSiteExporter
from lcfs.web.api.charging_site.importer import ChargingSiteImporter
from lcfs.db import dependencies
from lcfs.web.api.charging_site.validation import ChargingSiteValidation
from lcfs.web.api.fuel_code.schema import EndUserTypeSchema
from lcfs.web.core.decorators import view_handler


router = APIRouter()
logger = structlog.get_logger(__name__)
get_async_db = dependencies.get_async_db_session


@router.get(
    "/intended-users",
    response_model=List[EndUserTypeSchema],
    status_code=status.HTTP_200_OK,
)
@view_handler([RoleEnum.SUPPLIER, RoleEnum.GOVERNMENT])
async def get_intended_users(
    request: Request,
    service: ChargingSiteService = Depends(),
) -> List[EndUserTypeSchema]:
    """
    Endpoint to get a list of intended users
    """
    return await service.get_intended_user_types()


@router.get(
    "/equipment/statuses",
    response_model=List[ChargingEquipmentStatusSchema],
    status_code=status.HTTP_200_OK,
)
@view_handler([RoleEnum.GOVERNMENT, RoleEnum.ANALYST, RoleEnum.SUPPLIER])
async def get_charging_equipment_statuses(
    request: Request, service: ChargingSiteService = Depends()
) -> List[ChargingEquipmentStatusSchema]:
    """
    Get all available charging site statuses
    """
    return await service.get_charging_equipment_statuses()


@router.get(
    "/statuses",
    response_model=List[ChargingSiteStatusSchema],
    status_code=status.HTTP_200_OK,
)
@view_handler([RoleEnum.GOVERNMENT, RoleEnum.SUPPLIER])
async def get_charging_site_statuses(
    request: Request, service: ChargingSiteService = Depends()
) -> List[ChargingSiteStatusSchema]:
    """
    Get all available charging site statuses
    """
    return await service.get_charging_site_statuses()


@router.get(
    "/{site_id}",
    response_model=ChargingSiteSchema,
    status_code=status.HTTP_200_OK,
)
@view_handler([RoleEnum.GOVERNMENT, RoleEnum.SUPPLIER])
async def get_charging_site(
    request: Request,
    site_id: int = Path(..., description="Charging site ID"),
    service: ChargingSiteService = Depends(),
) -> ChargingSiteSchema:
    """
    Get a specific charging site with its attachments
    """
    return await service.get_charging_site_by_id(site_id)


@router.post(
    "/{site_id}/equipment/list-all", response_model=ChargingEquipmentPaginatedSchema
)
@view_handler([RoleEnum.SUPPLIER, RoleEnum.GOVERNMENT])
async def get_charging_site_equipment_paginated(
    request: Request,
    site_id: int = Path(..., description="Charging site ID"),
    pagination: PaginationRequestSchema = Body(..., embed=False),
    service: ChargingSiteService = Depends(),
    validate: ChargingSiteValidation = Depends(),
) -> ChargingEquipmentPaginatedSchema:
    """
    Get paginated charging equipment for a specific charging site.
    Supports filtering, sorting, and pagination.
    """
    await validate.validate_organization_access(site_id)
    if request.user.is_government:
        pagination.filters.append(
            FilterModel(
                field="status", filter_type="text", type="not_equals", filter="Draft"
            )
        )
    return await service.get_charging_site_equipment_paginated(site_id, pagination)


@router.post(
    "/{site_id}/equipment/bulk-status-update",
    response_model=bool,
    status_code=status.HTTP_200_OK,
)
@view_handler([RoleEnum.GOVERNMENT, RoleEnum.SUPPLIER])
async def bulk_update_equipment_status(
    request: Request,
    site_id: int = Path(..., description="Charging site ID"),
    bulk_update: BulkEquipmentStatusUpdateSchema = Body(...),
    service: ChargingSiteService = Depends(),
    validate: ChargingSiteValidation = Depends(),
):
    """
    Bulk update status for equipment records associated with a charging site.
    """
    await validate.validate_organization_access(site_id)
    try:
        return await service.bulk_update_equipment_status(
            bulk_update, site_id, request.user
        )
    except Exception as e:
        logger.error(f"Error during bulk equipment status update: {str(e)}")
        raise HTTPException(
            status_code=status.HTTP_500_INTERNAL_SERVER_ERROR,
            detail=f"Failed to update equipment status: {str(e)}",
        )


@router.post(
    "/organization/{organization_id}/list-all",
    response_model=ChargingSitesSchema,
    status_code=status.HTTP_200_OK,
)
@view_handler([RoleEnum.SUPPLIER])
async def get_charging_sites(
    request: Request,
    organization_id: int,
    request_data: CommonPaginatedCSRequestSchema = Body(...),
    response: Response = None,
    service: ChargingSiteService = Depends(),
) -> ChargingSitesSchema:
    """
    Endpoint to get list of charging_sites for the given organization
    """
    try:

        if hasattr(request_data, "page") and request_data.page is not None:
            # Handle pagination
            pagination = PaginationRequestSchema(
                page=request_data.page or 1,
                size=request_data.size or 10,
                sort_orders=request_data.sort_orders or [],
                filters=request_data.filters or [],
            )
            return await service.get_charging_sites_paginated(
                pagination, organization_id
            )
        else:
            result = await service.get_cs_list(organization_id)
            if result is None:
                from lcfs.web.api.base import PaginationResponseSchema

                return ChargingSitesSchema(
                    charging_sites=[],
                    pagination=PaginationResponseSchema(
                        total=0, page=1, size=10, total_pages=0
                    ),
                )
            return result
    except HTTPException as http_ex:
        raise http_ex
    except Exception as e:
        logger.exception("Error occurred", error=str(e))
        raise HTTPException(
            status_code=status.HTTP_500_INTERNAL_SERVER_ERROR,
            detail="An unexpected error occurred while processing your request",
        )


@router.post(
    "/list-all",
    response_model=ChargingSitesSchema,
    status_code=status.HTTP_200_OK,
)
@view_handler([RoleEnum.GOVERNMENT])
async def get_all_charging_sites(
    request: Request,
    request_data: CommonPaginatedCSRequestSchema = Body(...),
    response: Response = None,
    service: ChargingSiteService = Depends(),
) -> ChargingSitesSchema:
    """
    Endpoint to get paginated list of all charging sites (IDIR use).
    """
    try:
        pagination = PaginationRequestSchema(
            page=request_data.page,
            size=request_data.size,
            sort_orders=request_data.sort_orders,
            filters=request_data.filters,
        )
        return await service.get_all_charging_sites_paginated(pagination)
    except HTTPException as http_ex:
        raise http_ex
    except Exception as e:
        logger.exception("Error occurred", error=str(e))
        raise HTTPException(
            status_code=status.HTTP_500_INTERNAL_SERVER_ERROR,
            detail="An unexpected error occurred while processing your request",
        )


@router.post(
    "/organization/{organization_id}/save",
    response_model=Union[ChargingSiteSchema, DeleteChargingSiteResponseSchema],
    status_code=status.HTTP_201_CREATED,
)
@view_handler([RoleEnum.COMPLIANCE_REPORTING, RoleEnum.SIGNING_AUTHORITY])
async def create_charging_site_row(
    request: Request,
    organization_id: int,
    request_data: ChargingSiteCreateSchema = Body(...),
    cs_service: ChargingSiteService = Depends(),
    validate: ChargingSiteValidation = Depends(),
):
    """Endpoint to create single charging site row"""
    await validate.charging_site_create_access(organization_id, request_data)
    # Create new charging site row
    return await cs_service.create_charging_site(request_data, organization_id)


@router.put(
    "/organization/{organization_id}/save/{charging_site_id}",
    response_model=Union[ChargingSiteSchema, DeleteChargingSiteResponseSchema],
    status_code=status.HTTP_201_CREATED,
)
@view_handler([RoleEnum.COMPLIANCE_REPORTING, RoleEnum.SIGNING_AUTHORITY])
async def update_charging_site_row(
    request: Request,
    organization_id: int,
    charging_site_id: int,
    request_data: ChargingSiteCreateSchema = Body(...),
    cs_service: ChargingSiteService = Depends(),
    validate: ChargingSiteValidation = Depends(),
):
    """Endpoint to update single charging site row"""
    # Update existing charging site row
    await validate.charging_site_delete_update_access(charging_site_id, organization_id)
    return await cs_service.update_charging_site(request_data)


@router.delete(
    "/organization/{organization_id}/save/{charging_site_id}",
    response_model=Union[ChargingSiteSchema, DeleteChargingSiteResponseSchema],
    status_code=status.HTTP_201_CREATED,
)
@view_handler([RoleEnum.COMPLIANCE_REPORTING, RoleEnum.SIGNING_AUTHORITY])
async def delete_charging_site_row(
    request: Request,
    organization_id: int,
    charging_site_id: int,
    request_data: ChargingSiteCreateSchema = Body(None),
    cs_service: ChargingSiteService = Depends(),
    validate: ChargingSiteValidation = Depends(),
):
    """Endpoint to delete single charging site row"""
    await validate.charging_site_delete_update_access(charging_site_id, organization_id)
    # Delete existing charging site row
    await cs_service.delete_charging_site(charging_site_id)
    return DeleteChargingSiteResponseSchema(
        message="Charging site deleted successfully"
    )


<<<<<<< HEAD
@router.get(
=======
@router.post(
>>>>>>> 9927e4ae
    "/export/{organization_id}",
    response_class=StreamingResponse,
    status_code=status.HTTP_200_OK,
)
@view_handler(
    [RoleEnum.COMPLIANCE_REPORTING, RoleEnum.SIGNING_AUTHORITY, RoleEnum.GOVERNMENT]
)
async def export_charging_sites(
    request: Request,
    organization_id: str,
<<<<<<< HEAD
    exporter: ChargingSiteExporter = Depends(),
):
    """
    Endpoint to export information of all charging sites for an organization
=======
    site_ids: List[int] = Body(None),
    exporter: ChargingSiteExporter = Depends(),
):
    """
    Endpoint to export information of charging sites for an organization
>>>>>>> 9927e4ae
    """
    try:
        org_id = int(organization_id)
    except ValueError:
        raise HTTPException(
            status_code=400, detail="Invalid organization id. Must be an integer."
        )

<<<<<<< HEAD
    organization = request.user.organization
    if organization.organization_id != org_id:
        raise HTTPException(
            status_code=403, detail="Access denied to this organization"
        )

    return await exporter.export(org_id, request.user, organization, True)
=======
    # Government users can access any organization
    if not request.user.is_government:
        organization = request.user.organization
        if organization.organization_id != org_id:
            raise HTTPException(
                status_code=403, detail="Access denied to this organization"
            )
    else:
        organization = request.user.organization

    return await exporter.export(org_id, request.user, organization, True, site_ids)
>>>>>>> 9927e4ae


@router.post(
    "/import/{organization_id}",
    response_class=JSONResponse,
    status_code=status.HTTP_200_OK,
)
@view_handler(
    [RoleEnum.COMPLIANCE_REPORTING, RoleEnum.SIGNING_AUTHORITY, RoleEnum.GOVERNMENT]
)
async def import_charging_sites(
    request: Request,
    organization_id: str,
    file: UploadFile = File(...),
    importer: ChargingSiteImporter = Depends(),
    overwrite: bool = Form(...),
<<<<<<< HEAD
=======
    site_ids: str = Form(None),
>>>>>>> 9927e4ae
):
    """
    Endpoint to import Charging Site data from an uploaded Excel file.
    """
    try:
        org_id = int(organization_id)
    except ValueError:
        raise HTTPException(
            status_code=400, detail="Invalid organization id. Must be an integer."
        )

<<<<<<< HEAD
    organization = request.user.organization
    if organization.organization_id != org_id:
        raise HTTPException(
            status_code=403, detail="Access denied to this organization"
        )
=======
    # Government users can access any organization
    if not request.user.is_government:
        organization = request.user.organization
        if organization.organization_id != org_id:
            raise HTTPException(
                status_code=403, detail="Access denied to this organization"
            )
    else:
        organization = request.user.organization

    # Parse site_ids if provided
    parsed_site_ids = None
    if site_ids:
        try:
            import json
            parsed_site_ids = json.loads(site_ids)
        except (json.JSONDecodeError, TypeError):
            raise HTTPException(
                status_code=400, detail="Invalid site_ids format. Must be a JSON array."
            )
>>>>>>> 9927e4ae

    job_id = await importer.import_data(
        org_id,
        request.user,
        organization.organization_code,
        file,
        overwrite,
<<<<<<< HEAD
=======
        parsed_site_ids,
>>>>>>> 9927e4ae
    )
    return JSONResponse(content={"jobId": job_id})


@router.get(
    "/template/{organization_id}",
    response_class=StreamingResponse,
    status_code=status.HTTP_200_OK,
)
@view_handler(
    [RoleEnum.COMPLIANCE_REPORTING, RoleEnum.SIGNING_AUTHORITY, RoleEnum.GOVERNMENT]
)
async def get_charging_site_template(
    request: Request,
    organization_id: str,
    exporter: ChargingSiteExporter = Depends(),
):
    """
    Endpoint to export a template for charging sites
    """
    try:
        org_id = int(organization_id)
    except ValueError:
        raise HTTPException(
            status_code=400, detail="Invalid organization id. Must be an integer."
        )

<<<<<<< HEAD
    organization = request.user.organization
    if organization.organization_id != org_id:
        raise HTTPException(
            status_code=403, detail="Access denied to this organization"
        )
=======
    # Government users can access any organization
    if not request.user.is_government:
        organization = request.user.organization
        if organization.organization_id != org_id:
            raise HTTPException(
                status_code=403, detail="Access denied to this organization"
            )
    else:
        organization = request.user.organization
>>>>>>> 9927e4ae

    return await exporter.export(org_id, request.user, organization, False)


@router.get(
    "/status/{job_id}",
    response_class=JSONResponse,
    status_code=status.HTTP_200_OK,
)
@view_handler(
    [RoleEnum.COMPLIANCE_REPORTING, RoleEnum.SIGNING_AUTHORITY, RoleEnum.GOVERNMENT]
)
async def get_import_job_status(
    request: Request,
    job_id: str,
    importer: ChargingSiteImporter = Depends(),
):
    """
    Endpoint to get the current progress of a running charging site import job
    """
    status_result = await importer.get_status(job_id)
    return JSONResponse(content=status_result)<|MERGE_RESOLUTION|>--- conflicted
+++ resolved
@@ -308,11 +308,7 @@
     )
 
 
-<<<<<<< HEAD
-@router.get(
-=======
-@router.post(
->>>>>>> 9927e4ae
+@router.post(
     "/export/{organization_id}",
     response_class=StreamingResponse,
     status_code=status.HTTP_200_OK,
@@ -323,18 +319,11 @@
 async def export_charging_sites(
     request: Request,
     organization_id: str,
-<<<<<<< HEAD
-    exporter: ChargingSiteExporter = Depends(),
-):
-    """
-    Endpoint to export information of all charging sites for an organization
-=======
     site_ids: List[int] = Body(None),
     exporter: ChargingSiteExporter = Depends(),
 ):
     """
     Endpoint to export information of charging sites for an organization
->>>>>>> 9927e4ae
     """
     try:
         org_id = int(organization_id)
@@ -343,15 +332,6 @@
             status_code=400, detail="Invalid organization id. Must be an integer."
         )
 
-<<<<<<< HEAD
-    organization = request.user.organization
-    if organization.organization_id != org_id:
-        raise HTTPException(
-            status_code=403, detail="Access denied to this organization"
-        )
-
-    return await exporter.export(org_id, request.user, organization, True)
-=======
     # Government users can access any organization
     if not request.user.is_government:
         organization = request.user.organization
@@ -363,7 +343,6 @@
         organization = request.user.organization
 
     return await exporter.export(org_id, request.user, organization, True, site_ids)
->>>>>>> 9927e4ae
 
 
 @router.post(
@@ -380,10 +359,7 @@
     file: UploadFile = File(...),
     importer: ChargingSiteImporter = Depends(),
     overwrite: bool = Form(...),
-<<<<<<< HEAD
-=======
     site_ids: str = Form(None),
->>>>>>> 9927e4ae
 ):
     """
     Endpoint to import Charging Site data from an uploaded Excel file.
@@ -395,13 +371,6 @@
             status_code=400, detail="Invalid organization id. Must be an integer."
         )
 
-<<<<<<< HEAD
-    organization = request.user.organization
-    if organization.organization_id != org_id:
-        raise HTTPException(
-            status_code=403, detail="Access denied to this organization"
-        )
-=======
     # Government users can access any organization
     if not request.user.is_government:
         organization = request.user.organization
@@ -422,7 +391,6 @@
             raise HTTPException(
                 status_code=400, detail="Invalid site_ids format. Must be a JSON array."
             )
->>>>>>> 9927e4ae
 
     job_id = await importer.import_data(
         org_id,
@@ -430,10 +398,7 @@
         organization.organization_code,
         file,
         overwrite,
-<<<<<<< HEAD
-=======
         parsed_site_ids,
->>>>>>> 9927e4ae
     )
     return JSONResponse(content={"jobId": job_id})
 
@@ -461,13 +426,6 @@
             status_code=400, detail="Invalid organization id. Must be an integer."
         )
 
-<<<<<<< HEAD
-    organization = request.user.organization
-    if organization.organization_id != org_id:
-        raise HTTPException(
-            status_code=403, detail="Access denied to this organization"
-        )
-=======
     # Government users can access any organization
     if not request.user.is_government:
         organization = request.user.organization
@@ -477,7 +435,6 @@
             )
     else:
         organization = request.user.organization
->>>>>>> 9927e4ae
 
     return await exporter.export(org_id, request.user, organization, False)
 
