<<<<<<< HEAD
"""Charging Site API."""

from typing import List, Union
from fastapi import (
    APIRouter,
    Body,
    Depends,
    File,
    Form,
    HTTPException,
    Path,
    Request,
    Response,
    UploadFile,
    status,
)
from fastapi.responses import JSONResponse, StreamingResponse
from lcfs.web.api.base import FilterModel, PaginationRequestSchema
from lcfs.web.api.charging_site.schema import (
    BulkEquipmentStatusUpdateSchema,
    ChargingEquipmentPaginatedSchema,
    ChargingEquipmentStatusSchema,
=======
import structlog
from fastapi import (
    APIRouter,
    status,
    Request,
    Response,
    Depends,
    HTTPException,
    Path,
    Body,
)
from typing import List, Union

from lcfs.db.models.user.Role import RoleEnum
from lcfs.web.api.charging_site.schema import (
    ChargingSiteWithAttachmentsSchema,
    ChargingSiteStatusSchema,
    BulkEquipmentStatusUpdateSchema,
    ChargingEquipmentPaginatedSchema,
>>>>>>> 35da6461
    ChargingSiteCreateSchema,
    ChargingSiteSchema,
    ChargingSiteStatusSchema,
    ChargingSitesSchema,
    CommonPaginatedCSRequestSchema,
    DeleteChargingSiteResponseSchema,
)
from lcfs.web.api.base import PaginationRequestSchema
from lcfs.web.api.charging_site.services import ChargingSiteService
<<<<<<< HEAD
from lcfs.web.api.charging_site.export import ChargingSiteExporter
from lcfs.web.api.charging_site.importer import ChargingSiteImporter
from lcfs.db.models.user.Role import RoleEnum
=======
from lcfs.web.core.decorators import view_handler
>>>>>>> 35da6461
from lcfs.db import dependencies
from lcfs.web.api.charging_site.validation import ChargingSiteValidation
from lcfs.web.api.fuel_code.schema import EndUserTypeSchema

router = APIRouter()
logger = structlog.get_logger(__name__)
get_async_db = dependencies.get_async_db_session


@router.get(
    "/intended-users",
    response_model=List[EndUserTypeSchema],
    status_code=status.HTTP_200_OK,
)
@view_handler([RoleEnum.SUPPLIER, RoleEnum.GOVERNMENT])
async def get_intended_users(
    request: Request,
    service: ChargingSiteService = Depends(),
) -> List[EndUserTypeSchema]:
    """
    Endpoint to get a list of intended users
    """
    return await service.get_intended_user_types()


@router.get(
<<<<<<< HEAD
    "/equipment/statuses/",
    response_model=List[ChargingEquipmentStatusSchema],
    status_code=status.HTTP_200_OK,
)
@view_handler([RoleEnum.GOVERNMENT, RoleEnum.ANALYST, RoleEnum.SUPPLIER])
async def get_charging_equipment_statuses(
    request: Request, service: ChargingSiteService = Depends()
) -> List[ChargingEquipmentStatusSchema]:
    """
    Get all available charging site statuses
    """
    return await service.get_charging_equipment_statuses()
=======
    "/{site_id}",
    response_model=ChargingSiteWithAttachmentsSchema,
    status_code=status.HTTP_200_OK,
)
@view_handler([RoleEnum.GOVERNMENT, RoleEnum.ANALYST])
async def get_charging_site(
    request: Request,
    site_id: int = Path(..., description="Charging site ID"),
    service: ChargingSiteService = Depends(),
) -> ChargingSiteWithAttachmentsSchema:
    """
    Get a specific charging site with its attachments
    """
    result = await service.get_charging_site_with_attachments(site_id)
    if not result:
        raise HTTPException(
            status_code=status.HTTP_404_NOT_FOUND,
            detail=f"Charging site with ID {site_id} not found",
        )
    return result
>>>>>>> 35da6461


@router.get(
    "/statuses/",
    response_model=List[ChargingSiteStatusSchema],
    status_code=status.HTTP_200_OK,
)
<<<<<<< HEAD
@view_handler([RoleEnum.GOVERNMENT, RoleEnum.ANALYST, RoleEnum.SUPPLIER])
=======
@view_handler([RoleEnum.GOVERNMENT, RoleEnum.ANALYST])
>>>>>>> 35da6461
async def get_charging_site_statuses(
    request: Request, service: ChargingSiteService = Depends()
) -> List[ChargingSiteStatusSchema]:
    """
    Get all available charging site statuses
    """
    return await service.get_charging_site_statuses()


<<<<<<< HEAD
=======
@router.post(
    "/{site_id}/equipment/bulk-status-update",
    response_model=List[ChargingSiteWithAttachmentsSchema],
    status_code=status.HTTP_200_OK,
)
@view_handler([RoleEnum.GOVERNMENT, RoleEnum.ANALYST])
async def bulk_update_equipment_status(
    request: Request,
    site_id: int = Path(..., description="Charging site ID"),
    bulk_update: BulkEquipmentStatusUpdateSchema = Body(...),
    service: ChargingSiteService = Depends(),
):
    """
    Bulk update status for equipment records associated with a charging site.
    """
    # Validate new status
    valid_statuses = ["Draft", "Submitted", "Validated"]
    if bulk_update.new_status not in valid_statuses:
        raise HTTPException(
            status_code=status.HTTP_400_BAD_REQUEST,
            detail=f"Invalid status '{bulk_update.new_status}'. Must be one of: {valid_statuses}",
        )

    try:
        await service.bulk_update_equipment_status(bulk_update, site_id, request.user)

        # Return updated charging site data
        updated_site = await service.get_charging_site_with_attachments(site_id)
        return [updated_site] if updated_site else []

    except Exception as e:
        logger.error(f"Error during bulk equipment status update: {str(e)}")
        raise HTTPException(
            status_code=status.HTTP_500_INTERNAL_SERVER_ERROR,
            detail=f"Failed to update equipment status: {str(e)}",
        )


@router.post("/{site_id}/equipment", response_model=ChargingEquipmentPaginatedSchema)
@view_handler([RoleEnum.ANALYST, RoleEnum.GOVERNMENT])
async def get_charging_site_equipment_paginated(
    request: Request,
    site_id: int = Path(..., description="Charging site ID"),
    pagination: PaginationRequestSchema = Body(..., embed=False),
    service: ChargingSiteService = Depends(),
) -> ChargingEquipmentPaginatedSchema:
    """
    Get paginated charging equipment for a specific charging site.
    Supports filtering, sorting, and pagination.
    """
    return await service.get_charging_site_equipment_paginated(site_id, pagination)


>>>>>>> 35da6461
@router.post(
    "/organization/{organization_id}/list-all",
    response_model=ChargingSitesSchema,
    status_code=status.HTTP_200_OK,
)
@view_handler(
    [RoleEnum.COMPLIANCE_REPORTING, RoleEnum.SIGNING_AUTHORITY, RoleEnum.GOVERNMENT]
)
async def get_charging_sites(
    request: Request,
    organization_id: int,
    request_data: CommonPaginatedCSRequestSchema = Body(...),
    response: Response = None,
    service: ChargingSiteService = Depends(),
) -> ChargingSitesSchema:
    """
    Endpoint to get list of charging_sites for the given organization
    """
    try:

        if hasattr(request_data, "page") and request_data.page is not None:
            # Handle pagination
            pagination = PaginationRequestSchema(
                page=request_data.page,
                size=request_data.size or 10,
                sort_orders=request_data.sort_orders or [],
                filters=request_data.filters or [],
            )
            return await service.get_charging_sites_paginated(
                pagination, organization_id
            )
        else:
            result = await service.get_cs_list(organization_id)
            if result is None:
                from lcfs.web.api.base import PaginationResponseSchema

                return ChargingSitesSchema(
                    charging_sites=[],
                    pagination=PaginationResponseSchema(
                        total=0, page=1, size=10, total_pages=0
                    ),
                )
            return result
    except HTTPException as http_ex:
        raise http_ex
    except Exception as e:
        logger.exception("Error occurred", error=str(e))
        raise HTTPException(
            status_code=status.HTTP_500_INTERNAL_SERVER_ERROR,
            detail="An unexpected error occurred while processing your request",
        )


@router.post(
    "/list-all",
    response_model=ChargingSitesSchema,
    status_code=status.HTTP_200_OK,
)
@view_handler(
    [RoleEnum.COMPLIANCE_REPORTING, RoleEnum.SIGNING_AUTHORITY, RoleEnum.GOVERNMENT]
)
async def get_all_charging_sites(
    request: Request,
    request_data: CommonPaginatedCSRequestSchema = Body(...),
    response: Response = None,
    service: ChargingSiteService = Depends(),
) -> ChargingSitesSchema:
    """
    Endpoint to get paginated list of all charging sites (IDIR use).
    """
    try:
        pagination = PaginationRequestSchema(
            page=request_data.page,
            size=request_data.size,
            sort_orders=request_data.sort_orders,
            filters=request_data.filters,
        )
        return await service.get_all_charging_sites_paginated(pagination)
    except HTTPException as http_ex:
        raise http_ex
    except Exception as e:
        logger.exception("Error occurred", error=str(e))
        raise HTTPException(
            status_code=status.HTTP_500_INTERNAL_SERVER_ERROR,
            detail="An unexpected error occurred while processing your request",
        )


@router.post(
    "/organization/{organization_id}/save",
    response_model=Union[ChargingSiteSchema, DeleteChargingSiteResponseSchema],
    status_code=status.HTTP_201_CREATED,
)
@view_handler([RoleEnum.COMPLIANCE_REPORTING, RoleEnum.SIGNING_AUTHORITY])
async def create_charging_site_row(
    request: Request,
    organization_id: int,
    request_data: ChargingSiteCreateSchema = Body(...),
    cs_service: ChargingSiteService = Depends(),
    validate: ChargingSiteValidation = Depends(),
):
    """Endpoint to create single charging site row"""
    await validate.charging_site_create_access(organization_id, request_data)
    # Create new charging site row
    return await cs_service.create_charging_site(request_data, organization_id)


@router.put(
    "/organization/{organization_id}/save/{charging_site_id}",
    response_model=Union[ChargingSiteSchema, DeleteChargingSiteResponseSchema],
    status_code=status.HTTP_201_CREATED,
)
@view_handler([RoleEnum.COMPLIANCE_REPORTING, RoleEnum.SIGNING_AUTHORITY])
async def update_charging_site_row(
    request: Request,
    organization_id: int,
    charging_site_id: int,
    request_data: ChargingSiteCreateSchema = Body(...),
    cs_service: ChargingSiteService = Depends(),
    validate: ChargingSiteValidation = Depends(),
):
    """Endpoint to update single charging site row"""
    # Update existing charging site row
    await validate.charging_site_delete_update_access(charging_site_id, organization_id)
    return await cs_service.update_charging_site(request_data)


@router.delete(
    "/organization/{organization_id}/save/{charging_site_id}",
    response_model=Union[ChargingSiteSchema, DeleteChargingSiteResponseSchema],
    status_code=status.HTTP_201_CREATED,
)
@view_handler([RoleEnum.COMPLIANCE_REPORTING, RoleEnum.SIGNING_AUTHORITY])
async def delete_charging_site_row(
    request: Request,
    organization_id: int,
    charging_site_id: int,
    request_data: ChargingSiteCreateSchema = Body(None),
    cs_service: ChargingSiteService = Depends(),
    validate: ChargingSiteValidation = Depends(),
):
    """Endpoint to delete single charging site row"""
    await validate.charging_site_delete_update_access(charging_site_id, organization_id)
    # Delete existing charging site row
    await cs_service.delete_charging_site(charging_site_id)
    return DeleteChargingSiteResponseSchema(
        message="Charging site deleted successfully"
    )


@router.get(
    "/{site_id}",
    response_model=ChargingSiteSchema,
    status_code=status.HTTP_200_OK,
)
@view_handler([RoleEnum.GOVERNMENT, RoleEnum.ANALYST, RoleEnum.SUPPLIER])
async def get_charging_site(
    request: Request,
    site_id: int = Path(..., description="Charging site ID"),
    service: ChargingSiteService = Depends(),
    validate: ChargingSiteValidation = Depends(),
) -> ChargingSiteSchema:
    """
    Get a specific charging site with its attachments
    """
    await validate.validate_organization_access(site_id)
    result = await service.get_charging_site_with_attachments(site_id)
    if not result:
        raise HTTPException(
            status_code=status.HTTP_404_NOT_FOUND,
            detail=f"Charging site with ID {site_id} not found",
        )
    return result


@router.post(
    "/{site_id}/equipment/bulk-status-update",
    response_model=bool,
    status_code=status.HTTP_200_OK,
)
@view_handler([RoleEnum.GOVERNMENT, RoleEnum.ANALYST, RoleEnum.SUPPLIER])
async def bulk_update_equipment_status(
    request: Request,
    site_id: int = Path(..., description="Charging site ID"),
    bulk_update: BulkEquipmentStatusUpdateSchema = Body(...),
    service: ChargingSiteService = Depends(),
    validate: ChargingSiteValidation = Depends(),
):
    """
    Bulk update status for equipment records associated with a charging site.
    """
    await validate.validate_organization_access(site_id)
    try:
        return await service.bulk_update_equipment_status(
            bulk_update, site_id, request.user
        )
    except Exception as e:
        logger.error(f"Error during bulk equipment status update: {str(e)}")
        raise HTTPException(
            status_code=status.HTTP_500_INTERNAL_SERVER_ERROR,
            detail=f"Failed to update equipment status: {str(e)}",
        )


@router.post("/{site_id}/equipment", response_model=ChargingEquipmentPaginatedSchema)
@view_handler([RoleEnum.ANALYST, RoleEnum.GOVERNMENT, RoleEnum.SUPPLIER])
async def get_charging_site_equipment_paginated(
    request: Request,
    site_id: int = Path(..., description="Charging site ID"),
    pagination: PaginationRequestSchema = Body(..., embed=False),
    service: ChargingSiteService = Depends(),
    validate: ChargingSiteValidation = Depends(),
) -> ChargingEquipmentPaginatedSchema:
    """
    Get paginated charging equipment for a specific charging site.
    Supports filtering, sorting, and pagination.
    """
    await validate.validate_organization_access(site_id)
    if request.user.is_government:
        pagination.filters.append(
            FilterModel(
                field="status", filter_type="text", type="not_equals", filter="Draft"
            )
        )
    return await service.get_charging_site_equipment_paginated(site_id, pagination)


@router.get(
    "/export/{organization_id}",
    response_class=StreamingResponse,
    status_code=status.HTTP_200_OK,
)
@view_handler(
    [RoleEnum.COMPLIANCE_REPORTING, RoleEnum.SIGNING_AUTHORITY, RoleEnum.GOVERNMENT]
)
async def export_charging_sites(
    request: Request,
    organization_id: str,
    exporter: ChargingSiteExporter = Depends(),
):
    """
    Endpoint to export information of all charging sites for an organization
    """
    try:
        org_id = int(organization_id)
    except ValueError:
        raise HTTPException(
            status_code=400, detail="Invalid organization id. Must be an integer."
        )

    organization = request.user.organization
    if organization.organization_id != org_id:
        raise HTTPException(
            status_code=403, detail="Access denied to this organization"
        )

    return await exporter.export(org_id, request.user, organization, True)


@router.post(
    "/import/{organization_id}",
    response_class=JSONResponse,
    status_code=status.HTTP_200_OK,
)
@view_handler(
    [RoleEnum.COMPLIANCE_REPORTING, RoleEnum.SIGNING_AUTHORITY, RoleEnum.GOVERNMENT]
)
async def import_charging_sites(
    request: Request,
    organization_id: str,
    file: UploadFile = File(...),
    importer: ChargingSiteImporter = Depends(),
    overwrite: bool = Form(...),
):
    """
    Endpoint to import Charging Site data from an uploaded Excel file.
    """
    try:
        org_id = int(organization_id)
    except ValueError:
        raise HTTPException(
            status_code=400, detail="Invalid organization id. Must be an integer."
        )

    organization = request.user.organization
    if organization.organization_id != org_id:
        raise HTTPException(
            status_code=403, detail="Access denied to this organization"
        )

    job_id = await importer.import_data(
        org_id,
        request.user,
        organization.organization_code,
        file,
        overwrite,
    )
    return JSONResponse(content={"jobId": job_id})


@router.get(
    "/template/{organization_id}",
    response_class=StreamingResponse,
    status_code=status.HTTP_200_OK,
)
@view_handler(
    [RoleEnum.COMPLIANCE_REPORTING, RoleEnum.SIGNING_AUTHORITY, RoleEnum.GOVERNMENT]
)
async def get_charging_site_template(
    request: Request,
    organization_id: str,
    exporter: ChargingSiteExporter = Depends(),
):
    """
    Endpoint to export a template for charging sites
    """
    try:
        org_id = int(organization_id)
    except ValueError:
        raise HTTPException(
            status_code=400, detail="Invalid organization id. Must be an integer."
        )

    organization = request.user.organization
    if organization.organization_id != org_id:
        raise HTTPException(
            status_code=403, detail="Access denied to this organization"
        )

    return await exporter.export(org_id, request.user, organization, False)


@router.get(
    "/status/{job_id}",
    response_class=JSONResponse,
    status_code=status.HTTP_200_OK,
)
@view_handler(
    [RoleEnum.COMPLIANCE_REPORTING, RoleEnum.SIGNING_AUTHORITY, RoleEnum.GOVERNMENT]
)
async def get_import_job_status(
    request: Request,
    job_id: str,
    importer: ChargingSiteImporter = Depends(),
):
    """
    Endpoint to get the current progress of a running charging site import job
    """
    status_result = await importer.get_status(job_id)
    return JSONResponse(content=status_result)<|MERGE_RESOLUTION|>--- conflicted
+++ resolved
@@ -1,10 +1,12 @@
-<<<<<<< HEAD
+import structlog
 """Charging Site API."""
 
 from typing import List, Union
 from fastapi import (
     APIRouter,
-    Body,
+    status,
+    Request,
+    Response,
     Depends,
     File,
     Form,
@@ -14,34 +16,21 @@
     Response,
     UploadFile,
     status,
-)
+    Body,
+)
+from typing import List, Union
+
+from lcfs.db.models.user.Role import RoleEnum
 from fastapi.responses import JSONResponse, StreamingResponse
 from lcfs.web.api.base import FilterModel, PaginationRequestSchema
 from lcfs.web.api.charging_site.schema import (
     BulkEquipmentStatusUpdateSchema,
     ChargingEquipmentPaginatedSchema,
     ChargingEquipmentStatusSchema,
-=======
-import structlog
-from fastapi import (
-    APIRouter,
-    status,
-    Request,
-    Response,
-    Depends,
-    HTTPException,
-    Path,
-    Body,
-)
-from typing import List, Union
-
-from lcfs.db.models.user.Role import RoleEnum
-from lcfs.web.api.charging_site.schema import (
     ChargingSiteWithAttachmentsSchema,
     ChargingSiteStatusSchema,
     BulkEquipmentStatusUpdateSchema,
     ChargingEquipmentPaginatedSchema,
->>>>>>> 35da6461
     ChargingSiteCreateSchema,
     ChargingSiteSchema,
     ChargingSiteStatusSchema,
@@ -51,13 +40,9 @@
 )
 from lcfs.web.api.base import PaginationRequestSchema
 from lcfs.web.api.charging_site.services import ChargingSiteService
-<<<<<<< HEAD
 from lcfs.web.api.charging_site.export import ChargingSiteExporter
 from lcfs.web.api.charging_site.importer import ChargingSiteImporter
 from lcfs.db.models.user.Role import RoleEnum
-=======
-from lcfs.web.core.decorators import view_handler
->>>>>>> 35da6461
 from lcfs.db import dependencies
 from lcfs.web.api.charging_site.validation import ChargingSiteValidation
 from lcfs.web.api.fuel_code.schema import EndUserTypeSchema
@@ -84,7 +69,6 @@
 
 
 @router.get(
-<<<<<<< HEAD
     "/equipment/statuses/",
     response_model=List[ChargingEquipmentStatusSchema],
     status_code=status.HTTP_200_OK,
@@ -97,28 +81,6 @@
     Get all available charging site statuses
     """
     return await service.get_charging_equipment_statuses()
-=======
-    "/{site_id}",
-    response_model=ChargingSiteWithAttachmentsSchema,
-    status_code=status.HTTP_200_OK,
-)
-@view_handler([RoleEnum.GOVERNMENT, RoleEnum.ANALYST])
-async def get_charging_site(
-    request: Request,
-    site_id: int = Path(..., description="Charging site ID"),
-    service: ChargingSiteService = Depends(),
-) -> ChargingSiteWithAttachmentsSchema:
-    """
-    Get a specific charging site with its attachments
-    """
-    result = await service.get_charging_site_with_attachments(site_id)
-    if not result:
-        raise HTTPException(
-            status_code=status.HTTP_404_NOT_FOUND,
-            detail=f"Charging site with ID {site_id} not found",
-        )
-    return result
->>>>>>> 35da6461
 
 
 @router.get(
@@ -126,11 +88,7 @@
     response_model=List[ChargingSiteStatusSchema],
     status_code=status.HTTP_200_OK,
 )
-<<<<<<< HEAD
 @view_handler([RoleEnum.GOVERNMENT, RoleEnum.ANALYST, RoleEnum.SUPPLIER])
-=======
-@view_handler([RoleEnum.GOVERNMENT, RoleEnum.ANALYST])
->>>>>>> 35da6461
 async def get_charging_site_statuses(
     request: Request, service: ChargingSiteService = Depends()
 ) -> List[ChargingSiteStatusSchema]:
@@ -140,8 +98,44 @@
     return await service.get_charging_site_statuses()
 
 
-<<<<<<< HEAD
-=======
+@router.get(
+    "/{site_id}",
+    response_model=ChargingSiteWithAttachmentsSchema,
+    status_code=status.HTTP_200_OK,
+)
+@view_handler([RoleEnum.GOVERNMENT, RoleEnum.ANALYST])
+async def get_charging_site(
+    request: Request,
+    site_id: int = Path(..., description="Charging site ID"),
+    service: ChargingSiteService = Depends(),
+) -> ChargingSiteWithAttachmentsSchema:
+    """
+    Get a specific charging site with its attachments
+    """
+    result = await service.get_charging_site_with_attachments(site_id)
+    if not result:
+        raise HTTPException(
+            status_code=status.HTTP_404_NOT_FOUND,
+            detail=f"Charging site with ID {site_id} not found",
+        )
+    return result
+
+
+@router.get(
+    "/statuses/",
+    response_model=List[ChargingSiteStatusSchema],
+    status_code=status.HTTP_200_OK,
+)
+@view_handler([RoleEnum.GOVERNMENT, RoleEnum.ANALYST])
+async def get_charging_site_statuses(
+    request: Request, service: ChargingSiteService = Depends()
+) -> List[ChargingSiteStatusSchema]:
+    """
+    Get all available charging site statuses
+    """
+    return await service.get_charging_site_statuses()
+
+
 @router.post(
     "/{site_id}/equipment/bulk-status-update",
     response_model=List[ChargingSiteWithAttachmentsSchema],
@@ -195,7 +189,6 @@
     return await service.get_charging_site_equipment_paginated(site_id, pagination)
 
 
->>>>>>> 35da6461
 @router.post(
     "/organization/{organization_id}/list-all",
     response_model=ChargingSitesSchema,
@@ -285,6 +278,41 @@
 
 
 @router.post(
+    "/list-all",
+    response_model=ChargingSitesSchema,
+    status_code=status.HTTP_200_OK,
+)
+@view_handler(
+    [RoleEnum.COMPLIANCE_REPORTING, RoleEnum.SIGNING_AUTHORITY, RoleEnum.GOVERNMENT]
+)
+async def get_all_charging_sites(
+    request: Request,
+    request_data: CommonPaginatedCSRequestSchema = Body(...),
+    response: Response = None,
+    service: ChargingSiteService = Depends(),
+) -> ChargingSitesSchema:
+    """
+    Endpoint to get paginated list of all charging sites (IDIR use).
+    """
+    try:
+        pagination = PaginationRequestSchema(
+            page=request_data.page,
+            size=request_data.size,
+            sort_orders=request_data.sort_orders,
+            filters=request_data.filters,
+        )
+        return await service.get_all_charging_sites_paginated(pagination)
+    except HTTPException as http_ex:
+        raise http_ex
+    except Exception as e:
+        logger.exception("Error occurred", error=str(e))
+        raise HTTPException(
+            status_code=status.HTTP_500_INTERNAL_SERVER_ERROR,
+            detail="An unexpected error occurred while processing your request",
+        )
+
+
+@router.post(
     "/organization/{organization_id}/save",
     response_model=Union[ChargingSiteSchema, DeleteChargingSiteResponseSchema],
     status_code=status.HTTP_201_CREATED,
