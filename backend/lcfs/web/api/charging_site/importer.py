--- conflicted
+++ resolved
@@ -195,7 +195,6 @@
                         errors=errors,
                     )
 
-<<<<<<< HEAD
                     # Get valid organizations for allocating_organization field
                     valid_allocating_orgs = await cs_repo.get_allocation_agreement_organizations(
                         organization_id
@@ -204,8 +203,6 @@
                     # Create map from organization name to ID for efficient lookup
                     allocating_org_map = {org.name: org.organization_id for org in valid_allocating_orgs}
 
-=======
->>>>>>> da9b48ff
                     # Iterate through all data rows, skipping the header
                     for row_idx, row in enumerate(
                         sheet.iter_rows(min_row=2, values_only=True), start=2
@@ -231,16 +228,10 @@
                             break  # End of data
 
                         row = list(row)
-<<<<<<< HEAD
                         # row[8] is now allocating_organization_name (optional string)
 
                         # Validate row
                         error = _validate_row(row, row_idx, valid_org_names)
-=======
-
-                        # Validate row
-                        error = _validate_row(row, row_idx)
->>>>>>> da9b48ff
                         if error:
                             errors.append(error)
                             rejected += 1
@@ -324,10 +315,7 @@
 def _validate_row(
     row: tuple,
     row_idx: int,
-<<<<<<< HEAD
     valid_org_names: set[str],
-=======
->>>>>>> da9b48ff
 ) -> str | None:
     """
     Validates a single row of data and returns an error string if invalid.
@@ -342,10 +330,7 @@
         postal_code,
         latitude,
         longitude,
-<<<<<<< HEAD
         allocating_org_name,
-=======
->>>>>>> da9b48ff
         status,
         notes,
     ) = row
@@ -372,13 +357,10 @@
     if not postal_code_pattern.match(postal_code):
         return f"Row {row_idx}: Invalid postal code"
 
-<<<<<<< HEAD
     # Validate allocating organization (optional field)
     if allocating_org_name and allocating_org_name not in valid_org_names:
         return f"Row {row_idx}: Invalid allocating organization: {allocating_org_name}. Must be from your allocation agreements."
 
-=======
->>>>>>> da9b48ff
     return None
 
 
@@ -395,10 +377,7 @@
         postal_code,
         latitude,
         longitude,
-<<<<<<< HEAD
         allocating_org_name,
-=======
->>>>>>> da9b48ff
         status,
         notes,
     ) = row
