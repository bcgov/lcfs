import structlog
from typing import List, Optional, Sequence
from fastapi import Depends
<<<<<<< HEAD
from sqlalchemy import asc, select, func
=======
from sqlalchemy import asc, delete, select, func, and_, desc
>>>>>>> 55f046af
from sqlalchemy.ext.asyncio import AsyncSession
from sqlalchemy.orm import joinedload, selectinload

from lcfs.db.dependencies import get_async_db_session
from lcfs.db.models.compliance import ChargingSiteStatus
from lcfs.db.models.compliance.ChargingSite import ChargingSite
from lcfs.db.models.compliance.EndUserType import EndUserType
from lcfs.db.models.compliance.ChargingEquipment import ChargingEquipment
from lcfs.db.models.compliance.ChargingEquipmentStatus import ChargingEquipmentStatus
from lcfs.db.models.document.Document import Document
from lcfs.web.api.base import (
    PaginationRequestSchema,
    apply_filter_conditions,
    get_field_for_filter,
)
from lcfs.web.core.decorators import repo_handler

logger = structlog.get_logger(__name__)


class ChargingSiteRepo:
    def __init__(self, db: AsyncSession = Depends(get_async_db_session)):
        self.db = db

    @repo_handler
    async def get_intended_user_types(self) -> Sequence[EndUserType]:
        """
        Retrieve all end user types that are marked as intended use
        """
        return (
            (await self.db.execute(select(EndUserType).where(EndUserType.intended_use)))
            .scalars()
            .all()
        )

    @repo_handler
    async def get_charging_site_status_by_name(
        self, status_name: str
    ) -> ChargingSiteStatus:
        """
        Retrieve a charging site status by its name
        """
        return (
            (
                await self.db.execute(
                    select(ChargingSiteStatus).where(
                        ChargingSiteStatus.status == status_name
                    )
                )
            )
            .scalars()
            .first()
        )

    @repo_handler
    async def get_end_user_types_by_ids(self, ids: List[int]) -> List[EndUserType]:
        """
        Retrieve end user types by their IDs
        """
        result = await self.db.execute(
            select(EndUserType).where(EndUserType.end_user_type_id.in_(ids))
        )
        return result.scalars().all()

    @repo_handler
    async def create_charging_site(self, charging_site: ChargingSite) -> ChargingSite:
        """
        Create a new charging site in the database
        """
        self.db.add(charging_site)
        await self.db.flush()
        return charging_site

    @repo_handler
    async def get_all_charging_sites_by_organization_id(
        self, organization_id: int
    ) -> Sequence[ChargingSite]:
        """
        Retrieve all charging sites for a specific organization, ordered by creation date
        """
        query = (
            select(ChargingSite)
            .options(
                joinedload(ChargingSite.status),
                selectinload(ChargingSite.intended_users),
            )
            .where(ChargingSite.organization_id == organization_id)
            .order_by(asc(ChargingSite.create_date))
        )
        results = await self.db.execute(query)
        return results.scalars().all()

    @repo_handler
    async def get_all_charging_sites_paginated(
        self, offset: int, limit: int, conditions: list, sort_orders: list
    ) -> tuple[list[ChargingSite], int]:
        """
        Retrieve all charging sites with pagination, filtering, and sorting.
        """
        stmt = (
            select(ChargingSite)
            .options(
                joinedload(ChargingSite.status),
                selectinload(ChargingSite.intended_users),
            )
            .where(and_(*conditions) if conditions else True)
        )

        # Apply sort orders
        for order in sort_orders or []:
            direction = asc if getattr(order, 'direction', 'asc') == 'asc' else desc
            field = getattr(ChargingSite, getattr(order, 'field', 'create_date'), None)
            if field is not None:
                stmt = stmt.order_by(direction(field))

        if not sort_orders:
            stmt = stmt.order_by(ChargingSite.create_date.asc())

        # Count total
        total = await self.db.scalar(select(func.count()).select_from(stmt.subquery()))

        # Pagination
        stmt = stmt.offset(offset).limit(limit)
        results = await self.db.execute(stmt)
        rows = results.scalars().all()
        return rows, total or 0

    @repo_handler
    async def get_charging_sites_paginated(
        self,
        offset: int,
        limit: int,
        conditions: list,
        sort_orders: list,
        organization_id: int,
    ) -> tuple[list[ChargingSite], int]:
        """
        Retrieve charging sites for a specific organization with pagination.
        """
        org_condition = ChargingSite.organization_id == organization_id
        all_conditions = [org_condition] + (conditions or [])
        return await self.get_all_charging_sites_paginated(
            offset, limit, all_conditions, sort_orders
        )

    @repo_handler
    async def update_charging_site(self, charging_site: ChargingSite) -> ChargingSite:
        """
        Update an existing charging site in the database
        """
        merged_site = await self.db.merge(charging_site)
        await self.db.flush()
        await self.db.refresh(merged_site)
        return merged_site

    @repo_handler
    async def get_charging_site_by_id(
        self, charging_site_id: int
    ) -> Optional[ChargingSite]:
        """
        Retrieve a charging site by its ID with related data preloaded
        """
        # enrich loads a bit to support downstream access without extra roundtrips
        result = await self.db.execute(
            select(ChargingSite)
            .options(
                joinedload(ChargingSite.status),
                joinedload(ChargingSite.organization),
                selectinload(ChargingSite.intended_users),
                selectinload(ChargingSite.documents),
                selectinload(ChargingSite.charging_equipment),
            )
            .where(ChargingSite.charging_site_id == charging_site_id)
        )
        return result.scalars().first()

    @repo_handler
    async def delete_charging_site(self, charging_site_id: int) -> None:
        """
        Delete a charging site and all its related data (equipment, documents, user associations)
        """
        result = await self.db.execute(
            select(ChargingSite)
            .where(ChargingSite.charging_site_id == charging_site_id)
            .options(
                selectinload(ChargingSite.intended_users),
                selectinload(ChargingSite.documents),
                selectinload(ChargingSite.charging_equipment),
            )
        )
        charging_site = result.scalar_one_or_none()

        if not charging_site:
            raise ValueError(f"Charging site with ID {charging_site_id} not found")

        charging_site.intended_users.clear()
        charging_site.documents.clear()

        for equipment in charging_site.charging_equipment:
            await self.db.delete(equipment)

        await self.db.delete(charging_site)
        await self.db.flush()
        await self.db.commit()

    @repo_handler
    async def get_charging_sites(
        self, organization_id: Optional[int] = None
    ) -> Sequence[ChargingSite]:
        """
        Retrieve all charging sites, optional filter by organization_id
        """
        query = select(ChargingSite).options(
            joinedload(ChargingSite.status),
            selectinload(ChargingSite.intended_users),
            selectinload(ChargingSite.documents),
            selectinload(ChargingSite.charging_equipment),
        )
        if organization_id:
            query = query.where(ChargingSite.organization_id == organization_id)

        result = await self.db.execute(query)
        return result.scalars().all()

    @repo_handler
    async def get_charging_site_statuses(self) -> Sequence[ChargingSiteStatus]:
        """
        List all charging site statuses, ordered by display order if available
        """
        query = select(ChargingSiteStatus)
        try:
            query = query.order_by(ChargingSiteStatus.display_order)
        except Exception:
            query = query.order_by(ChargingSiteStatus.status)
        result = await self.db.execute(query)
        return result.scalars().all()

    @repo_handler
    async def update_charging_site_status(
        self, site_id: int, status_id: int
    ) -> Optional[ChargingSite]:
        """
        Update the status of a charging site
        """
        result = await self.db.execute(
            select(ChargingSite).where(ChargingSite.charging_site_id == site_id)
        )
        charging_site = result.scalar_one_or_none()
        if charging_site:
            charging_site.status_id = status_id
            await self.db.merge(charging_site)
            await self.db.flush()
            return charging_site
        return None

    @repo_handler
    async def bulk_update_equipment_status(
        self, equipment_ids: List[int], new_status: str
    ) -> List[ChargingEquipment]:
        """
        Bulk update status for multiple charging equipment records
        """
        # Resolve new status id
        status_result = await self.db.execute(
            select(ChargingEquipmentStatus).where(
                ChargingEquipmentStatus.status == new_status
            )
        )
        status_obj = status_result.scalar_one_or_none()
        if not status_obj:
            raise ValueError(f"Invalid status, {new_status}")

        # Load equipment rows
        equip_result = await self.db.execute(
            select(ChargingEquipment)
            .options(
                joinedload(ChargingEquipment.charging_site),
                joinedload(ChargingEquipment.status),
                joinedload(ChargingEquipment.level_of_equipment),
                joinedload(ChargingEquipment.allocating_organization),
            )
            .where(ChargingEquipment.charging_equipment_id.in_(equipment_ids))
        )
        equipment_list = equip_result.unique().scalars().all()

        for equipment in equipment_list:
            equipment.status_id = status_obj.charging_equipment_status_id

        await self.db.flush()
        return equipment_list

    @repo_handler
    async def get_documents_for_charging_site(self, site_id: int) -> Sequence[Document]:
        """
        Retrieve all documents associated with a charging site
        """
        site = await self.get_charging_site_by_id(site_id)
        return site.documents if site else []

    @repo_handler
    async def get_equipment_for_charging_site_paginated(
        self, site_id: int, pagination: PaginationRequestSchema
    ):
        """
        Get charging equipment for a specific site with pagination, filtering, and sorting
        """
        conditions = [ChargingEquipment.charging_site_id == site_id]

        # Base query for equipment
        query = select(ChargingEquipment).options(
            joinedload(ChargingEquipment.charging_site),
            joinedload(ChargingEquipment.status),
            joinedload(ChargingEquipment.level_of_equipment),
            joinedload(ChargingEquipment.intended_uses),
            joinedload(ChargingEquipment.allocating_organization),
        )

        # Field mapping for relationship fields to filterable database fields
        field_mappings = {
            "allocating_organization": "organization_name",  # Map to direct column
            # Remove status filtering for now due to relationship complexity
        }

        # Apply filters if provided
        if pagination.filters:
            for filter_condition in pagination.filters:
                # Skip status filtering as it's a relationship field
                if filter_condition.field == "status":
                    continue

                # Map frontend field names to database field names
                actual_field = field_mappings.get(
                    filter_condition.field, filter_condition.field
                )

                field = get_field_for_filter(ChargingEquipment, actual_field)
                if field is not None:
                    condition = apply_filter_conditions(
                        field,
                        filter_condition.filter,
                        filter_condition.type,
                        filter_condition.filter_type,
                    )
                    if condition is not None:
                        conditions.append(condition)

        # Add all conditions to the query
        if conditions:
            query = query.where(*conditions)

        # Apply sorting
        if pagination.sort_orders:
            for sort_order in pagination.sort_orders:
                # Skip status sorting as it's a relationship field
                if sort_order.field == "status":
                    continue

                # Map frontend field names to database field names
                actual_field = field_mappings.get(sort_order.field, sort_order.field)

                field = get_field_for_filter(ChargingEquipment, actual_field)
                if field is not None:
                    if sort_order.direction.lower() == "desc":
                        query = query.order_by(field.desc())
                    else:
                        query = query.order_by(field.asc())
        else:
            # Default sort by equipment number
            query = query.order_by(ChargingEquipment.equipment_number)

        # Get total count
        count_query = (
            select(func.count()).select_from(ChargingEquipment).where(*conditions)
        )
        total_count = await self.db.scalar(count_query)

        # Apply pagination
        offset = (pagination.page - 1) * pagination.size
        query = query.offset(offset).limit(pagination.size)

        # Execute query
        result = await self.db.execute(query)
        equipment = result.unique().scalars().all()

        return equipment, total_count<|MERGE_RESOLUTION|>--- conflicted
+++ resolved
@@ -1,11 +1,7 @@
 import structlog
 from typing import List, Optional, Sequence
 from fastapi import Depends
-<<<<<<< HEAD
-from sqlalchemy import asc, select, func
-=======
 from sqlalchemy import asc, delete, select, func, and_, desc
->>>>>>> 55f046af
 from sqlalchemy.ext.asyncio import AsyncSession
 from sqlalchemy.orm import joinedload, selectinload
 
