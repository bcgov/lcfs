from lcfs.db.models.compliance.ChargingEquipmentStatus import ChargingEquipmentStatus
from lcfs.web.api.base import (
    PaginationRequestSchema,
    apply_filter_conditions,
    get_field_for_filter,
)
import structlog
from typing import List, Optional, Sequence
from fastapi import Depends
<<<<<<< HEAD
from sqlalchemy import asc, func, select
=======
from sqlalchemy import asc, delete, select, func, and_, desc
>>>>>>> 35da6461
from sqlalchemy.ext.asyncio import AsyncSession
from sqlalchemy.orm import joinedload, selectinload, aliased

<<<<<<< HEAD
from lcfs.db.models.compliance.EndUserType import EndUserType
from lcfs.db.models.compliance import ChargingEquipment, ChargingSiteStatus
=======
from lcfs.db.dependencies import get_async_db_session
from lcfs.db.models.compliance import ChargingSiteStatus
>>>>>>> 35da6461
from lcfs.db.models.compliance.ChargingSite import ChargingSite
from lcfs.db.models.compliance.EndUserType import EndUserType
from lcfs.db.models.compliance.ChargingEquipment import ChargingEquipment
from lcfs.db.models.compliance.ChargingEquipmentStatus import ChargingEquipmentStatus
from lcfs.db.models.document.Document import Document
from lcfs.web.api.base import (
    PaginationRequestSchema,
    apply_filter_conditions,
    get_field_for_filter,
)
from lcfs.web.core.decorators import repo_handler
from sqlalchemy import update

logger = structlog.get_logger(__name__)


class ChargingSiteRepository:
    def __init__(self, db: AsyncSession = Depends(get_async_db_session)):
        self.db = db

    @repo_handler
    async def get_charging_sites(
        self, organization_id: Optional[int] = None
    ) -> Sequence[ChargingSite]:
        """
        Retrieve all charging sites, optionally filtered by organization
        """
        query = select(ChargingSite).options(
            joinedload(ChargingSite.organization),
            joinedload(ChargingSite.status),
            joinedload(ChargingSite.documents),
            joinedload(ChargingSite.charging_equipment),
        )

        if organization_id:
            query = query.where(ChargingSite.organization_id == organization_id)

        result = await self.db.execute(query)
        return result.unique().scalars().all()

    @repo_handler
    async def get_intended_user_types(self) -> Sequence[EndUserType]:
        """
        Retrieve all end user types that are marked as intended use
        """
        return (
            (await self.db.execute(select(EndUserType).where(EndUserType.intended_use)))
            .scalars()
            .all()
        )

    @repo_handler
    async def get_charging_site_status_by_name(
        self, status_name: str
    ) -> ChargingSiteStatus:
        """
        Retrieve a charging site status by its name
        """
        return (
            (
                await self.db.execute(
                    select(ChargingSiteStatus).where(
                        ChargingSiteStatus.status == status_name
                    )
                )
            )
            .scalars()
            .first()
        )

    @repo_handler
    async def get_charging_equipment_statuses(
        self,
    ) -> Sequence[ChargingEquipmentStatus]:
        """
        Retrieve a list of charging equipment statuses from the database
        """
        return (await self.db.execute(select(ChargingEquipmentStatus))).scalars().all()

    @repo_handler
    async def get_charging_site_statuses(self) -> Sequence[ChargingSiteStatus]:
        """
        Retrieve a list of charging site statuses from the database
        """
        return (await self.db.execute(select(ChargingSiteStatus))).scalars().all()

    @repo_handler
    async def get_charging_site_by_site_name(self, site_name: str) -> ChargingSite:
        """
        Retrieve a charging site by its name from the database
        """
        return (
            (
                await self.db.execute(
                    select(ChargingSite).where(ChargingSite.site_name == site_name)
                )
            )
            .scalars()
            .first()
        )

    @repo_handler
    async def get_end_user_types_by_ids(self, ids: List[int]) -> List[EndUserType]:
        """
        Retrieve end user types by their IDs
        """
        result = await self.db.execute(
            select(EndUserType).where(EndUserType.end_user_type_id.in_(ids))
        )
        return result.scalars().all()

    @repo_handler
    async def create_charging_site(self, charging_site: ChargingSite) -> ChargingSite:
        """
        Create a new charging site in the database
        """
        self.db.add(charging_site)
        await self.db.flush()
        return charging_site

    @repo_handler
    async def get_all_charging_sites_by_organization_id(
        self, organization_id: int
    ) -> Sequence[ChargingSite]:
        """
        Retrieve all charging sites for a specific organization, ordered by creation date
        """
        query = (
            select(ChargingSite)
            .options(
                joinedload(ChargingSite.status),
                selectinload(ChargingSite.intended_users),
            )
            .where(ChargingSite.organization_id == organization_id)
            .order_by(asc(ChargingSite.create_date))
        )
        results = await self.db.execute(query)
        return results.scalars().all()

    @repo_handler
    async def get_all_charging_sites_paginated(
        self, offset: int, limit: int, conditions: list, sort_orders: list
    ) -> tuple[list[ChargingSite], int]:
        """
        Retrieve all charging sites with pagination, filtering, and sorting.
        """
        stmt = (
            select(ChargingSite)
            .options(
                joinedload(ChargingSite.status),
                selectinload(ChargingSite.intended_users),
            )
            .where(and_(*conditions) if conditions else True)
        )

        # Apply sort orders
        for order in sort_orders or []:
            direction = asc if getattr(order, 'direction', 'asc') == 'asc' else desc
            field = getattr(ChargingSite, getattr(order, 'field', 'create_date'), None)
            if field is not None:
                stmt = stmt.order_by(direction(field))

        if not sort_orders:
            stmt = stmt.order_by(ChargingSite.create_date.asc())

        # Count total
        total = await self.db.scalar(select(func.count()).select_from(stmt.subquery()))

        # Pagination
        stmt = stmt.offset(offset).limit(limit)
        results = await self.db.execute(stmt)
        rows = results.scalars().all()
        return rows, total or 0

    @repo_handler
    async def get_charging_sites_paginated(
        self,
        offset: int,
        limit: int,
        conditions: list,
        sort_orders: list,
        organization_id: int,
    ) -> tuple[list[ChargingSite], int]:
        """
        Retrieve charging sites for a specific organization with pagination.
        """
        org_condition = ChargingSite.organization_id == organization_id
        all_conditions = [org_condition] + (conditions or [])
        return await self.get_all_charging_sites_paginated(
            offset, limit, all_conditions, sort_orders
        )

    @repo_handler
    async def update_charging_site(self, charging_site: ChargingSite) -> ChargingSite:
        """
        Update an existing charging site in the database
        """
        merged_site = await self.db.merge(charging_site)
        await self.db.flush()
        await self.db.refresh(merged_site)
        return merged_site

    @repo_handler
    async def get_charging_site_by_id(
        self, charging_site_id: int
    ) -> Optional[ChargingSite]:
        """
        Retrieve a charging site by its ID with related data preloaded
        """
<<<<<<< HEAD
        return (
            (
                await self.db.execute(
                    select(ChargingSite)
                    .options(
                        joinedload(ChargingSite.status),
                        joinedload(ChargingSite.intended_users),
                        joinedload(ChargingSite.organization),
                        joinedload(ChargingSite.documents),
                    )
                    .where(ChargingSite.charging_site_id == charging_site_id)
                )
=======
        # enrich loads a bit to support downstream access without extra roundtrips
        result = await self.db.execute(
            select(ChargingSite)
            .options(
                joinedload(ChargingSite.status),
                joinedload(ChargingSite.organization),
                selectinload(ChargingSite.intended_users),
                selectinload(ChargingSite.documents),
                selectinload(ChargingSite.charging_equipment),
>>>>>>> 35da6461
            )
            .where(ChargingSite.charging_site_id == charging_site_id)
        )
        return result.scalars().first()

    @repo_handler
    async def delete_charging_site(self, charging_site_id: int) -> None:
        """
        Delete a charging site and all its related data (equipment, documents, user associations)
        """
        result = await self.db.execute(
            select(ChargingSite)
            .where(ChargingSite.charging_site_id == charging_site_id)
            .options(
                selectinload(ChargingSite.intended_users),
                selectinload(ChargingSite.documents),
                selectinload(ChargingSite.charging_equipment),
            )
        )
        charging_site = result.scalar_one_or_none()

        if not charging_site:
            raise ValueError(f"Charging site with ID {charging_site_id} not found")

<<<<<<< HEAD
        # Clear many-to-many relationships
        charging_site.intended_users.clear()
        charging_site.documents.clear()

        # Delete related charging equipment
        for equipment in charging_site.charging_equipment:
            await self.db.delete(equipment)

        # Delete the charging site
=======
        charging_site.intended_users.clear()
        charging_site.documents.clear()

        for equipment in charging_site.charging_equipment:
            await self.db.delete(equipment)

>>>>>>> 35da6461
        await self.db.delete(charging_site)
        await self.db.flush()
        await self.db.commit()

    @repo_handler
<<<<<<< HEAD
=======
    async def get_charging_sites(
        self, organization_id: Optional[int] = None
    ) -> Sequence[ChargingSite]:
        """
        Retrieve all charging sites, optional filter by organization_id
        """
        query = select(ChargingSite).options(
            joinedload(ChargingSite.status),
            selectinload(ChargingSite.intended_users),
            selectinload(ChargingSite.documents),
            selectinload(ChargingSite.charging_equipment),
        )
        if organization_id:
            query = query.where(ChargingSite.organization_id == organization_id)

        result = await self.db.execute(query)
        return result.scalars().all()

    @repo_handler
    async def get_charging_site_statuses(self) -> Sequence[ChargingSiteStatus]:
        """
        List all charging site statuses, ordered by display order if available
        """
        query = select(ChargingSiteStatus)
        try:
            query = query.order_by(ChargingSiteStatus.display_order)
        except Exception:
            query = query.order_by(ChargingSiteStatus.status)
        result = await self.db.execute(query)
        return result.scalars().all()

    @repo_handler
>>>>>>> 35da6461
    async def update_charging_site_status(
        self, site_id: int, status_id: int
    ) -> Optional[ChargingSite]:
        """
        Update the status of a charging site
        """
<<<<<<< HEAD
        query = select(ChargingSite).where(ChargingSite.charging_site_id == site_id)
        result = await self.db.execute(query)
        charging_site = result.scalar_one_or_none()

=======
        result = await self.db.execute(
            select(ChargingSite).where(ChargingSite.charging_site_id == site_id)
        )
        charging_site = result.scalar_one_or_none()
>>>>>>> 35da6461
        if charging_site:
            charging_site.status_id = status_id
            await self.db.merge(charging_site)
            await self.db.flush()
            return charging_site
        return None

    @repo_handler
    async def bulk_update_equipment_status(
<<<<<<< HEAD
        self,
        equipment_ids: List[int],
        new_status_id: int,
        allowed_source_status_ids: List[int],
    ) -> List[int]:
        """
        Bulk update equipment status, only updating equipment that's in one of the allowed source statuses
        """
        # Update only equipment that's currently in one of the allowed source statuses
        stmt = (
            update(ChargingEquipment)
            .where(
                ChargingEquipment.charging_equipment_id.in_(equipment_ids),
                ChargingEquipment.status_id.in_(allowed_source_status_ids),
            )
            .values(status_id=new_status_id)
            .returning(ChargingEquipment.charging_equipment_id)
        )

        result = await self.db.execute(stmt)
        updated_ids = [row[0] for row in result.fetchall()]
        return updated_ids

    @repo_handler
    async def update_charging_site_status(
        self,
        charging_site_id: int,
        status_id: int,
    ) -> None:
        """
        Update the status of a charging site
        """
        stmt = (
            update(ChargingSite)
            .where(ChargingSite.charging_site_id == charging_site_id)
            .values(status_id=status_id)
        )

        await self.db.execute(stmt)
=======
        self, equipment_ids: List[int], new_status: str
    ) -> List[ChargingEquipment]:
        """
        Bulk update status for multiple charging equipment records
        """
        # Resolve new status id
        status_result = await self.db.execute(
            select(ChargingEquipmentStatus).where(
                ChargingEquipmentStatus.status == new_status
            )
        )
        status_obj = status_result.scalar_one_or_none()
        if not status_obj:
            raise ValueError(f"Invalid status, {new_status}")

        # Load equipment rows
        equip_result = await self.db.execute(
            select(ChargingEquipment)
            .options(
                joinedload(ChargingEquipment.charging_site),
                joinedload(ChargingEquipment.status),
                joinedload(ChargingEquipment.level_of_equipment),
                joinedload(ChargingEquipment.allocating_organization),
            )
            .where(ChargingEquipment.charging_equipment_id.in_(equipment_ids))
        )
        equipment_list = equip_result.unique().scalars().all()

        for equipment in equipment_list:
            equipment.status_id = status_obj.charging_equipment_status_id

        await self.db.flush()
        return equipment_list

    @repo_handler
    async def get_documents_for_charging_site(self, site_id: int) -> Sequence[Document]:
        """
        Retrieve all documents associated with a charging site
        """
        site = await self.get_charging_site_by_id(site_id)
        return site.documents if site else []
>>>>>>> 35da6461

    @repo_handler
    async def get_equipment_for_charging_site_paginated(
        self, site_id: int, pagination: PaginationRequestSchema
    ):
        """
        Get charging equipment for a specific site with pagination, filtering, and sorting
        """
<<<<<<< HEAD
        # Conditions for the base subquery (before ranking)
        base_conditions = [ChargingEquipment.charging_site_id == site_id]

        # Exclude Decommissioned FSE's in the base query
        base_conditions.append(
            ~ChargingEquipment.status.has(
                ChargingEquipmentStatus.status == "Decommissioned"
            )
        )

        # Apply status filters to base conditions (before ranking)
        status_conditions = []
        non_status_conditions = []

        if pagination.filters:
            STATUS_FILTER_MAP = {
                "equals": lambda status_value: ChargingEquipment.status.has(
                    ChargingEquipmentStatus.status == status_value
                ),
                "not_equals": lambda status_value: ~ChargingEquipment.status.has(
                    ChargingEquipmentStatus.status == status_value
                ),
            }

            for filter_condition in pagination.filters:
                if filter_condition.field == "status":
                    filter_func = STATUS_FILTER_MAP.get(filter_condition.type)
                    if filter_func:
                        status_conditions.append(filter_func(filter_condition.filter))
                else:
                    non_status_conditions.append(filter_condition)

        # Add status conditions to base conditions
        base_conditions.extend(status_conditions)

        # Base query for equipment with all base conditions
        ranked_subquery = (
            select(
                ChargingEquipment,
                func.row_number()
                .over(
                    partition_by=ChargingEquipment.charging_equipment_id,
                    order_by=ChargingEquipment.version.desc(),
                )
                .label("rn"),
            )
            .where(*base_conditions)  # Apply base conditions here
            .subquery()
        )

        # Create an alias for the subquery
        ranked_equipment = aliased(ChargingEquipment, ranked_subquery)

        query = (
            select(ranked_equipment)
            .options(
                joinedload(ranked_equipment.charging_site).selectinload(
                    ChargingSite.intended_users
                ),
                joinedload(ranked_equipment.status),
                joinedload(ranked_equipment.level_of_equipment),
                selectinload(ranked_equipment.intended_uses),
                joinedload(ranked_equipment.allocating_organization),
            )
            .where(ranked_subquery.c.rn == 1)
        )

        # Field mapping for relationship fields to filterable database fields
        field_mappings = {
            "allocating_organization": "organization_name",
        }

        # Apply non-status filters to the main query
        if non_status_conditions:
            for filter_condition in non_status_conditions:
=======
        conditions = [ChargingEquipment.charging_site_id == site_id]

        # Base query for equipment
        query = select(ChargingEquipment).options(
            joinedload(ChargingEquipment.charging_site),
            joinedload(ChargingEquipment.status),
            joinedload(ChargingEquipment.level_of_equipment),
            joinedload(ChargingEquipment.intended_uses),
            joinedload(ChargingEquipment.allocating_organization),
        )

        # Field mapping for relationship fields to filterable database fields
        field_mappings = {
            "allocating_organization": "organization_name",  # Map to direct column
            # Remove status filtering for now due to relationship complexity
        }

        # Apply filters if provided
        if pagination.filters:
            for filter_condition in pagination.filters:
                # Skip status filtering as it's a relationship field
                if filter_condition.field == "status":
                    continue

>>>>>>> 35da6461
                # Map frontend field names to database field names
                actual_field = field_mappings.get(
                    filter_condition.field, filter_condition.field
                )

<<<<<<< HEAD
                field = get_field_for_filter(ranked_equipment, actual_field)
=======
                field = get_field_for_filter(ChargingEquipment, actual_field)
>>>>>>> 35da6461
                if field is not None:
                    condition = apply_filter_conditions(
                        field,
                        filter_condition.filter,
                        filter_condition.type,
                        filter_condition.filter_type,
                    )
                    if condition is not None:
<<<<<<< HEAD
                        query = query.where(condition)
=======
                        conditions.append(condition)

        # Add all conditions to the query
        if conditions:
            query = query.where(*conditions)
>>>>>>> 35da6461

        # Apply sorting
        if pagination.sort_orders:
            for sort_order in pagination.sort_orders:
                # Skip status sorting as it's a relationship field
                if sort_order.field == "status":
                    continue

                # Map frontend field names to database field names
                actual_field = field_mappings.get(sort_order.field, sort_order.field)

<<<<<<< HEAD
                field = get_field_for_filter(ranked_equipment, actual_field)
=======
                field = get_field_for_filter(ChargingEquipment, actual_field)
>>>>>>> 35da6461
                if field is not None:
                    if sort_order.direction.lower() == "desc":
                        query = query.order_by(field.desc())
                    else:
                        query = query.order_by(field.asc())
        else:
<<<<<<< HEAD
            # Default sort by create date
            query = query.order_by(ranked_equipment.create_date.asc())

        # Get total count using the same base conditions
        count_query = (
            select(func.count(func.distinct(ChargingEquipment.charging_equipment_id)))
            .select_from(ChargingEquipment)
            .where(*base_conditions)
=======
            # Default sort by equipment number
            query = query.order_by(ChargingEquipment.equipment_number)

        # Get total count
        count_query = (
            select(func.count()).select_from(ChargingEquipment).where(*conditions)
>>>>>>> 35da6461
        )
        total_count = await self.db.scalar(count_query)

        # Apply pagination
        offset = (pagination.page - 1) * pagination.size
        query = query.offset(offset).limit(pagination.size)

        # Execute query
        result = await self.db.execute(query)
        equipment = result.unique().scalars().all()

<<<<<<< HEAD
        return equipment, total_count

    @repo_handler
    async def get_charging_site_options(self, organization):
        """
        Get options for charging site dropdowns (statuses and intended users)
        """
        statuses = await self.get_charging_site_statuses()
        intended_users = await self.get_intended_user_types()
        return [statuses, intended_users]

    @repo_handler
    async def delete_all_charging_sites_by_organization(self, organization_id: int):
        """
        Delete all charging sites for an organization (used for overwrite import)
        """
        # Get all charging sites for the organization
        result = await self.db.execute(
            select(ChargingSite)
            .where(ChargingSite.organization_id == organization_id)
            .options(
                selectinload(ChargingSite.intended_users),
                selectinload(ChargingSite.documents),
                selectinload(ChargingSite.charging_equipment),
            )
        )
        charging_sites = result.scalars().all()

        # Delete each charging site and its relationships
        for charging_site in charging_sites:
            # Clear many-to-many relationships
            charging_site.intended_users.clear()
            charging_site.documents.clear()

            # Delete related charging equipment
            for equipment in charging_site.charging_equipment:
                await self.db.delete(equipment)

            # Delete the charging site
            await self.db.delete(charging_site)

        await self.db.flush()
=======
        return equipment, total_count
>>>>>>> 35da6461
<|MERGE_RESOLUTION|>--- conflicted
+++ resolved
@@ -6,34 +6,20 @@
 )
 import structlog
 from typing import List, Optional, Sequence
+from typing import List, Optional, Sequence
 from fastapi import Depends
-<<<<<<< HEAD
-from sqlalchemy import asc, func, select
-=======
-from sqlalchemy import asc, delete, select, func, and_, desc
->>>>>>> 35da6461
+from sqlalchemy import asc, func, select, func, and_, desc
 from sqlalchemy.ext.asyncio import AsyncSession
 from sqlalchemy.orm import joinedload, selectinload, aliased
 
-<<<<<<< HEAD
 from lcfs.db.models.compliance.EndUserType import EndUserType
 from lcfs.db.models.compliance import ChargingEquipment, ChargingSiteStatus
-=======
+from lcfs.db.models.compliance.ChargingSite import ChargingSite
+
 from lcfs.db.dependencies import get_async_db_session
-from lcfs.db.models.compliance import ChargingSiteStatus
->>>>>>> 35da6461
-from lcfs.db.models.compliance.ChargingSite import ChargingSite
-from lcfs.db.models.compliance.EndUserType import EndUserType
-from lcfs.db.models.compliance.ChargingEquipment import ChargingEquipment
-from lcfs.db.models.compliance.ChargingEquipmentStatus import ChargingEquipmentStatus
-from lcfs.db.models.document.Document import Document
-from lcfs.web.api.base import (
-    PaginationRequestSchema,
-    apply_filter_conditions,
-    get_field_for_filter,
-)
 from lcfs.web.core.decorators import repo_handler
 from sqlalchemy import update
+
 
 logger = structlog.get_logger(__name__)
 
@@ -231,7 +217,6 @@
         """
         Retrieve a charging site by its ID with related data preloaded
         """
-<<<<<<< HEAD
         return (
             (
                 await self.db.execute(
@@ -244,17 +229,6 @@
                     )
                     .where(ChargingSite.charging_site_id == charging_site_id)
                 )
-=======
-        # enrich loads a bit to support downstream access without extra roundtrips
-        result = await self.db.execute(
-            select(ChargingSite)
-            .options(
-                joinedload(ChargingSite.status),
-                joinedload(ChargingSite.organization),
-                selectinload(ChargingSite.intended_users),
-                selectinload(ChargingSite.documents),
-                selectinload(ChargingSite.charging_equipment),
->>>>>>> 35da6461
             )
             .where(ChargingSite.charging_site_id == charging_site_id)
         )
@@ -272,14 +246,15 @@
                 selectinload(ChargingSite.intended_users),
                 selectinload(ChargingSite.documents),
                 selectinload(ChargingSite.charging_equipment),
+                selectinload(ChargingSite.charging_equipment),
             )
         )
         charging_site = result.scalar_one_or_none()
+
 
         if not charging_site:
             raise ValueError(f"Charging site with ID {charging_site_id} not found")
 
-<<<<<<< HEAD
         # Clear many-to-many relationships
         charging_site.intended_users.clear()
         charging_site.documents.clear()
@@ -289,71 +264,21 @@
             await self.db.delete(equipment)
 
         # Delete the charging site
-=======
-        charging_site.intended_users.clear()
-        charging_site.documents.clear()
-
-        for equipment in charging_site.charging_equipment:
-            await self.db.delete(equipment)
-
->>>>>>> 35da6461
         await self.db.delete(charging_site)
         await self.db.flush()
         await self.db.commit()
 
     @repo_handler
-<<<<<<< HEAD
-=======
-    async def get_charging_sites(
-        self, organization_id: Optional[int] = None
-    ) -> Sequence[ChargingSite]:
-        """
-        Retrieve all charging sites, optional filter by organization_id
-        """
-        query = select(ChargingSite).options(
-            joinedload(ChargingSite.status),
-            selectinload(ChargingSite.intended_users),
-            selectinload(ChargingSite.documents),
-            selectinload(ChargingSite.charging_equipment),
-        )
-        if organization_id:
-            query = query.where(ChargingSite.organization_id == organization_id)
-
-        result = await self.db.execute(query)
-        return result.scalars().all()
-
-    @repo_handler
-    async def get_charging_site_statuses(self) -> Sequence[ChargingSiteStatus]:
-        """
-        List all charging site statuses, ordered by display order if available
-        """
-        query = select(ChargingSiteStatus)
-        try:
-            query = query.order_by(ChargingSiteStatus.display_order)
-        except Exception:
-            query = query.order_by(ChargingSiteStatus.status)
-        result = await self.db.execute(query)
-        return result.scalars().all()
-
-    @repo_handler
->>>>>>> 35da6461
     async def update_charging_site_status(
         self, site_id: int, status_id: int
     ) -> Optional[ChargingSite]:
         """
         Update the status of a charging site
         """
-<<<<<<< HEAD
         query = select(ChargingSite).where(ChargingSite.charging_site_id == site_id)
         result = await self.db.execute(query)
         charging_site = result.scalar_one_or_none()
 
-=======
-        result = await self.db.execute(
-            select(ChargingSite).where(ChargingSite.charging_site_id == site_id)
-        )
-        charging_site = result.scalar_one_or_none()
->>>>>>> 35da6461
         if charging_site:
             charging_site.status_id = status_id
             await self.db.merge(charging_site)
@@ -363,7 +288,6 @@
 
     @repo_handler
     async def bulk_update_equipment_status(
-<<<<<<< HEAD
         self,
         equipment_ids: List[int],
         new_status_id: int,
@@ -403,49 +327,6 @@
         )
 
         await self.db.execute(stmt)
-=======
-        self, equipment_ids: List[int], new_status: str
-    ) -> List[ChargingEquipment]:
-        """
-        Bulk update status for multiple charging equipment records
-        """
-        # Resolve new status id
-        status_result = await self.db.execute(
-            select(ChargingEquipmentStatus).where(
-                ChargingEquipmentStatus.status == new_status
-            )
-        )
-        status_obj = status_result.scalar_one_or_none()
-        if not status_obj:
-            raise ValueError(f"Invalid status, {new_status}")
-
-        # Load equipment rows
-        equip_result = await self.db.execute(
-            select(ChargingEquipment)
-            .options(
-                joinedload(ChargingEquipment.charging_site),
-                joinedload(ChargingEquipment.status),
-                joinedload(ChargingEquipment.level_of_equipment),
-                joinedload(ChargingEquipment.allocating_organization),
-            )
-            .where(ChargingEquipment.charging_equipment_id.in_(equipment_ids))
-        )
-        equipment_list = equip_result.unique().scalars().all()
-
-        for equipment in equipment_list:
-            equipment.status_id = status_obj.charging_equipment_status_id
-
-        await self.db.flush()
-        return equipment_list
-
-    @repo_handler
-    async def get_documents_for_charging_site(self, site_id: int) -> Sequence[Document]:
-        """
-        Retrieve all documents associated with a charging site
-        """
-        site = await self.get_charging_site_by_id(site_id)
-        return site.documents if site else []
->>>>>>> 35da6461
 
     @repo_handler
     async def get_equipment_for_charging_site_paginated(
@@ -454,7 +335,6 @@
         """
         Get charging equipment for a specific site with pagination, filtering, and sorting
         """
-<<<<<<< HEAD
         # Conditions for the base subquery (before ranking)
         base_conditions = [ChargingEquipment.charging_site_id == site_id]
 
@@ -530,42 +410,12 @@
         # Apply non-status filters to the main query
         if non_status_conditions:
             for filter_condition in non_status_conditions:
-=======
-        conditions = [ChargingEquipment.charging_site_id == site_id]
-
-        # Base query for equipment
-        query = select(ChargingEquipment).options(
-            joinedload(ChargingEquipment.charging_site),
-            joinedload(ChargingEquipment.status),
-            joinedload(ChargingEquipment.level_of_equipment),
-            joinedload(ChargingEquipment.intended_uses),
-            joinedload(ChargingEquipment.allocating_organization),
-        )
-
-        # Field mapping for relationship fields to filterable database fields
-        field_mappings = {
-            "allocating_organization": "organization_name",  # Map to direct column
-            # Remove status filtering for now due to relationship complexity
-        }
-
-        # Apply filters if provided
-        if pagination.filters:
-            for filter_condition in pagination.filters:
-                # Skip status filtering as it's a relationship field
-                if filter_condition.field == "status":
-                    continue
-
->>>>>>> 35da6461
                 # Map frontend field names to database field names
                 actual_field = field_mappings.get(
                     filter_condition.field, filter_condition.field
                 )
 
-<<<<<<< HEAD
                 field = get_field_for_filter(ranked_equipment, actual_field)
-=======
-                field = get_field_for_filter(ChargingEquipment, actual_field)
->>>>>>> 35da6461
                 if field is not None:
                     condition = apply_filter_conditions(
                         field,
@@ -574,15 +424,7 @@
                         filter_condition.filter_type,
                     )
                     if condition is not None:
-<<<<<<< HEAD
                         query = query.where(condition)
-=======
-                        conditions.append(condition)
-
-        # Add all conditions to the query
-        if conditions:
-            query = query.where(*conditions)
->>>>>>> 35da6461
 
         # Apply sorting
         if pagination.sort_orders:
@@ -594,18 +436,13 @@
                 # Map frontend field names to database field names
                 actual_field = field_mappings.get(sort_order.field, sort_order.field)
 
-<<<<<<< HEAD
                 field = get_field_for_filter(ranked_equipment, actual_field)
-=======
-                field = get_field_for_filter(ChargingEquipment, actual_field)
->>>>>>> 35da6461
                 if field is not None:
                     if sort_order.direction.lower() == "desc":
                         query = query.order_by(field.desc())
                     else:
                         query = query.order_by(field.asc())
         else:
-<<<<<<< HEAD
             # Default sort by create date
             query = query.order_by(ranked_equipment.create_date.asc())
 
@@ -614,14 +451,6 @@
             select(func.count(func.distinct(ChargingEquipment.charging_equipment_id)))
             .select_from(ChargingEquipment)
             .where(*base_conditions)
-=======
-            # Default sort by equipment number
-            query = query.order_by(ChargingEquipment.equipment_number)
-
-        # Get total count
-        count_query = (
-            select(func.count()).select_from(ChargingEquipment).where(*conditions)
->>>>>>> 35da6461
         )
         total_count = await self.db.scalar(count_query)
 
@@ -633,7 +462,6 @@
         result = await self.db.execute(query)
         equipment = result.unique().scalars().all()
 
-<<<<<<< HEAD
         return equipment, total_count
 
     @repo_handler
@@ -675,7 +503,4 @@
             # Delete the charging site
             await self.db.delete(charging_site)
 
-        await self.db.flush()
-=======
-        return equipment, total_count
->>>>>>> 35da6461
+        await self.db.flush()