from lcfs.db.models.compliance.ChargingEquipmentStatus import ChargingEquipmentStatus
from lcfs.web.api.base import (
    PaginationRequestSchema,
    apply_filter_conditions,
    get_field_for_filter,
)
import structlog
from typing import List, Optional, Sequence
from fastapi import Depends
<<<<<<< HEAD
from sqlalchemy import asc, func, select
from sqlalchemy.ext.asyncio import AsyncSession
from sqlalchemy.orm import joinedload, selectinload, aliased

from lcfs.db.models.compliance.EndUserType import EndUserType
from lcfs.db.models.compliance import ChargingEquipment, ChargingSiteStatus
from lcfs.db.models.compliance.ChargingSite import ChargingSite
=======
from sqlalchemy import asc, func, select, func, and_, desc, update
from sqlalchemy.ext.asyncio import AsyncSession
from sqlalchemy.orm import joinedload, selectinload, aliased

>>>>>>> 3ab15d3e

from lcfs.db.models.compliance import (
    EndUserType,
    ChargingSite,
    ChargingEquipment,
    ChargingSiteStatus,
    ChargingEquipmentStatus,
)
from lcfs.db.dependencies import get_async_db_session
from lcfs.web.core.decorators import repo_handler
<<<<<<< HEAD
from sqlalchemy import update
=======
from lcfs.web.api.base import (
    PaginationRequestSchema,
    apply_filter_conditions,
    get_field_for_filter,
)
>>>>>>> 3ab15d3e


logger = structlog.get_logger(__name__)


class ChargingSiteRepository:
    def __init__(self, db: AsyncSession = Depends(get_async_db_session)):
        self.db = db

    @repo_handler
    async def get_charging_sites(
        self, organization_id: Optional[int] = None
    ) -> Sequence[ChargingSite]:
        """
        Retrieve all charging sites, optionally filtered by organization
        """
        query = (
            select(ChargingSite)
            .options(
                joinedload(ChargingSite.organization),
                joinedload(ChargingSite.status),
                selectinload(ChargingSite.documents),
                selectinload(ChargingSite.intended_users),
            )
            .order_by(asc(ChargingSite.create_date))
        )

        if organization_id:
            query = query.where(ChargingSite.organization_id == organization_id)

        result = await self.db.execute(query)
        return result.unique().scalars().all()

    @repo_handler
    async def get_intended_user_types(self) -> Sequence[EndUserType]:
        """
        Retrieve all end user types that are marked as intended use
        """
        return (
            (await self.db.execute(select(EndUserType).where(EndUserType.intended_use)))
            .scalars()
            .all()
        )

    @repo_handler
    async def get_charging_equipment_statuses(
        self,
    ) -> Sequence[ChargingEquipmentStatus]:
        """
        Retrieve a list of charging equipment statuses from the database
        """
        return (await self.db.execute(select(ChargingEquipmentStatus))).scalars().all()

    @repo_handler
    async def get_charging_site_statuses(self) -> Sequence[ChargingSiteStatus]:
        """
        Retrieve a list of charging site statuses from the database
        """
        return (await self.db.execute(select(ChargingSiteStatus))).scalars().all()

    @repo_handler
    async def get_charging_site_by_id(
        self, charging_site_id: int
    ) -> Optional[ChargingSite]:
        """
        Retrieve a charging site by its ID with related data preloaded
        """
        result = await self.db.execute(
            select(ChargingSite)
            .options(
                joinedload(ChargingSite.status),
                joinedload(ChargingSite.intended_users),
                joinedload(ChargingSite.organization),
                joinedload(ChargingSite.documents),
            )
            .where(ChargingSite.charging_site_id == charging_site_id)
            .order_by(ChargingSite.version.desc())
            .limit(1)
        )
        return result.scalars().first()

    @repo_handler
    async def get_equipment_for_charging_site_paginated(
        self, site_id: int, pagination: PaginationRequestSchema
    ):
        """
        Get charging equipment for a specific site with pagination, filtering, and sorting
        """
        # Conditions for the base subquery (before ranking)
        base_conditions = [ChargingEquipment.charging_site_id == site_id]

        # Exclude Decommissioned FSE's in the base query
        base_conditions.append(
            ~ChargingEquipment.status.has(
                ChargingEquipmentStatus.status == "Decommissioned"
            )
        )

        # Apply status filters to base conditions (before ranking)
        status_conditions = []
        non_status_conditions = []

        if pagination.filters:
            STATUS_FILTER_MAP = {
                "equals": lambda status_value: ChargingEquipment.status.has(
                    ChargingEquipmentStatus.status == status_value
                ),
                "not_equals": lambda status_value: ~ChargingEquipment.status.has(
                    ChargingEquipmentStatus.status == status_value
                ),
            }

            for filter_condition in pagination.filters:
                if filter_condition.field == "status":
                    filter_func = STATUS_FILTER_MAP.get(filter_condition.type)
                    if filter_func:
                        status_conditions.append(filter_func(filter_condition.filter))
                else:
                    non_status_conditions.append(filter_condition)

        # Add status conditions to base conditions
        base_conditions.extend(status_conditions)

        # Base query for equipment with all base conditions
        ranked_subquery = (
            select(
                ChargingEquipment,
                func.row_number()
                .over(
                    partition_by=ChargingEquipment.charging_equipment_id,
                    order_by=ChargingEquipment.version.desc(),
                )
                .label("rn"),
            )
            .where(*base_conditions)  # Apply base conditions here
            .subquery()
        )

        # Create an alias for the subquery
        ranked_equipment = aliased(ChargingEquipment, ranked_subquery)

        query = (
            select(ranked_equipment)
            .options(
                joinedload(ranked_equipment.charging_site).selectinload(
                    ChargingSite.intended_users
                ),
                joinedload(ranked_equipment.status),
                joinedload(ranked_equipment.level_of_equipment),
                selectinload(ranked_equipment.intended_uses),
                joinedload(ranked_equipment.allocating_organization),
            )
            .where(ranked_subquery.c.rn == 1)
        )

        # Field mapping for relationship fields to filterable database fields
        field_mappings = {
            "allocating_organization": "organization_name",
        }

        # Apply non-status filters to the main query
        if non_status_conditions:
            for filter_condition in non_status_conditions:
                # Map frontend field names to database field names
                actual_field = field_mappings.get(
                    filter_condition.field, filter_condition.field
                )

                field = get_field_for_filter(ranked_equipment, actual_field)
                if field is not None:
                    condition = apply_filter_conditions(
                        field,
                        filter_condition.filter,
                        filter_condition.type,
                        filter_condition.filter_type,
                    )
                    if condition is not None:
                        query = query.where(condition)

        # Apply sorting
        if pagination.sort_orders:
            for sort_order in pagination.sort_orders:
                # Skip status sorting as it's a relationship field
                if sort_order.field == "status":
                    continue

                # Map frontend field names to database field names
                actual_field = field_mappings.get(sort_order.field, sort_order.field)

                field = get_field_for_filter(ranked_equipment, actual_field)
                if field is not None:
                    if sort_order.direction.lower() == "desc":
                        query = query.order_by(field.desc())
                    else:
                        query = query.order_by(field.asc())
        else:
            # Default sort by create date
            query = query.order_by(ranked_equipment.update_date.asc())

        # Get total count using the same base conditions
        count_query = (
            select(func.count(func.distinct(ChargingEquipment.charging_equipment_id)))
            .select_from(ChargingEquipment)
            .where(*base_conditions)
        )
        total_count = await self.db.scalar(count_query)

        # Apply pagination
        offset = (pagination.page - 1) * pagination.size
        query = query.offset(offset).limit(pagination.size)

        # Execute query
        result = await self.db.execute(query)
        equipment = result.unique().scalars().all()

        return equipment, total_count

    @repo_handler
<<<<<<< HEAD
    async def get_charging_equipment_statuses(
        self,
    ) -> Sequence[ChargingEquipmentStatus]:
        """
        Retrieve a list of charging equipment statuses from the database
        """
        return (await self.db.execute(select(ChargingEquipmentStatus))).scalars().all()

    @repo_handler
    async def get_charging_site_statuses(self) -> Sequence[ChargingSiteStatus]:
        """
        Retrieve a list of charging site statuses from the database
        """
        return (await self.db.execute(select(ChargingSiteStatus))).scalars().all()

    @repo_handler
    async def get_charging_site_by_site_name(self, site_name: str) -> ChargingSite:
        """
        Retrieve a charging site by its name from the database
        """
        return (
            (
                await self.db.execute(
                    select(ChargingSite)
                    .options(
                        joinedload(ChargingSite.status),
                        joinedload(ChargingSite.intended_users),
                        joinedload(ChargingSite.organization),
                        joinedload(ChargingSite.documents),
                    )
                    .where(ChargingSite.site_name == site_name)
                )
            )
            .scalars()
            .first()
        )

    @repo_handler
    async def get_end_user_types_by_ids(self, ids: List[int]) -> List[EndUserType]:
        """Get EndUserType objects by their IDs"""
        result = await self.db.execute(
            select(EndUserType).where(EndUserType.end_user_type_id.in_(ids))
=======
    async def bulk_update_equipment_status(
        self,
        equipment_ids: List[int],
        new_status_id: int,
        allowed_source_status_ids: List[int],
    ) -> List[int]:
        """
        Bulk update equipment status, only updating equipment that's in one of the allowed source statuses
        """
        # Update only equipment that's currently in one of the allowed source statuses
        stmt = (
            update(ChargingEquipment)
            .where(
                ChargingEquipment.charging_equipment_id.in_(equipment_ids),
                ChargingEquipment.status_id.in_(allowed_source_status_ids),
            )
            .values(status_id=new_status_id)
            .returning(ChargingEquipment.charging_equipment_id)
>>>>>>> 3ab15d3e
        )

        result = await self.db.execute(stmt)
        updated_ids = [row[0] for row in result.fetchall()]
        return updated_ids

    @repo_handler
    async def get_charging_sites(
        self, organization_id: Optional[int] = None
    ) -> Sequence[ChargingSite]:
        """
        Retrieve all charging sites, optionally filtered by organization
        """
        query = select(ChargingSite).options(
            joinedload(ChargingSite.organization),
            joinedload(ChargingSite.status),
            joinedload(ChargingSite.documents),
            joinedload(ChargingSite.charging_equipment),
        )

        if organization_id:
            query = query.where(ChargingSite.organization_id == organization_id)

        result = await self.db.execute(query)
        return result.unique().scalars().all()

    @repo_handler
    async def get_all_charging_sites_by_organization_id(
        self, organization_id: int
    ) -> Sequence[ChargingSite]:
        """
        Retrieve all charging sites for a specific organization, ordered by creation date
        """
        query = (
            select(ChargingSite)
            .options(
                joinedload(ChargingSite.status),
                joinedload(ChargingSite.organization),
                selectinload(ChargingSite.documents),
                selectinload(ChargingSite.intended_users),
            )
            .where(ChargingSite.organization_id == organization_id)
            .order_by(asc(ChargingSite.create_date))
        )
        results = await self.db.execute(query)
        return results.scalars().all()

    @repo_handler
    async def get_all_charging_sites_paginated(
        self, offset: int, limit: int, conditions: list, sort_orders: list
    ) -> tuple[list[ChargingSite], int]:
        """
        Retrieve all charging sites with pagination, filtering, and sorting.
        """
        stmt = (
            select(ChargingSite)
            .options(
                joinedload(ChargingSite.organization),
                joinedload(ChargingSite.status),
                selectinload(ChargingSite.documents),
                selectinload(ChargingSite.intended_users),
            )
            .where(and_(*conditions) if conditions else True)
        )

        # Apply sort orders
        for order in sort_orders or []:
            direction = asc if getattr(order, "direction", "asc") == "asc" else desc
            field = getattr(ChargingSite, getattr(order, "field", "create_date"), None)
            if field is not None:
                stmt = stmt.order_by(direction(field))

        if not sort_orders:
            stmt = stmt.order_by(ChargingSite.create_date.asc())

        # Count total
        total = await self.db.scalar(select(func.count()).select_from(stmt.subquery()))

        # Pagination
        stmt = stmt.offset(offset).limit(limit)
        results = await self.db.execute(stmt)
        rows = results.scalars().all()
        return rows, total or 0

    @repo_handler
    async def get_charging_sites_paginated(
        self,
        offset: int,
        limit: int,
        conditions: list,
        sort_orders: list,
        organization_id: int,
    ) -> tuple[list[ChargingSite], int]:
        """
        Retrieve charging sites for a specific organization with pagination.
        """
        org_condition = ChargingSite.organization_id == organization_id
        all_conditions = [org_condition] + (conditions or [])
        return await self.get_all_charging_sites_paginated(
            offset, limit, all_conditions, sort_orders
        )

    @repo_handler
    async def get_charging_site_by_site_name(self, site_name: str) -> ChargingSite:
        """
        Retrieve a charging site by its name from the database
        """
        return (
            (
                await self.db.execute(
<<<<<<< HEAD
                    select(ChargingSite)
                    .options(
                        joinedload(ChargingSite.status),
                        joinedload(ChargingSite.intended_users),
                        joinedload(ChargingSite.organization),
                        joinedload(ChargingSite.documents),
                    )
                    .where(ChargingSite.charging_site_id == charging_site_id)
=======
                    select(ChargingSite).where(ChargingSite.site_name == site_name)
>>>>>>> 3ab15d3e
                )
            )
            .scalars()
            .first()
        )

    @repo_handler
    async def get_end_user_types_by_ids(self, ids: List[int]) -> List[EndUserType]:
        """
        Retrieve end user types by their IDs
        """
        result = await self.db.execute(
            select(EndUserType).where(EndUserType.end_user_type_id.in_(ids))
        )
        return result.scalars().all()

    @repo_handler
    async def create_charging_site(self, charging_site: ChargingSite) -> ChargingSite:
        """
        Create a new charging site in the database
        """
        self.db.add(charging_site)
        await self.db.flush()
        return charging_site

    @repo_handler
    async def update_charging_site(self, charging_site: ChargingSite) -> ChargingSite:
        """
        Update an existing charging site in the database
        """
        merged_site = await self.db.merge(charging_site)
        await self.db.flush()
        await self.db.refresh(merged_site)
        return merged_site

    @repo_handler
    async def delete_charging_site(self, charging_site_id: int) -> None:
        """
        Delete a charging site and all its related data (equipment, documents, user associations)
        """
        result = await self.db.execute(
            select(ChargingSite)
            .where(ChargingSite.charging_site_id == charging_site_id)
            .options(
                selectinload(ChargingSite.intended_users),
                selectinload(ChargingSite.documents),
                selectinload(ChargingSite.charging_equipment),
<<<<<<< HEAD
=======
                selectinload(ChargingSite.charging_equipment),
>>>>>>> 3ab15d3e
            )
        )
        charging_site = result.scalar_one_or_none()

        if not charging_site:
            raise ValueError(f"Charging site with ID {charging_site_id} not found")

        # Clear many-to-many relationships
        charging_site.intended_users.clear()
        charging_site.documents.clear()

        # Delete related charging equipment
        for equipment in charging_site.charging_equipment:
            await self.db.delete(equipment)

        # Delete the charging site
        await self.db.delete(charging_site)
        await self.db.flush()
        await self.db.commit()

    @repo_handler
    async def update_charging_site_status(
<<<<<<< HEAD
        self, site_id: int, status_id: int
    ) -> Optional[ChargingSite]:
        """
        Update the status of a charging site
        """
        query = select(ChargingSite).where(ChargingSite.charging_site_id == site_id)
        result = await self.db.execute(query)
        charging_site = result.scalar_one_or_none()

        if charging_site:
            charging_site.status_id = status_id
            await self.db.merge(charging_site)
            await self.db.flush()
            return charging_site
        return None

    @repo_handler
    async def bulk_update_equipment_status(
        self,
        equipment_ids: List[int],
        new_status_id: int,
        allowed_source_status_ids: List[int],
    ) -> List[int]:
        """
        Bulk update equipment status, only updating equipment that's in one of the allowed source statuses
        """
        # Update only equipment that's currently in one of the allowed source statuses
        stmt = (
            update(ChargingEquipment)
            .where(
                ChargingEquipment.charging_equipment_id.in_(equipment_ids),
                ChargingEquipment.status_id.in_(allowed_source_status_ids),
            )
            .values(status_id=new_status_id)
            .returning(ChargingEquipment.charging_equipment_id)
        )

        result = await self.db.execute(stmt)
        updated_ids = [row[0] for row in result.fetchall()]
        return updated_ids

    @repo_handler
    async def update_charging_site_status(
=======
>>>>>>> 3ab15d3e
        self,
        charging_site_id: int,
        status_id: int,
    ) -> None:
        """
        Update the status of a charging site
        """
        stmt = (
            update(ChargingSite)
            .where(ChargingSite.charging_site_id == charging_site_id)
            .values(status_id=status_id)
        )

        await self.db.execute(stmt)

    @repo_handler
<<<<<<< HEAD
    async def get_equipment_for_charging_site_paginated(
        self, site_id: int, pagination: PaginationRequestSchema
    ):
        """
        Get charging equipment for a specific site with pagination, filtering, and sorting
        """
        # Conditions for the base subquery (before ranking)
        base_conditions = [ChargingEquipment.charging_site_id == site_id]

        # Exclude Decommissioned FSE's in the base query
        base_conditions.append(
            ~ChargingEquipment.status.has(
                ChargingEquipmentStatus.status == "Decommissioned"
            )
        )

        # Apply status filters to base conditions (before ranking)
        status_conditions = []
        non_status_conditions = []

        if pagination.filters:
            STATUS_FILTER_MAP = {
                "equals": lambda status_value: ChargingEquipment.status.has(
                    ChargingEquipmentStatus.status == status_value
                ),
                "not_equals": lambda status_value: ~ChargingEquipment.status.has(
                    ChargingEquipmentStatus.status == status_value
                ),
            }

            for filter_condition in pagination.filters:
                if filter_condition.field == "status":
                    filter_func = STATUS_FILTER_MAP.get(filter_condition.type)
                    if filter_func:
                        status_conditions.append(filter_func(filter_condition.filter))
                else:
                    non_status_conditions.append(filter_condition)

        # Add status conditions to base conditions
        base_conditions.extend(status_conditions)

        # Base query for equipment with all base conditions
        ranked_subquery = (
            select(
                ChargingEquipment,
                func.row_number()
                .over(
                    partition_by=ChargingEquipment.charging_equipment_id,
                    order_by=ChargingEquipment.version.desc(),
                )
                .label("rn"),
            )
            .where(*base_conditions)  # Apply base conditions here
            .subquery()
        )

        # Create an alias for the subquery
        ranked_equipment = aliased(ChargingEquipment, ranked_subquery)

        query = (
            select(ranked_equipment)
            .options(
                joinedload(ranked_equipment.charging_site).selectinload(
                    ChargingSite.intended_users
                ),
                joinedload(ranked_equipment.status),
                joinedload(ranked_equipment.level_of_equipment),
                selectinload(ranked_equipment.intended_uses),
                joinedload(ranked_equipment.allocating_organization),
            )
            .where(ranked_subquery.c.rn == 1)
        )

        # Field mapping for relationship fields to filterable database fields
        field_mappings = {
            "allocating_organization": "organization_name",
        }

        # Apply non-status filters to the main query
        if non_status_conditions:
            for filter_condition in non_status_conditions:
                # Map frontend field names to database field names
                actual_field = field_mappings.get(
                    filter_condition.field, filter_condition.field
                )

                field = get_field_for_filter(ranked_equipment, actual_field)
                if field is not None:
                    condition = apply_filter_conditions(
                        field,
                        filter_condition.filter,
                        filter_condition.type,
                        filter_condition.filter_type,
                    )
                    if condition is not None:
                        query = query.where(condition)

        # Apply sorting
        if pagination.sort_orders:
            for sort_order in pagination.sort_orders:
                # Skip status sorting as it's a relationship field
                if sort_order.field == "status":
                    continue

                # Map frontend field names to database field names
                actual_field = field_mappings.get(sort_order.field, sort_order.field)

                field = get_field_for_filter(ranked_equipment, actual_field)
                if field is not None:
                    if sort_order.direction.lower() == "desc":
                        query = query.order_by(field.desc())
                    else:
                        query = query.order_by(field.asc())
        else:
            # Default sort by create date
            query = query.order_by(ranked_equipment.create_date.asc())

        # Get total count using the same base conditions
        count_query = (
            select(func.count(func.distinct(ChargingEquipment.charging_equipment_id)))
            .select_from(ChargingEquipment)
            .where(*base_conditions)
        )
        total_count = await self.db.scalar(count_query)

        # Apply pagination
        offset = (pagination.page - 1) * pagination.size
        query = query.offset(offset).limit(pagination.size)

        # Execute query
        result = await self.db.execute(query)
        equipment = result.unique().scalars().all()

        return equipment, total_count
=======
    async def get_charging_site_options(self, organization):
        """
        Get options for charging site dropdowns (statuses and intended users)
        """
        statuses = await self.get_charging_site_statuses()
        intended_users = await self.get_intended_user_types()
        return [statuses, intended_users]

    @repo_handler
    async def delete_all_charging_sites_by_organization(self, organization_id: int):
        """
        Delete all charging sites for an organization (used for overwrite import)
        """
        # Get all charging sites for the organization
        result = await self.db.execute(
            select(ChargingSite)
            .where(ChargingSite.organization_id == organization_id)
            .options(
                selectinload(ChargingSite.intended_users),
                selectinload(ChargingSite.documents),
                selectinload(ChargingSite.charging_equipment),
            )
        )
        charging_sites = result.scalars().all()

        # Delete each charging site and its relationships
        for charging_site in charging_sites:
            # Clear many-to-many relationships
            charging_site.intended_users.clear()
            charging_site.documents.clear()

            # Delete related charging equipment
            for equipment in charging_site.charging_equipment:
                await self.db.delete(equipment)

            # Delete the charging site
            await self.db.delete(charging_site)

        await self.db.flush()
>>>>>>> 3ab15d3e
<|MERGE_RESOLUTION|>--- conflicted
+++ resolved
@@ -7,20 +7,10 @@
 import structlog
 from typing import List, Optional, Sequence
 from fastapi import Depends
-<<<<<<< HEAD
-from sqlalchemy import asc, func, select
-from sqlalchemy.ext.asyncio import AsyncSession
-from sqlalchemy.orm import joinedload, selectinload, aliased
-
-from lcfs.db.models.compliance.EndUserType import EndUserType
-from lcfs.db.models.compliance import ChargingEquipment, ChargingSiteStatus
-from lcfs.db.models.compliance.ChargingSite import ChargingSite
-=======
 from sqlalchemy import asc, func, select, func, and_, desc, update
 from sqlalchemy.ext.asyncio import AsyncSession
 from sqlalchemy.orm import joinedload, selectinload, aliased
 
->>>>>>> 3ab15d3e
 
 from lcfs.db.models.compliance import (
     EndUserType,
@@ -31,15 +21,11 @@
 )
 from lcfs.db.dependencies import get_async_db_session
 from lcfs.web.core.decorators import repo_handler
-<<<<<<< HEAD
-from sqlalchemy import update
-=======
 from lcfs.web.api.base import (
     PaginationRequestSchema,
     apply_filter_conditions,
     get_field_for_filter,
 )
->>>>>>> 3ab15d3e
 
 
 logger = structlog.get_logger(__name__)
@@ -258,7 +244,140 @@
         return equipment, total_count
 
     @repo_handler
-<<<<<<< HEAD
+    async def bulk_update_equipment_status(
+        self,
+        equipment_ids: List[int],
+        new_status_id: int,
+        allowed_source_status_ids: List[int],
+    ) -> List[int]:
+        """
+        Bulk update equipment status, only updating equipment that's in one of the allowed source statuses
+        """
+        # Update only equipment that's currently in one of the allowed source statuses
+        stmt = (
+            update(ChargingEquipment)
+            .where(
+                ChargingEquipment.charging_equipment_id.in_(equipment_ids),
+                ChargingEquipment.status_id.in_(allowed_source_status_ids),
+            )
+            .values(status_id=new_status_id)
+            .returning(ChargingEquipment.charging_equipment_id)
+        )
+
+        result = await self.db.execute(stmt)
+        updated_ids = [row[0] for row in result.fetchall()]
+        return updated_ids
+
+    @repo_handler
+    async def get_charging_sites(
+        self, organization_id: Optional[int] = None
+    ) -> Sequence[ChargingSite]:
+        """
+        Retrieve all charging sites, optionally filtered by organization
+        """
+        query = select(ChargingSite).options(
+            joinedload(ChargingSite.organization),
+            joinedload(ChargingSite.status),
+            joinedload(ChargingSite.documents),
+            joinedload(ChargingSite.charging_equipment),
+        )
+
+        if organization_id:
+            query = query.where(ChargingSite.organization_id == organization_id)
+
+        result = await self.db.execute(query)
+        return result.unique().scalars().all()
+
+    @repo_handler
+    async def get_all_charging_sites_by_organization_id(
+        self, organization_id: int
+    ) -> Sequence[ChargingSite]:
+        """
+        Retrieve all charging sites for a specific organization, ordered by creation date
+        """
+        query = (
+            select(ChargingSite)
+            .options(
+                joinedload(ChargingSite.status),
+                selectinload(ChargingSite.intended_users),
+            )
+            .where(ChargingSite.organization_id == organization_id)
+            .order_by(asc(ChargingSite.create_date))
+        )
+        results = await self.db.execute(query)
+        return results.scalars().all()
+
+    @repo_handler
+    async def get_all_charging_sites_paginated(
+        self, offset: int, limit: int, conditions: list, sort_orders: list
+    ) -> tuple[list[ChargingSite], int]:
+        """
+        Retrieve all charging sites with pagination, filtering, and sorting.
+        """
+        stmt = (
+            select(ChargingSite)
+            .options(
+                joinedload(ChargingSite.organization),
+                joinedload(ChargingSite.status),
+                selectinload(ChargingSite.documents),
+                selectinload(ChargingSite.intended_users),
+            )
+            .where(and_(*conditions) if conditions else True)
+        )
+
+        # Apply sort orders
+        for order in sort_orders or []:
+            direction = asc if getattr(order, "direction", "asc") == "asc" else desc
+            field = getattr(ChargingSite, getattr(order, "field", "create_date"), None)
+            if field is not None:
+                stmt = stmt.order_by(direction(field))
+
+        if not sort_orders:
+            stmt = stmt.order_by(ChargingSite.create_date.asc())
+
+        # Count total
+        total = await self.db.scalar(select(func.count()).select_from(stmt.subquery()))
+
+        # Pagination
+        stmt = stmt.offset(offset).limit(limit)
+        results = await self.db.execute(stmt)
+        rows = results.scalars().all()
+        return rows, total or 0
+
+    @repo_handler
+    async def get_charging_sites_paginated(
+        self,
+        offset: int,
+        limit: int,
+        conditions: list,
+        sort_orders: list,
+        organization_id: int,
+    ) -> tuple[list[ChargingSite], int]:
+        """
+        Retrieve charging sites for a specific organization with pagination.
+        """
+        org_condition = ChargingSite.organization_id == organization_id
+        all_conditions = [org_condition] + (conditions or [])
+        return await self.get_all_charging_sites_paginated(
+            offset, limit, all_conditions, sort_orders
+        )
+
+    @repo_handler
+    async def get_charging_site_by_site_name(self, site_name: str) -> ChargingSite:
+        """
+        Retrieve a charging site by its name from the database
+        """
+        return (
+            (
+                await self.db.execute(
+                    select(ChargingSite).where(ChargingSite.site_name == site_name)
+                )
+            )
+            .scalars()
+            .first()
+        )
+
+    @repo_handler
     async def get_charging_equipment_statuses(
         self,
     ) -> Sequence[ChargingEquipmentStatus]:
@@ -298,159 +417,6 @@
 
     @repo_handler
     async def get_end_user_types_by_ids(self, ids: List[int]) -> List[EndUserType]:
-        """Get EndUserType objects by their IDs"""
-        result = await self.db.execute(
-            select(EndUserType).where(EndUserType.end_user_type_id.in_(ids))
-=======
-    async def bulk_update_equipment_status(
-        self,
-        equipment_ids: List[int],
-        new_status_id: int,
-        allowed_source_status_ids: List[int],
-    ) -> List[int]:
-        """
-        Bulk update equipment status, only updating equipment that's in one of the allowed source statuses
-        """
-        # Update only equipment that's currently in one of the allowed source statuses
-        stmt = (
-            update(ChargingEquipment)
-            .where(
-                ChargingEquipment.charging_equipment_id.in_(equipment_ids),
-                ChargingEquipment.status_id.in_(allowed_source_status_ids),
-            )
-            .values(status_id=new_status_id)
-            .returning(ChargingEquipment.charging_equipment_id)
->>>>>>> 3ab15d3e
-        )
-
-        result = await self.db.execute(stmt)
-        updated_ids = [row[0] for row in result.fetchall()]
-        return updated_ids
-
-    @repo_handler
-    async def get_charging_sites(
-        self, organization_id: Optional[int] = None
-    ) -> Sequence[ChargingSite]:
-        """
-        Retrieve all charging sites, optionally filtered by organization
-        """
-        query = select(ChargingSite).options(
-            joinedload(ChargingSite.organization),
-            joinedload(ChargingSite.status),
-            joinedload(ChargingSite.documents),
-            joinedload(ChargingSite.charging_equipment),
-        )
-
-        if organization_id:
-            query = query.where(ChargingSite.organization_id == organization_id)
-
-        result = await self.db.execute(query)
-        return result.unique().scalars().all()
-
-    @repo_handler
-    async def get_all_charging_sites_by_organization_id(
-        self, organization_id: int
-    ) -> Sequence[ChargingSite]:
-        """
-        Retrieve all charging sites for a specific organization, ordered by creation date
-        """
-        query = (
-            select(ChargingSite)
-            .options(
-                joinedload(ChargingSite.status),
-                joinedload(ChargingSite.organization),
-                selectinload(ChargingSite.documents),
-                selectinload(ChargingSite.intended_users),
-            )
-            .where(ChargingSite.organization_id == organization_id)
-            .order_by(asc(ChargingSite.create_date))
-        )
-        results = await self.db.execute(query)
-        return results.scalars().all()
-
-    @repo_handler
-    async def get_all_charging_sites_paginated(
-        self, offset: int, limit: int, conditions: list, sort_orders: list
-    ) -> tuple[list[ChargingSite], int]:
-        """
-        Retrieve all charging sites with pagination, filtering, and sorting.
-        """
-        stmt = (
-            select(ChargingSite)
-            .options(
-                joinedload(ChargingSite.organization),
-                joinedload(ChargingSite.status),
-                selectinload(ChargingSite.documents),
-                selectinload(ChargingSite.intended_users),
-            )
-            .where(and_(*conditions) if conditions else True)
-        )
-
-        # Apply sort orders
-        for order in sort_orders or []:
-            direction = asc if getattr(order, "direction", "asc") == "asc" else desc
-            field = getattr(ChargingSite, getattr(order, "field", "create_date"), None)
-            if field is not None:
-                stmt = stmt.order_by(direction(field))
-
-        if not sort_orders:
-            stmt = stmt.order_by(ChargingSite.create_date.asc())
-
-        # Count total
-        total = await self.db.scalar(select(func.count()).select_from(stmt.subquery()))
-
-        # Pagination
-        stmt = stmt.offset(offset).limit(limit)
-        results = await self.db.execute(stmt)
-        rows = results.scalars().all()
-        return rows, total or 0
-
-    @repo_handler
-    async def get_charging_sites_paginated(
-        self,
-        offset: int,
-        limit: int,
-        conditions: list,
-        sort_orders: list,
-        organization_id: int,
-    ) -> tuple[list[ChargingSite], int]:
-        """
-        Retrieve charging sites for a specific organization with pagination.
-        """
-        org_condition = ChargingSite.organization_id == organization_id
-        all_conditions = [org_condition] + (conditions or [])
-        return await self.get_all_charging_sites_paginated(
-            offset, limit, all_conditions, sort_orders
-        )
-
-    @repo_handler
-    async def get_charging_site_by_site_name(self, site_name: str) -> ChargingSite:
-        """
-        Retrieve a charging site by its name from the database
-        """
-        return (
-            (
-                await self.db.execute(
-<<<<<<< HEAD
-                    select(ChargingSite)
-                    .options(
-                        joinedload(ChargingSite.status),
-                        joinedload(ChargingSite.intended_users),
-                        joinedload(ChargingSite.organization),
-                        joinedload(ChargingSite.documents),
-                    )
-                    .where(ChargingSite.charging_site_id == charging_site_id)
-=======
-                    select(ChargingSite).where(ChargingSite.site_name == site_name)
->>>>>>> 3ab15d3e
-                )
-            )
-            .scalars()
-            .first()
-        )
-
-    @repo_handler
-    async def get_end_user_types_by_ids(self, ids: List[int]) -> List[EndUserType]:
         """
         Retrieve end user types by their IDs
         """
@@ -490,10 +456,7 @@
                 selectinload(ChargingSite.intended_users),
                 selectinload(ChargingSite.documents),
                 selectinload(ChargingSite.charging_equipment),
-<<<<<<< HEAD
-=======
                 selectinload(ChargingSite.charging_equipment),
->>>>>>> 3ab15d3e
             )
         )
         charging_site = result.scalar_one_or_none()
@@ -516,52 +479,6 @@
 
     @repo_handler
     async def update_charging_site_status(
-<<<<<<< HEAD
-        self, site_id: int, status_id: int
-    ) -> Optional[ChargingSite]:
-        """
-        Update the status of a charging site
-        """
-        query = select(ChargingSite).where(ChargingSite.charging_site_id == site_id)
-        result = await self.db.execute(query)
-        charging_site = result.scalar_one_or_none()
-
-        if charging_site:
-            charging_site.status_id = status_id
-            await self.db.merge(charging_site)
-            await self.db.flush()
-            return charging_site
-        return None
-
-    @repo_handler
-    async def bulk_update_equipment_status(
-        self,
-        equipment_ids: List[int],
-        new_status_id: int,
-        allowed_source_status_ids: List[int],
-    ) -> List[int]:
-        """
-        Bulk update equipment status, only updating equipment that's in one of the allowed source statuses
-        """
-        # Update only equipment that's currently in one of the allowed source statuses
-        stmt = (
-            update(ChargingEquipment)
-            .where(
-                ChargingEquipment.charging_equipment_id.in_(equipment_ids),
-                ChargingEquipment.status_id.in_(allowed_source_status_ids),
-            )
-            .values(status_id=new_status_id)
-            .returning(ChargingEquipment.charging_equipment_id)
-        )
-
-        result = await self.db.execute(stmt)
-        updated_ids = [row[0] for row in result.fetchall()]
-        return updated_ids
-
-    @repo_handler
-    async def update_charging_site_status(
-=======
->>>>>>> 3ab15d3e
         self,
         charging_site_id: int,
         status_id: int,
@@ -578,142 +495,6 @@
         await self.db.execute(stmt)
 
     @repo_handler
-<<<<<<< HEAD
-    async def get_equipment_for_charging_site_paginated(
-        self, site_id: int, pagination: PaginationRequestSchema
-    ):
-        """
-        Get charging equipment for a specific site with pagination, filtering, and sorting
-        """
-        # Conditions for the base subquery (before ranking)
-        base_conditions = [ChargingEquipment.charging_site_id == site_id]
-
-        # Exclude Decommissioned FSE's in the base query
-        base_conditions.append(
-            ~ChargingEquipment.status.has(
-                ChargingEquipmentStatus.status == "Decommissioned"
-            )
-        )
-
-        # Apply status filters to base conditions (before ranking)
-        status_conditions = []
-        non_status_conditions = []
-
-        if pagination.filters:
-            STATUS_FILTER_MAP = {
-                "equals": lambda status_value: ChargingEquipment.status.has(
-                    ChargingEquipmentStatus.status == status_value
-                ),
-                "not_equals": lambda status_value: ~ChargingEquipment.status.has(
-                    ChargingEquipmentStatus.status == status_value
-                ),
-            }
-
-            for filter_condition in pagination.filters:
-                if filter_condition.field == "status":
-                    filter_func = STATUS_FILTER_MAP.get(filter_condition.type)
-                    if filter_func:
-                        status_conditions.append(filter_func(filter_condition.filter))
-                else:
-                    non_status_conditions.append(filter_condition)
-
-        # Add status conditions to base conditions
-        base_conditions.extend(status_conditions)
-
-        # Base query for equipment with all base conditions
-        ranked_subquery = (
-            select(
-                ChargingEquipment,
-                func.row_number()
-                .over(
-                    partition_by=ChargingEquipment.charging_equipment_id,
-                    order_by=ChargingEquipment.version.desc(),
-                )
-                .label("rn"),
-            )
-            .where(*base_conditions)  # Apply base conditions here
-            .subquery()
-        )
-
-        # Create an alias for the subquery
-        ranked_equipment = aliased(ChargingEquipment, ranked_subquery)
-
-        query = (
-            select(ranked_equipment)
-            .options(
-                joinedload(ranked_equipment.charging_site).selectinload(
-                    ChargingSite.intended_users
-                ),
-                joinedload(ranked_equipment.status),
-                joinedload(ranked_equipment.level_of_equipment),
-                selectinload(ranked_equipment.intended_uses),
-                joinedload(ranked_equipment.allocating_organization),
-            )
-            .where(ranked_subquery.c.rn == 1)
-        )
-
-        # Field mapping for relationship fields to filterable database fields
-        field_mappings = {
-            "allocating_organization": "organization_name",
-        }
-
-        # Apply non-status filters to the main query
-        if non_status_conditions:
-            for filter_condition in non_status_conditions:
-                # Map frontend field names to database field names
-                actual_field = field_mappings.get(
-                    filter_condition.field, filter_condition.field
-                )
-
-                field = get_field_for_filter(ranked_equipment, actual_field)
-                if field is not None:
-                    condition = apply_filter_conditions(
-                        field,
-                        filter_condition.filter,
-                        filter_condition.type,
-                        filter_condition.filter_type,
-                    )
-                    if condition is not None:
-                        query = query.where(condition)
-
-        # Apply sorting
-        if pagination.sort_orders:
-            for sort_order in pagination.sort_orders:
-                # Skip status sorting as it's a relationship field
-                if sort_order.field == "status":
-                    continue
-
-                # Map frontend field names to database field names
-                actual_field = field_mappings.get(sort_order.field, sort_order.field)
-
-                field = get_field_for_filter(ranked_equipment, actual_field)
-                if field is not None:
-                    if sort_order.direction.lower() == "desc":
-                        query = query.order_by(field.desc())
-                    else:
-                        query = query.order_by(field.asc())
-        else:
-            # Default sort by create date
-            query = query.order_by(ranked_equipment.create_date.asc())
-
-        # Get total count using the same base conditions
-        count_query = (
-            select(func.count(func.distinct(ChargingEquipment.charging_equipment_id)))
-            .select_from(ChargingEquipment)
-            .where(*base_conditions)
-        )
-        total_count = await self.db.scalar(count_query)
-
-        # Apply pagination
-        offset = (pagination.page - 1) * pagination.size
-        query = query.offset(offset).limit(pagination.size)
-
-        # Execute query
-        result = await self.db.execute(query)
-        equipment = result.unique().scalars().all()
-
-        return equipment, total_count
-=======
     async def get_charging_site_options(self, organization):
         """
         Get options for charging site dropdowns (statuses and intended users)
@@ -752,5 +533,4 @@
             # Delete the charging site
             await self.db.delete(charging_site)
 
-        await self.db.flush()
->>>>>>> 3ab15d3e
+        await self.db.flush()