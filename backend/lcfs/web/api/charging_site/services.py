--- conflicted
+++ resolved
@@ -392,18 +392,6 @@
             ChargingSiteStatusEnum.DRAFT
         )
         try:
-<<<<<<< HEAD
-            charging_site = await self.repo.create_charging_site(
-                ChargingSite(
-                    **charging_site_data.model_dump(
-                        exclude={
-                            "status_id",
-                            "current_status",
-                            "deleted",
-                        }
-                    ),
-                    status=status,
-=======
             payload = charging_site_data.model_dump(
                 exclude={
                     "site_code",
@@ -421,7 +409,6 @@
                     **payload,
                     status=status,
                     intended_users=[],
->>>>>>> da9b48ff
                 )
             )
             charging_site = await self.repo.get_charging_site_by_id(
