--- conflicted
+++ resolved
@@ -1,23 +1,13 @@
-import math
-from typing import List, Optional
-<<<<<<< HEAD
-from lcfs.db.models.compliance.ChargingEquipmentStatus import ChargingEquipmentStatus
+from typing import List
 from lcfs.db.models.compliance.ChargingSite import ChargingSite
 from lcfs.db.models.compliance.ChargingSiteStatus import ChargingSiteStatus
 from lcfs.db.models.user.UserProfile import UserProfile
-=======
-from lcfs.db.models.compliance.ChargingSite import ChargingSite
-from lcfs.db.models.compliance.EndUserType import EndUserType
->>>>>>> 35da6461
 from lcfs.web.api.base import (
     PaginationRequestSchema,
     PaginationResponseSchema,
     validate_pagination,
-<<<<<<< HEAD
-=======
     get_field_for_filter,
     apply_filter_conditions,
->>>>>>> 35da6461
 )
 from lcfs.web.api.charging_site.schema import (
     BulkEquipmentStatusUpdateSchema,
@@ -39,31 +29,20 @@
 from lcfs.web.api.fuel_code.schema import EndUserTypeSchema
 from lcfs.web.core.decorators import service_handler
 import structlog
-<<<<<<< HEAD
-from fastapi import Depends, HTTPException, Request
-
-from lcfs.web.api.charging_site.repo import ChargingSiteRepository
-
-=======
 from fastapi import Depends, HTTPException
+
 from lcfs.web.api.charging_site.repo import ChargingSiteRepo
-from lcfs.services.s3.schema import FileResponseSchema
-from lcfs.db.models.user.UserProfile import UserProfile
->>>>>>> 35da6461
+
 
 logger = structlog.get_logger(__name__)
 
 
 class ChargingSiteService:
-<<<<<<< HEAD
     def __init__(
         self,
-        repo: ChargingSiteRepository = Depends(),
+        repo: ChargingSiteRepository = Depends(ChargingSiteRepo),
         request: Request = None,
     ):
-=======
-    def __init__(self, repo: ChargingSiteRepo = Depends(ChargingSiteRepo)):
->>>>>>> 35da6461
         self.repo = repo
         self.request = request
 
@@ -313,6 +292,251 @@
         )
 
     @service_handler
+    async def get_charging_site_with_attachments(
+        self, site_id: int
+    ) -> Optional[ChargingSiteWithAttachmentsSchema]:
+        """
+        Get a specific charging site with its attachments
+        """
+        site = await self.repo.get_charging_site_by_id(site_id)
+        if not site:
+            return None
+
+        documents = await self.repo.get_documents_for_charging_site(site_id)
+
+        return ChargingSiteWithAttachmentsSchema(
+            charging_site_id=site.charging_site_id,
+            organization_id=site.organization_id,
+            status_id=site.status_id,
+            status=(
+                ChargingSiteStatusSchema(
+                    charging_site_status_id=site.status.charging_site_status_id,
+                    status=site.status.status,
+                )
+                if site.status
+                else None
+            ),
+            site_code=site.site_code,
+            site_name=site.site_name,
+            street_address=site.street_address,
+            city=site.city,
+            postal_code=site.postal_code,
+            latitude=site.latitude or 0.0,
+            longitude=site.longitude or 0.0,
+            notes=site.notes,
+            organization_name=site.organization.name if site.organization else "",
+            version=site.version,
+            intended_users=[
+                EndUserTypeSchema(
+                    end_user_type_id=user.end_user_type_id,
+                    type_name=user.type_name,
+                    intended_use=user.intended_use,
+                )
+                for user in site.intended_users
+            ],
+            attachments=[FileResponseSchema.model_validate(doc) for doc in documents],
+        )
+
+    @service_handler
+    async def get_charging_site_statuses(self) -> List[ChargingSiteStatusSchema]:
+        """
+        Get all available charging site statuses
+        """
+        statuses = await self.repo.get_charging_site_statuses()
+        return [
+            ChargingSiteStatusSchema(
+                charging_site_status_id=status.charging_site_status_id,
+                status=status.status,
+                description=status.description,
+            )
+            for status in statuses
+        ]
+
+    @service_handler
+    async def bulk_update_equipment_status(
+        self,
+        bulk_update: BulkEquipmentStatusUpdateSchema,
+        charging_site_id: int,
+        user: UserProfile,
+    ) -> List[ChargingEquipmentForSiteSchema]:
+        """
+        Bulk update status for charging equipment records and handle charging site status changes
+        """
+        # Validate status transition rules
+        from sqlalchemy import select
+        from sqlalchemy.orm import joinedload
+        from lcfs.db.models.compliance.ChargingEquipment import ChargingEquipment
+
+        if bulk_update.new_status == "Draft":
+            # Equipment can only be returned to Draft from Submitted status
+            query = (
+                select(ChargingEquipment)
+                .options(joinedload(ChargingEquipment.status))
+                .where(
+                    ChargingEquipment.charging_equipment_id.in_(
+                        bulk_update.equipment_ids
+                    )
+                )
+            )
+            result = await self.repo.db.execute(query)
+            equipment_to_update = result.unique().scalars().all()
+
+            invalid_equipment = [
+                eq for eq in equipment_to_update if eq.status.status != "Submitted"
+            ]
+
+            if invalid_equipment:
+                invalid_serials = [eq.serial_number for eq in invalid_equipment]
+                invalid_statuses = [
+                    f"{eq.serial_number}({eq.status.status})"
+                    for eq in invalid_equipment
+                ]
+                raise ValueError(
+                    f"Equipment can only be returned to Draft from Submitted status. "
+                    f"Invalid equipment: {', '.join(invalid_serials)} (current statuses: {', '.join(invalid_statuses)})"
+                )
+
+        elif bulk_update.new_status == "Validated":
+            # Equipment can only be validated from Submitted status
+            query = (
+                select(ChargingEquipment)
+                .options(joinedload(ChargingEquipment.status))
+                .where(
+                    ChargingEquipment.charging_equipment_id.in_(
+                        bulk_update.equipment_ids
+                    )
+                )
+            )
+            result = await self.repo.db.execute(query)
+            equipment_to_update = result.unique().scalars().all()
+
+            invalid_equipment = [
+                eq for eq in equipment_to_update if eq.status.status != "Submitted"
+            ]
+
+            if invalid_equipment:
+                invalid_serials = [eq.serial_number for eq in invalid_equipment]
+                invalid_statuses = [
+                    f"{eq.serial_number}({eq.status.status})"
+                    for eq in invalid_equipment
+                ]
+                raise ValueError(
+                    f"Equipment can only be validated from Submitted status. "
+                    f"Invalid equipment: {', '.join(invalid_serials)} (current statuses: {', '.join(invalid_statuses)})"
+                )
+
+        # Update equipment status
+        updated_equipment = await self.repo.bulk_update_equipment_status(
+            bulk_update.equipment_ids, bulk_update.new_status
+        )
+
+        if bulk_update.new_status == "Validated":
+            # Get current site status
+            site = await self.repo.get_charging_site_by_id(charging_site_id)
+            if site:
+                # Find "Validated" status ID (would need to be implemented properly)
+                validated_status_id = 2  # Assuming this is the validated status ID
+                await self.repo.update_charging_site_status(
+                    charging_site_id, validated_status_id
+                )
+
+        # Convert updated equipment to schema format
+        result = []
+        for equipment in updated_equipment:
+            equipment_schema = ChargingEquipmentForSiteSchema(
+                charging_equipment_id=equipment.charging_equipment_id,
+                equipment_number=equipment.equipment_number,
+                registration_number=equipment.registration_number or "",
+                version=equipment.version,
+                allocating_organization=(
+                    equipment.allocating_organization.name
+                    if equipment.allocating_organization
+                    else equipment.organization_name or ""
+                ),
+                serial_number=equipment.serial_number,
+                manufacturer=equipment.manufacturer,
+                model=equipment.model,
+                level_of_equipment=(
+                    equipment.level_of_equipment.name
+                    if equipment.level_of_equipment
+                    else ""
+                ),
+                ports=equipment.ports.value if equipment.ports else None,
+                status=bulk_update.new_status,  # Use the new status
+                notes=equipment.notes,
+            )
+            result.append(equipment_schema)
+
+        return result
+
+    @service_handler
+    async def get_charging_site_equipment_paginated(
+        self, site_id: int, pagination: PaginationRequestSchema
+    ) -> ChargingEquipmentPaginatedSchema:
+        """
+        Get paginated charging equipment for a specific site
+        """
+        pagination = validate_pagination(pagination)
+
+        equipment_records, total_count = (
+            await self.repo.get_equipment_for_charging_site_paginated(
+                site_id, pagination
+            )
+        )
+
+        # Convert equipment records to schema
+        equipment_list = []
+        for equipment in equipment_records:
+            equipment_schema = ChargingEquipmentForSiteSchema(
+                charging_equipment_id=equipment.charging_equipment_id,
+                equipment_number=equipment.equipment_number,
+                registration_number=equipment.registration_number or "",
+                version=equipment.version,
+                allocating_organization=(
+                    equipment.allocating_organization.name
+                    if equipment.allocating_organization
+                    else equipment.organization_name or ""
+                ),
+                serial_number=equipment.serial_number,
+                manufacturer=equipment.manufacturer,
+                model=equipment.model,
+                level_of_equipment=(
+                    equipment.level_of_equipment.name
+                    if equipment.level_of_equipment
+                    else ""
+                ),
+                ports=equipment.ports.value if equipment.ports else None,
+                intended_use_types=(
+                    [use_type.type for use_type in equipment.intended_uses]
+                    if equipment.intended_uses
+                    else []
+                ),
+                latitude=(
+                    equipment.charging_site.latitude
+                    if equipment.charging_site
+                    else None
+                ),
+                longitude=(
+                    equipment.charging_site.longitude
+                    if equipment.charging_site
+                    else None
+                ),
+                status=equipment.status.status if equipment.status else "Unknown",
+                equipment_notes=equipment.notes,
+            )
+            equipment_list.append(equipment_schema)
+
+        return ChargingEquipmentPaginatedSchema(
+            equipment=equipment_list,
+            pagination=PaginationResponseSchema(
+                total=total_count,
+                page=pagination.page,
+                size=pagination.size,
+                total_pages=math.ceil(total_count / pagination.size),
+            ),
+        )
+
+    @service_handler
     async def get_intended_user_types(self) -> List[EndUserTypeSchema]:
         """
         Service method to get intended user types
@@ -329,17 +553,6 @@
     async def get_charging_sites_paginated(
         self, pagination: PaginationRequestSchema, organization_id: int
     ):
-<<<<<<< HEAD
-        # TODO: Implement pagination, filter and sorting logics
-        logger.info("Getting charging sites")
-        return ChargingSitesSchema(
-            charging_sites=[],
-            pagination=PaginationResponseSchema(
-                page=1,
-                total_pages=1,
-                size=len([]),
-                total=len([]),
-=======
         """
         Paginated list of charging sites for a specific organization.
         """
@@ -418,7 +631,6 @@
                 total_pages=(
                     math.ceil(total / pagination.size) if pagination.size else 1
                 ),
->>>>>>> 35da6461
             ),
         )
 
