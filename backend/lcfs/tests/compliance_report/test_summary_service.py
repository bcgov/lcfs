--- conflicted
+++ resolved
@@ -1329,7 +1329,6 @@
     assert result == expected_legacy_result
 
 
-<<<<<<< HEAD
 @pytest.mark.anyio
 @pytest.mark.parametrize(
     "fuel_export_data, expected_legacy_result",
@@ -1378,8 +1377,6 @@
             dummy_report
         )
     )
-    assert result == expected_legacy_result
-=======
     # The main test is that the calculation completed successfully with quarterly notional transfers
     # and the quarterly calculation logic we added didn't cause any errors
     # This verifies that our quarterly notional transfer schema validation and processing works
@@ -1391,17 +1388,19 @@
     compliance_report_summary_service,
 ):
     """Test penalty override fields are available for 2024+ compliance periods"""
-    from lcfs.db.models.compliance.ComplianceReportSummary import ComplianceReportSummary
+    from lcfs.db.models.compliance.ComplianceReportSummary import (
+        ComplianceReportSummary,
+    )
     from lcfs.db.models.compliance.ComplianceReport import ComplianceReport
     from datetime import datetime, timezone
-    
+
     # Create a 2024 compliance report
     compliance_report = MagicMock(spec=ComplianceReport)
     compliance_report.compliance_period = MagicMock()
     compliance_report.compliance_period.description = "2024"
-    
+
     penalty_date = datetime(2024, 6, 15, 10, 30, 0, tzinfo=timezone.utc)
-    
+
     summary_obj = ComplianceReportSummary(
         compliance_report_id=1,
         penalty_override_enabled=True,
@@ -1416,11 +1415,13 @@
         # Initialize other required fields
         line_11_fossil_derived_base_fuel_total=0,
         line_21_non_compliance_penalty_payable=0,
-        total_non_compliance_penalty_payable=0
-    )
-    
-    result = compliance_report_summary_service.convert_summary_to_dict(summary_obj, compliance_report)
-    
+        total_non_compliance_penalty_payable=0,
+    )
+
+    result = compliance_report_summary_service.convert_summary_to_dict(
+        summary_obj, compliance_report
+    )
+
     assert result.penalty_override_enabled is True
     assert result.renewable_penalty_override == 1500.75
     assert result.low_carbon_penalty_override == 750.50
@@ -1433,17 +1434,19 @@
     compliance_report_summary_service,
 ):
     """Test penalty override fields are disabled for pre-2024 compliance periods"""
-    from lcfs.db.models.compliance.ComplianceReportSummary import ComplianceReportSummary
+    from lcfs.db.models.compliance.ComplianceReportSummary import (
+        ComplianceReportSummary,
+    )
     from lcfs.db.models.compliance.ComplianceReport import ComplianceReport
     from datetime import datetime, timezone
-    
+
     # Create a 2023 compliance report
     compliance_report = MagicMock(spec=ComplianceReport)
     compliance_report.compliance_period = MagicMock()
     compliance_report.compliance_period.description = "2023"
-    
+
     penalty_date = datetime(2023, 6, 15, 10, 30, 0, tzinfo=timezone.utc)
-    
+
     summary_obj = ComplianceReportSummary(
         compliance_report_id=1,
         penalty_override_enabled=True,  # Should be ignored for 2023
@@ -1458,11 +1461,13 @@
         # Initialize other required fields
         line_11_fossil_derived_base_fuel_total=0,
         line_21_non_compliance_penalty_payable=0,
-        total_non_compliance_penalty_payable=0
-    )
-    
-    result = compliance_report_summary_service.convert_summary_to_dict(summary_obj, compliance_report)
-    
+        total_non_compliance_penalty_payable=0,
+    )
+
+    result = compliance_report_summary_service.convert_summary_to_dict(
+        summary_obj, compliance_report
+    )
+
     # All penalty override fields should be disabled/None for pre-2024
     assert result.penalty_override_enabled is False
     assert result.renewable_penalty_override is None
@@ -1476,11 +1481,13 @@
     compliance_report_summary_service,
 ):
     """Test penalty override fields are disabled when no compliance report is provided"""
-    from lcfs.db.models.compliance.ComplianceReportSummary import ComplianceReportSummary
+    from lcfs.db.models.compliance.ComplianceReportSummary import (
+        ComplianceReportSummary,
+    )
     from datetime import datetime, timezone
-    
+
     penalty_date = datetime(2024, 6, 15, 10, 30, 0, tzinfo=timezone.utc)
-    
+
     summary_obj = ComplianceReportSummary(
         compliance_report_id=1,
         penalty_override_enabled=True,
@@ -1495,11 +1502,13 @@
         # Initialize other required fields
         line_11_fossil_derived_base_fuel_total=0,
         line_21_non_compliance_penalty_payable=0,
-        total_non_compliance_penalty_payable=0
-    )
-    
-    result = compliance_report_summary_service.convert_summary_to_dict(summary_obj, None)
-    
+        total_non_compliance_penalty_payable=0,
+    )
+
+    result = compliance_report_summary_service.convert_summary_to_dict(
+        summary_obj, None
+    )
+
     # All penalty override fields should be disabled/None when no compliance report
     assert result.penalty_override_enabled is False
     assert result.renewable_penalty_override is None
@@ -1513,19 +1522,19 @@
     compliance_report_summary_service, compliance_report_summary_row_schema
 ):
     """Test penalty calculation scenarios with different override states"""
-    
+
     # Test scenario 1: Normal penalty calculation (no override)
     mock_renewable_summary = [
         compliance_report_summary_row_schema(
             line=11, gasoline=500, diesel=750, jet_fuel=250, total_value=1500
         )
     ]
-    
+
     penalty_payable_units = -2  # Should result in penalty
     result = compliance_report_summary_service.calculate_non_compliance_penalty_summary(
         penalty_payable_units, mock_renewable_summary
     )
-    
+
     assert len(result) == 3
     # Line 11 (renewable fuel penalty) - can be int, string, or legacy format
     assert result[0].line in [11, "11", "11 | 22"]
@@ -1536,13 +1545,13 @@
     # Total
     assert result[2].line is None
     assert result[2].total_value == 2700  # 1500 + 1200
-    
+
     # Test scenario 2: Zero penalty units
     penalty_payable_units = 0
     result = compliance_report_summary_service.calculate_non_compliance_penalty_summary(
         penalty_payable_units, mock_renewable_summary
     )
-    
+
     assert len(result) == 3
     assert result[1].total_value == 0  # No penalty when units are 0
     assert result[2].total_value == 1500  # Only renewable penalty
@@ -1551,20 +1560,22 @@
 @pytest.mark.anyio
 async def test_penalty_override_calculation_integration():
     """Test that penalty override values are properly used in total calculation"""
-    from lcfs.db.models.compliance.ComplianceReportSummary import ComplianceReportSummary
-    
+    from lcfs.db.models.compliance.ComplianceReportSummary import (
+        ComplianceReportSummary,
+    )
+
     # This would typically be tested at the repository level where the total is calculated
     # based on override state, but we can test the logic here
-    
+
     summary_obj = ComplianceReportSummary()
-    
+
     # Test with override enabled
     summary_obj.penalty_override_enabled = True
     summary_obj.renewable_penalty_override = 1000.0
     summary_obj.low_carbon_penalty_override = 500.0
     summary_obj.line_11_fossil_derived_base_fuel_total = 1500.0  # Should be ignored
     summary_obj.line_21_non_compliance_penalty_payable = 750.0  # Should be ignored
-    
+
     # This logic would be in the repository when saving
     if summary_obj.penalty_override_enabled:
         renewable_override = summary_obj.renewable_penalty_override or 0
@@ -1574,12 +1585,12 @@
         line_11_total = summary_obj.line_11_fossil_derived_base_fuel_total or 0
         line_21_total = summary_obj.line_21_non_compliance_penalty_payable or 0
         expected_total = line_11_total + line_21_total
-    
+
     assert expected_total == 1500.0  # 1000 + 500 (override values)
-    
+
     # Test with override disabled
     summary_obj.penalty_override_enabled = False
-    
+
     if summary_obj.penalty_override_enabled:
         renewable_override = summary_obj.renewable_penalty_override or 0
         low_carbon_override = summary_obj.low_carbon_penalty_override or 0
@@ -1588,42 +1599,45 @@
         line_11_total = summary_obj.line_11_fossil_derived_base_fuel_total or 0
         line_21_total = summary_obj.line_21_non_compliance_penalty_payable or 0
         expected_total = line_11_total + line_21_total
-    
+
     assert expected_total == 2250.0  # 1500 + 750 (calculated values)
 
 
 @pytest.mark.anyio
 async def test_penalty_override_with_null_values():
     """Test penalty override calculation with null override values"""
-    from lcfs.db.models.compliance.ComplianceReportSummary import ComplianceReportSummary
-    
+    from lcfs.db.models.compliance.ComplianceReportSummary import (
+        ComplianceReportSummary,
+    )
+
     summary_obj = ComplianceReportSummary()
     summary_obj.penalty_override_enabled = True
     summary_obj.renewable_penalty_override = None  # Null value
     summary_obj.low_carbon_penalty_override = 500.0
-    
+
     # Test the null handling logic
     renewable_override = summary_obj.renewable_penalty_override or 0
     low_carbon_override = summary_obj.low_carbon_penalty_override or 0
     expected_total = renewable_override + low_carbon_override
-    
+
     assert expected_total == 500.0  # 0 + 500 (null treated as 0)
 
 
 @pytest.mark.anyio
 async def test_penalty_override_with_zero_values():
     """Test penalty override calculation with explicit zero values"""
-    from lcfs.db.models.compliance.ComplianceReportSummary import ComplianceReportSummary
-    
+    from lcfs.db.models.compliance.ComplianceReportSummary import (
+        ComplianceReportSummary,
+    )
+
     summary_obj = ComplianceReportSummary()
     summary_obj.penalty_override_enabled = True
     summary_obj.renewable_penalty_override = 0.0
     summary_obj.low_carbon_penalty_override = 0.0
-    
+
     # Test the zero handling logic
     renewable_override = summary_obj.renewable_penalty_override or 0
     low_carbon_override = summary_obj.low_carbon_penalty_override or 0
     expected_total = renewable_override + low_carbon_override
-    
-    assert expected_total == 0.0  # 0 + 0 (explicit zeros)
->>>>>>> develop+
+    assert expected_total == 0.0  # 0 + 0 (explicit zeros)