import pytest
from datetime import datetime, date
from typing import List
from unittest.mock import AsyncMock, MagicMock, Mock

from lcfs.db.models import ComplianceReport
from lcfs.db.models.compliance.ComplianceReport import ReportingFrequency
from lcfs.db.models.compliance.ComplianceReportSummary import ComplianceReportSummary
from lcfs.db.models.compliance.ComplianceReportStatus import ComplianceReportStatus
from lcfs.web.api.compliance_report.schema import ComplianceReportSummaryRowSchema
from lcfs.web.api.compliance_report.summary_service import ComplianceReportSummaryService
from lcfs.web.api.notional_transfer.schema import (
    NotionalTransferSchema,
    ReceivedOrTransferredEnumSchema,
)


def _assert_repo_calls(
    mock_repo, mock_trxn_repo, start_date, end_date, organization_id
):
    """Verify that repository methods are called as expected."""
    mock_repo.get_transferred_out_compliance_units.assert_called_once_with(
        start_date, end_date, organization_id
    )
    mock_repo.get_received_compliance_units.assert_called_once_with(
        start_date, end_date, organization_id
    )
    mock_repo.get_issued_compliance_units.assert_called_once_with(
        start_date, end_date, organization_id
    )
    mock_trxn_repo.calculate_line_17_available_balance_for_period.assert_called_once_with(
        organization_id, start_date.year
    )


def _get_line_values(summary: List[ComplianceReportSummaryRowSchema]) -> dict:
    """Helper to map summary rows' line numbers to their values."""
    return {item.line: item.value for item in summary}


def _assert_renewable_common(result: List[ComplianceReportSummaryRowSchema]):
    """Common assertions for renewable fuel summary tests."""
    assert len(result) == 11
    assert isinstance(result[0], ComplianceReportSummaryRowSchema)


@pytest.mark.anyio
@pytest.mark.parametrize(
    "description, reporting_frequency, fuel_supply_data, quarterly_quantities",
    [
        (
            "Annual report using 'quantity'",
            None,  # Use default (annual) reporting
            [
                {
                    "target_ci": 100,
                    "eer": 1.0,
                    "ci_of_fuel": 80,
                    "quantity": 100000,
                    "energy_density": 10,
                },
                {
                    "target_ci": 90,
                    "eer": 1.2,
                    "ci_of_fuel": 70,
                    "quantity": 200000,
                    "energy_density": 8,
                },
                {
                    "target_ci": 80,
                    "eer": 0.5,
                    "ci_of_fuel": 60,
                    "quantity": 300000,
                    "energy_density": 8,
                },
            ],
            [0, 0, 0, 0],
        ),
        (
            "Quarterly report using Q1 quantities",
            ReportingFrequency.QUARTERLY,
            [
                {
                    "target_ci": 100,
                    "eer": 1.0,
                    "ci_of_fuel": 80,
                    "q1_quantity": 100000,
                    "energy_density": 10,
                },
                {
                    "target_ci": 90,
                    "eer": 1.2,
                    "ci_of_fuel": 70,
                    "q1_quantity": 200000,
                    "energy_density": 8,
                },
                {
                    "target_ci": 80,
                    "eer": 0.5,
                    "ci_of_fuel": 60,
                    "q1_quantity": 300000,
                    "energy_density": 8,
                },
            ],
            [28, 0, 0, 0],
        ),
        (
            "Quarterly report with multiple quarter fields",
            ReportingFrequency.QUARTERLY,
            [
                {
                    "target_ci": 100,
                    "eer": 1.0,
                    "ci_of_fuel": 80,
                    "q1_quantity": 50000,
                    "q2_quantity": 50000,
                    "energy_density": 10,
                },
                {
                    "target_ci": 90,
                    "eer": 1.2,
                    "ci_of_fuel": 70,
                    "q3_quantity": 200000,
                    "energy_density": 8,
                },
                {
                    "target_ci": 80,
                    "eer": 0.5,
                    "ci_of_fuel": 60,
                    "q4_quantity": 300000,
                    "energy_density": 8,
                },
            ],
            [10, 10, 59, -50],
        ),
    ],
)
async def test_calculate_low_carbon_fuel_target_summary_parametrized(
    compliance_report_summary_service,
    mock_trxn_repo,
    mock_fuel_supply_repo,
    quarterly_quantities,
    mock_summary_repo,
    mock_repo,  # Add mock_repo parameter
    reporting_frequency,
    fuel_supply_data,
    description,
):
    # Common input data
    compliance_period_start = datetime(2024, 1, 1)
    compliance_period_end = datetime(2024, 12, 31)
    organization_id = 1
    compliance_report = MagicMock(spec=ComplianceReport)
    compliance_report.version = 0
    if reporting_frequency:
        compliance_report.reporting_frequency = reporting_frequency

    # Set up effective fuel supplies based on the parameterized fuel_supply_data.
    fuel_supplies = [MagicMock(**data) for data in fuel_supply_data]
    mock_fuel_supply_repo.get_effective_fuel_supplies = AsyncMock(
        return_value=fuel_supplies
    )

    # Setup repository responses and calculation method mocks.
    mock_summary_repo.get_transferred_out_compliance_units.return_value = 500
    mock_summary_repo.get_received_compliance_units.return_value = 300
    mock_summary_repo.get_issued_compliance_units.return_value = 200
    # Mock get_assessed_compliance_report_by_period to return None for original reports (version 0)
    mock_repo.get_assessed_compliance_report_by_period.return_value = None
    mock_trxn_repo.calculate_line_17_available_balance_for_period.return_value = 1000
    compliance_report_summary_service.calculate_fuel_supply_compliance_units = (
        AsyncMock(return_value=100)
    )
    compliance_report_summary_service.calculate_fuel_export_compliance_units = (
        AsyncMock(return_value=100)
    )

    # Call the target method.
    summary, penalty = (
        await compliance_report_summary_service.calculate_low_carbon_fuel_target_summary(
            compliance_period_start,
            compliance_period_end,
            organization_id,
            compliance_report,
        )
    )

    # Common assertions for summary lines.
    assert isinstance(summary, list)
    assert len(summary) == 11
    assert all(isinstance(item, ComplianceReportSummaryRowSchema) for item in summary)
    line_values = _get_line_values(summary)
    # Expected common line values.
    assert line_values[12] == 500  # Transferred out
    assert line_values[13] == 300  # Received
    assert line_values[14] == 200  # Issued
    assert line_values[18] == 100
    assert line_values[19] == 100
    assert line_values[20] == 200
    assert line_values[21] == 0  # Not calculated yet
    assert line_values[22] == 1200  # Sum of above

    quarterly_summary = await compliance_report_summary_service.calculate_quarterly_fuel_supply_compliance_units(
        compliance_report
    )

    assert (quarterly_summary[0]) == quarterly_quantities[0]
    assert (quarterly_summary[1]) == quarterly_quantities[1]
    assert (quarterly_summary[2]) == quarterly_quantities[2]
    assert (quarterly_summary[3]) == quarterly_quantities[3]

    _assert_repo_calls(
        mock_summary_repo,
        mock_trxn_repo,
        compliance_period_start,
        compliance_period_end,
        organization_id,
    )


@pytest.mark.anyio
async def test_supplemental_low_carbon_fuel_target_summary(
    compliance_report_summary_service, mock_trxn_repo, mock_summary_repo, mock_repo
):
    # Input setup: supplemental version (version = 2)
    compliance_period_start = datetime(2024, 1, 1)
    compliance_period_end = datetime(2024, 12, 31)
    organization_id = 1

    compliance_report = MagicMock(spec=ComplianceReport)
    compliance_report.configure_mock(version=2)  # Use configure_mock
    compliance_report.organization_id = organization_id
    compliance_report.compliance_period = MagicMock(
        effective_date=compliance_period_start,
        expiration_date=compliance_period_end,
        description=str(compliance_period_start.year),
    )
    compliance_report.compliance_report_group_uuid = (
        "test-uuid-supplemental"  # Added if needed
    )
    compliance_report.compliance_report_id = 12345  # Added if needed

    # Ensure compliance_report.summary.line_17_non_banked_units_used is None
    # so that trxn_repo.calculate_line_17_available_balance_for_period is called.
    mock_cr_summary = MagicMock(spec=ComplianceReportSummary)
    mock_cr_summary.line_17_non_banked_units_used = None
    mock_cr_summary.is_locked = False  # Add is_locked attribute
    compliance_report.summary = mock_cr_summary

    # Repository returns.
    mock_summary_repo.get_transferred_out_compliance_units.return_value = 500
    mock_summary_repo.get_received_compliance_units.return_value = 300
    mock_summary_repo.get_issued_compliance_units.return_value = 200

    # Mock assessed report for Line 15 and 16 values
    mock_assessed_report = MagicMock()
    mock_assessed_summary = MagicMock()
    mock_assessed_summary.line_18_units_to_be_banked = 15
    mock_assessed_summary.line_19_units_to_be_exported = 15
    mock_assessed_report.summary = mock_assessed_summary
    mock_repo.get_assessed_compliance_report_by_period.return_value = (
        mock_assessed_report
    )


    mock_trxn_repo.calculate_line_17_available_balance_for_period.return_value = (
        1000  # Expected to be called
    )
    compliance_report_summary_service.calculate_fuel_supply_compliance_units = (
        AsyncMock(return_value=100)
    )
    compliance_report_summary_service.calculate_fuel_export_compliance_units = (
        AsyncMock(return_value=100)
    )

    summary, penalty = (
        await compliance_report_summary_service.calculate_low_carbon_fuel_target_summary(
            compliance_period_start,
            compliance_period_end,
            organization_id,
            compliance_report,
        )
    )

    # Assert supplemental summary lines.
    assert isinstance(summary, list)
    assert len(summary) == 11
    line_values = _get_line_values(summary)
    assert line_values[12] == 500
    assert line_values[13] == 300
    assert line_values[14] == 200
    assert (
        line_values[15] == 15
    )  # From assessed_report_mock.line_18_units_to_be_banked
    assert (
        line_values[16] == 15
    )  # From assessed_report_mock.line_19_units_to_be_exported
    assert (
        line_values[17] == 1000
    )  # From mock_trxn_repo.calculate_line_17_available_balance_for_period
    assert line_values[18] == 100
    assert line_values[19] == 100
    # Line 20 = line 18 + line 19 - line 15 - line 16 = 100 + 100 - 15 - 15 = 170
    assert line_values[20] == 170
    assert (
        line_values[21] == 0
    )  # Assuming no penalty calculated in this part for this value
    # Line 22 = line 17 + line 20 = 1000 + 170 = 1170
    assert line_values[22] == 1170

    _assert_repo_calls(
        mock_summary_repo,  # This is self.repo in the service method
        mock_trxn_repo,
        compliance_period_start,
        compliance_period_end,
        organization_id,
    )
    # Ensure calculate_line_17_available_balance_for_period was called
    mock_trxn_repo.calculate_line_17_available_balance_for_period.assert_called_once_with(
        organization_id, compliance_period_start.year
    )
    mock_repo.get_assessed_compliance_report_by_period.assert_called_once_with(organization_id, compliance_period_start.year, compliance_report.compliance_report_id)


@pytest.mark.anyio
async def test_supplemental_report_uses_existing_summary_line_17(
    compliance_report_summary_service, mock_trxn_repo, mock_summary_repo, mock_repo
):
    """
    Tests that for a supplemental report with an existing summary,
    line 17 (available_balance_for_period) is taken from
    summary.line_17_non_banked_units_used and trxn_repo.calculate_line_17_available_balance_for_period
    is NOT called.
    """
    compliance_period_start = datetime(2024, 1, 1)
    compliance_period_end = datetime(2024, 12, 31)
    organization_id = 1
    existing_line_17_value = 777  # Distinct value for testing

    # Setup ComplianceReport mock
    compliance_report = MagicMock(spec=ComplianceReport)
    compliance_report.version = 1  # Supplemental report
    compliance_report.organization_id = organization_id
    compliance_report.compliance_period = MagicMock(
        effective_date=compliance_period_start,
        expiration_date=compliance_period_end,
        description="2024",
    )
    compliance_report.compliance_report_group_uuid = "test-group-uuid"
    compliance_report.compliance_report_id = 123

    # Setup ComplianceReportSummary mock attached to the report
    mock_summary_model = MagicMock(spec=ComplianceReportSummary)
    mock_summary_model.line_17_non_banked_units_used = existing_line_17_value
    mock_summary_model.is_locked = (
        True  # Add is_locked attribute for supplemental report
    )
    # Ensure other potentially accessed attributes on summary have defaults if necessary
    mock_summary_model.line_18_units_to_be_banked = 0
    mock_summary_model.line_19_units_to_be_exported = 0

    compliance_report.summary = mock_summary_model

    # Setup repository mocks
    mock_summary_repo.get_transferred_out_compliance_units.return_value = 100
    mock_summary_repo.get_received_compliance_units.return_value = 50
    mock_summary_repo.get_issued_compliance_units.return_value = 25

    # Mock assessed report for Line 15 and 16 values
    mock_assessed_report = MagicMock()
    mock_assessed_summary = MagicMock()
    mock_assessed_summary.line_18_units_to_be_banked = 10
    mock_assessed_summary.line_19_units_to_be_exported = 5
    mock_assessed_report.summary = mock_assessed_summary
    mock_repo.get_assessed_compliance_report_by_period.return_value = (
        mock_assessed_report
    )

    # For version > 0, get_previous_summary will be called
    previous_summary_mock = MagicMock(spec=ComplianceReportSummary)
    previous_summary_mock.line_18_units_to_be_banked = 10
    previous_summary_mock.line_19_units_to_be_exported = 5
    mock_summary_repo.get_previous_summary = AsyncMock(
        return_value=previous_summary_mock
    )

    # Mock calculation services
    compliance_report_summary_service.calculate_fuel_supply_compliance_units = (
        AsyncMock(return_value=20)
    )
    compliance_report_summary_service.calculate_fuel_export_compliance_units = (
        AsyncMock(return_value=10)
    )

    # Call the target method
    summary_result, _ = (
        await compliance_report_summary_service.calculate_low_carbon_fuel_target_summary(
            compliance_period_start,
            compliance_period_end,
            organization_id,
            compliance_report,
        )
    )

    # Assertions
    mock_trxn_repo.calculate_line_17_available_balance_for_period.assert_not_called()

    line_values = _get_line_values(summary_result)
    assert (
        line_values[17] == existing_line_17_value
    )  # Should use the value from compliance_report.summary

    # Check other values to ensure calculation proceeded
    assert line_values[12] == 100  # Transferred out
    assert line_values[13] == 50  # Received
    assert line_values[14] == 25  # Issued
    assert (
        line_values[15] == 10
    )  # Prev issued for fuel supply (from previous_summary_mock)
    assert (
        line_values[16] == 5
    )  # Prev issued for fuel export (from previous_summary_mock)
    assert line_values[18] == 20  # Curr issued for fuel supply
    assert line_values[19] == 10  # Curr issued for fuel export

    # Line 20 = line 18 + line 19 - line 15 - line 16
    # Line 20 = 20 + 10 - 10 - 5 = 15
    assert line_values[20] == 15

    # Line 22 = line 17 + line 20 (if > 0)
    # Line 22 = 777 + 15 = 792
    assert line_values[22] == existing_line_17_value + 15


@pytest.mark.anyio
@pytest.mark.parametrize(
    "penalty_payable, exp_row1, exp_row2, exp_row3",
    [
        (0, 6000, 0, 6000),
        (-2, 6000, 1200, 7200),
    ],
)
async def test_calculate_non_compliance_penalty_summary_parametrized(
    compliance_report_summary_service,
    compliance_report_summary_row_schema,
    penalty_payable,
    exp_row1,
    exp_row2,
    exp_row3,
):
    mock_compliance_report_summary = [
        compliance_report_summary_row_schema(
            line=11, gasoline=1000, diesel=2000, jet_fuel=3000, total_value=6000
        )
    ]
    result = compliance_report_summary_service.calculate_non_compliance_penalty_summary(
        penalty_payable, mock_compliance_report_summary
    )
    assert len(result) == 3
    assert result[0].total_value == exp_row1
    assert result[1].total_value == exp_row2
    assert result[2].total_value == exp_row3


@pytest.mark.anyio
async def test_calculate_renewable_fuel_target_summary_2024(
    compliance_report_summary_service,
):
    fossil_quantities = {"gasoline": 100, "diesel": 100, "jet_fuel": 100}
    renewable_quantities = {"gasoline": 100, "diesel": 100, "jet_fuel": 100}
    previous_retained = {"gasoline": 100, "diesel": 100, "jet_fuel": 100}
    previous_obligation = {"gasoline": 100, "diesel": 100, "jet_fuel": 100}
    notional_transfers_sum = {"gasoline": 100, "diesel": 100, "jet_fuel": 100}
    compliance_period = 2024
    summary_model = ComplianceReportSummary(
        line_6_renewable_fuel_retained_gasoline=100,
        line_6_renewable_fuel_retained_diesel=200,
        line_6_renewable_fuel_retained_jet_fuel=300,
        line_8_obligation_deferred_gasoline=100,
        line_8_obligation_deferred_diesel=100,
        line_8_obligation_deferred_jet_fuel=100,
        line_4_eligible_renewable_fuel_required_gasoline=1,
        line_4_eligible_renewable_fuel_required_diesel=1,
        line_4_eligible_renewable_fuel_required_jet_fuel=1,
    )

    result = compliance_report_summary_service.calculate_renewable_fuel_target_summary(
        fossil_quantities,
        renewable_quantities,
        previous_retained,
        previous_obligation,
        notional_transfers_sum,
        compliance_period,
        summary_model,
    )

    # Assert each line value as expected.
    _assert_renewable_common(result)
    # Line 1
    assert result[0].gasoline == 100.0
    assert result[0].diesel == 100.0
    assert result[0].jet_fuel == 100.0
    # Line 2
    assert result[1].gasoline == 100.0
    assert result[1].diesel == 100.0
    assert result[1].jet_fuel == 100.0
    # Line 3
    assert result[2].gasoline == 200.0
    assert result[2].diesel == 200.0
    assert result[2].jet_fuel == 200.0
    # Line 4
    assert result[3].gasoline == 10.0
    assert result[3].diesel == 8.0
    assert result[3].jet_fuel == 0.0
    # Line 5
    assert result[4].gasoline == 100.0
    assert result[4].diesel == 100.0
    assert result[4].jet_fuel == 100.0
    # Line 6 - values are preserved but capped at 5% of line 4
    # Line 4: gasoline=10 (5% = 0.5 → rounds to 1), diesel=8 (5% = 0.4 → rounds to 0), jet_fuel=0 (5% = 0)
    # Original values: gasoline=100, diesel=200, jet_fuel=300
    # Capped values: min(100, 1) = 1, min(200, 0) = 0, min(300, 0) = 0
    assert result[5].gasoline == 1
    assert result[5].diesel == 0
    assert result[5].jet_fuel == 0
    # Line 7
    assert result[6].gasoline == 100.0
    assert result[6].diesel == 100.0
    assert result[6].jet_fuel == 100.0
    # Line 8 - values are preserved but capped at 5% of line 4
    # Original values: gasoline=100, diesel=100, jet_fuel=100
    # Capped values: min(100, 1) = 1, min(100, 0) = 0, min(100, 0) = 0
    assert result[7].gasoline == 1
    assert result[7].diesel == 0
    assert result[7].jet_fuel == 0
    # Line 9
    assert result[8].gasoline == 100.0
    assert result[8].diesel == 100.0
    assert result[8].jet_fuel == 100.0
    # Line 10
    assert result[9].gasoline == 200.0
    assert result[9].diesel == 200.0
    assert result[9].jet_fuel == 200.0
    # Line 11
    assert result[10].gasoline == 0.0
    assert result[10].diesel == 0.0
    assert result[10].jet_fuel == 0.0


@pytest.mark.anyio
async def test_calculate_renewable_fuel_target_summary_2028(
    compliance_report_summary_service,
):
    fossil_quantities = {"gasoline": 100, "diesel": 300, "jet_fuel": 500}
    renewable_quantities = {"gasoline": 200, "diesel": 400, "jet_fuel": 600}
    previous_retained = {"gasoline": 300, "diesel": 500, "jet_fuel": 100}
    previous_obligation = {"gasoline": 400, "diesel": 600, "jet_fuel": 200}
    notional_transfers_sum = {"gasoline": 500, "diesel": 100, "jet_fuel": 300}
    compliance_period = 2028
    summary_model = ComplianceReportSummary(
        line_6_renewable_fuel_retained_gasoline=100,
        line_6_renewable_fuel_retained_diesel=200,
        line_6_renewable_fuel_retained_jet_fuel=300,
        line_8_obligation_deferred_gasoline=300,
        line_8_obligation_deferred_diesel=200,
        line_8_obligation_deferred_jet_fuel=100,
    )

    result = compliance_report_summary_service.calculate_renewable_fuel_target_summary(
        fossil_quantities,
        renewable_quantities,
        previous_retained,
        previous_obligation,
        notional_transfers_sum,
        compliance_period,
        summary_model,
    )

    _assert_renewable_common(result)
    # Line 1
    assert result[0].gasoline == 100.0
    assert result[0].diesel == 300.0
    assert result[0].jet_fuel == 500.0
    # Line 2
    assert result[1].gasoline == 200.0
    assert result[1].diesel == 400.0
    assert result[1].jet_fuel == 600.0
    # Line 3
    assert result[2].gasoline == 300.0
    assert result[2].diesel == 700.0
    assert result[2].jet_fuel == 1100.0
    # Line 4
    assert result[3].gasoline == 15.0
    assert result[3].diesel == 56.0  # Updated for 8% diesel rate in 2028
    assert result[3].jet_fuel == 11
    # Line 5
    assert result[4].gasoline == 500.0
    assert result[4].diesel == 100.0
    assert result[4].jet_fuel == 300.0
    # Line 6 - values are preserved but capped at 5% of line 4
    # Line 4: gasoline=15 (5% = 0.75 -> rounds to 1), diesel=56 (5% = 2.8 -> rounds to 3), jet_fuel=11 (5% = 0.55 -> rounds to 1)
    # Original values: gasoline=100, diesel=200, jet_fuel=300
    # Capped values: min(100, 1) = 1, min(200, 3) = 3, min(300, 1) = 1
    assert result[5].gasoline == 1
    assert result[5].diesel == 3
    assert result[5].jet_fuel == 1
    # Line 7
    assert result[6].gasoline == 300.0
    assert result[6].diesel == 500.0
    assert result[6].jet_fuel == 100.0
    # Line 8 - values are preserved but capped at 5% of line 4
    # Original values: gasoline=300, diesel=200, jet_fuel=100
    # Capped values: min(300, 1) = 1, min(200, 3) = 3, min(100, 1) = 1
    assert result[7].gasoline == 1
    assert result[7].diesel == 3
    assert result[7].jet_fuel == 1
    # Line 9
    assert result[8].gasoline == 400.0
    assert result[8].diesel == 600.0
    assert result[8].jet_fuel == 200.0
    # Line 10
    assert result[9].gasoline == 600.0
    assert result[9].diesel == 400.0
    assert result[9].jet_fuel == 800.0
    # Line 11
    assert result[10].gasoline == 0.0
    assert result[10].diesel == 0.0
    assert result[10].jet_fuel == 0.0


@pytest.mark.anyio
async def test_calculate_renewable_fuel_target_summary_2029(
    compliance_report_summary_service,
):
    fossil_quantities = {"gasoline": 300, "diesel": 200, "jet_fuel": 100}
    renewable_quantities = {"gasoline": 100, "diesel": 300, "jet_fuel": 200}
    previous_retained = {"gasoline": 200, "diesel": 100, "jet_fuel": 300}
    previous_obligation = {"gasoline": 300, "diesel": 200, "jet_fuel": 100}
    notional_transfers_sum = {"gasoline": 100, "diesel": 300, "jet_fuel": 200}
    compliance_period = 2029
    summary_model = ComplianceReportSummary(
        line_6_renewable_fuel_retained_gasoline=100,
        line_6_renewable_fuel_retained_diesel=200,
        line_6_renewable_fuel_retained_jet_fuel=300,
        line_8_obligation_deferred_gasoline=300,
        line_8_obligation_deferred_diesel=200,
        line_8_obligation_deferred_jet_fuel=100,
    )

    result = compliance_report_summary_service.calculate_renewable_fuel_target_summary(
        fossil_quantities,
        renewable_quantities,
        previous_retained,
        previous_obligation,
        notional_transfers_sum,
        compliance_period,
        summary_model,
    )

    _assert_renewable_common(result)
    # Line 1
    assert result[0].gasoline == 300.0
    assert result[0].diesel == 200.0
    assert result[0].jet_fuel == 100.0
    # Line 2
    assert result[1].gasoline == 100.0
    assert result[1].diesel == 300.0
    assert result[1].jet_fuel == 200.0
    # Line 3
    assert result[2].gasoline == 400.0
    assert result[2].diesel == 500.0
    assert result[2].jet_fuel == 300.0
    # Line 4
    assert result[3].gasoline == 20.0
    assert result[3].diesel == 40.0  # Updated for 8% diesel rate in 2029
    assert result[3].jet_fuel == 6.0
    # Line 5
    assert result[4].gasoline == 100.0
    assert result[4].diesel == 300.0
    assert result[4].jet_fuel == 200.0
    # Line 6 - values are preserved but capped at 5% of line 4
    # Line 4: gasoline=20 (5% = 1), diesel=40 (5% = 2), jet_fuel=6 (5% = 0.3 -> rounds to 0)
    # Original values: gasoline=100, diesel=200, jet_fuel=300
    # Capped values: min(100, 1) = 1, min(200, 2) = 2, min(300, 0) = 0
    assert result[5].gasoline == 1
    assert result[5].diesel == 2
    assert result[5].jet_fuel == 0
    # Line 7
    assert result[6].gasoline == 200.0
    assert result[6].diesel == 100.0
    assert result[6].jet_fuel == 300.0
    # Line 8 - values are preserved but capped at 5% of line 4
    # Original values: gasoline=300, diesel=200, jet_fuel=100
    # Line 4: gasoline=20 (5% = 1), diesel=40 (5% = 2), jet_fuel=6 (5% = 0)
    # Capped values: min(300, 1) = 1, min(200, 2) = 2, min(100, 0) = 0
    assert result[7].gasoline == 1
    assert result[7].diesel == 2
    assert result[7].jet_fuel == 0
    # Line 9
    assert result[8].gasoline == 300.0
    assert result[8].diesel == 200.0
    assert result[8].jet_fuel == 100.0
    # Line 10
    assert result[9].gasoline == 100.0
    assert result[9].diesel == 500.0
    assert result[9].jet_fuel == 600.0
    # Line 11
    assert result[10].gasoline == 0.0
    assert result[10].diesel == 0.0
    assert result[10].jet_fuel == 0.0


@pytest.mark.anyio
async def test_calculate_renewable_fuel_target_summary_2030(
    compliance_report_summary_service,
):
    fossil_quantities = {"gasoline": 100, "diesel": 200, "jet_fuel": 300}
    renewable_quantities = {"gasoline": 200, "diesel": 300, "jet_fuel": 100}
    previous_retained = {"gasoline": 300, "diesel": 100, "jet_fuel": 200}
    previous_obligation = {"gasoline": 100, "diesel": 200, "jet_fuel": 300}
    notional_transfers_sum = {"gasoline": 200, "diesel": 300, "jet_fuel": 100}
    compliance_period = 2030
    summary_model = ComplianceReportSummary(
        line_6_renewable_fuel_retained_gasoline=300,
        line_6_renewable_fuel_retained_diesel=200,
        line_6_renewable_fuel_retained_jet_fuel=100,
        line_8_obligation_deferred_gasoline=100,
        line_8_obligation_deferred_diesel=100,
        line_8_obligation_deferred_jet_fuel=100,
    )

    result = compliance_report_summary_service.calculate_renewable_fuel_target_summary(
        fossil_quantities,
        renewable_quantities,
        previous_retained,
        previous_obligation,
        notional_transfers_sum,
        compliance_period,
        summary_model,
    )

    _assert_renewable_common(result)
    # Line 1
    assert result[0].gasoline == 100.0
    assert result[0].diesel == 200.0
    assert result[0].jet_fuel == 300.0
    # Line 2
    assert result[1].gasoline == 200.0
    assert result[1].diesel == 300.0
    assert result[1].jet_fuel == 100.0
    # Line 3
    assert result[2].gasoline == 300.0
    assert result[2].diesel == 500.0
    assert result[2].jet_fuel == 400.0
    # Line 4
    assert result[3].gasoline == 15.0
    assert result[3].diesel == 40.0  # Updated for 8% diesel rate in 2030
    assert result[3].jet_fuel == 12.0
    # Line 5
    assert result[4].gasoline == 200.0
    assert result[4].diesel == 300.0
    assert result[4].jet_fuel == 100.0
    # Line 6 - values are preserved but capped at 5% of line 4
    # Line 4: gasoline=15 (5% = 0.75 -> rounds to 1), diesel=40 (5% = 2), jet_fuel=12 (5% = 0.6 -> rounds to 1)
    # Original values: gasoline=300, diesel=200, jet_fuel=100
    # Capped values: min(300, 1) = 1, min(200, 2) = 2, min(100, 1) = 1
    assert result[5].gasoline == 1
    assert result[5].diesel == 2
    assert result[5].jet_fuel == 1
    # Line 7
    assert result[6].gasoline == 300.0
    assert result[6].diesel == 100.0
    assert result[6].jet_fuel == 200.0
    # Line 8 - values are preserved but capped at 5% of line 4
    # Original values: gasoline=100, diesel=100, jet_fuel=100
    # Capped values: min(100, 1) = 1, min(100, 2) = 2, min(100, 1) = 1
    assert result[7].gasoline == 1
    assert result[7].diesel == 2
    assert result[7].jet_fuel == 1
    # Line 9
    assert result[8].gasoline == 100.0
    assert result[8].diesel == 200.0
    assert result[8].jet_fuel == 300.0
    # Line 10
    assert result[9].gasoline == 600.0
    assert result[9].diesel == 500.0
    assert result[9].jet_fuel == 100.0
    # Line 11
    assert result[10].gasoline == 0.0
    assert result[10].diesel == 0.0
    assert result[10].jet_fuel == 0.0


@pytest.mark.anyio
async def test_calculate_renewable_fuel_target_summary_no_renewables(
    compliance_report_summary_service,
):
    # Test case where there are no renewable quantities, resulting in penalties with decimals
    fossil_quantities = {"gasoline": 1005, "diesel": 2005, "jet_fuel": 3005}
    renewable_quantities = {"gasoline": 0, "diesel": 0, "jet_fuel": 0}
    previous_retained = {"gasoline": 0, "diesel": 0, "jet_fuel": 0}
    previous_obligation = {"gasoline": 0, "diesel": 0, "jet_fuel": 0}
    notional_transfers_sum = {"gasoline": 0, "diesel": 0, "jet_fuel": 0}
    compliance_period = 2030
    summary_model = ComplianceReportSummary(
        line_6_renewable_fuel_retained_gasoline=0,
        line_6_renewable_fuel_retained_diesel=0,
        line_6_renewable_fuel_retained_jet_fuel=0,
        line_8_obligation_deferred_gasoline=0,
        line_8_obligation_deferred_diesel=0,
        line_8_obligation_deferred_jet_fuel=0,
    )

    result = compliance_report_summary_service.calculate_renewable_fuel_target_summary(
        fossil_quantities,
        renewable_quantities,
        previous_retained,
        previous_obligation,
        notional_transfers_sum,
        compliance_period,
        summary_model,
    )

    _assert_renewable_common(result)

    # Penalty should be applied due to no renewables, checking for decimal values
    assert result[10].gasoline == 15.08  # 50.25 L shortfall * $0.30/L = 15.075 rounded
    assert result[10].diesel == 72.18  # 160.4 L shortfall * $0.45/L = 72.18 (8% of 2005 = 160.4)
    assert result[10].jet_fuel == 45.08  # 90.15 L shortfall * $0.50/L = 45.075 rounded
    assert result[10].total_value == (15.08 + 72.18 + 45.08)  # 132.34


@pytest.mark.anyio
async def test_calculate_renewable_fuel_target_summary_high_renewables(
    compliance_report_summary_service,
):
    # Renewable quantities exceed the requirements, so no penalty is applied.
    fossil_quantities = {"gasoline": 100, "diesel": 200, "jet_fuel": 300}
    renewable_quantities = {"gasoline": 500, "diesel": 600, "jet_fuel": 700}
    previous_retained = {"gasoline": 0, "diesel": 0, "jet_fuel": 0}
    previous_obligation = {"gasoline": 0, "diesel": 0, "jet_fuel": 0}
    notional_transfers_sum = {"gasoline": 0, "diesel": 0, "jet_fuel": 0}
    compliance_period = 2030
    summary_model = ComplianceReportSummary(
        line_6_renewable_fuel_retained_gasoline=0,
        line_6_renewable_fuel_retained_diesel=0,
        line_6_renewable_fuel_retained_jet_fuel=0,
        line_8_obligation_deferred_gasoline=0,
        line_8_obligation_deferred_diesel=0,
        line_8_obligation_deferred_jet_fuel=0,
    )

    result = compliance_report_summary_service.calculate_renewable_fuel_target_summary(
        fossil_quantities,
        renewable_quantities,
        previous_retained,
        previous_obligation,
        notional_transfers_sum,
        compliance_period,
        summary_model,
    )

    _assert_renewable_common(result)
    # No penalty expected.
    assert result[10].gasoline == 0
    assert result[10].diesel == 0
    assert result[10].jet_fuel == 0


@pytest.mark.anyio
async def test_calculate_renewable_fuel_target_summary_copy_lines_6_and_8(
    compliance_report_summary_service,
):
    # Test when values are preserved but capped at 5% of line 4.
    fossil_quantities = {"gasoline": 10000, "diesel": 20000, "jet_fuel": 30000}
    renewable_quantities = {"gasoline": 0, "diesel": 0, "jet_fuel": 0}
    notional_transfers_sum = {"gasoline": 0, "diesel": 0, "jet_fuel": 0}
    compliance_period = 2030
    summary_model = ComplianceReportSummary(
        line_6_renewable_fuel_retained_gasoline=100,
        line_6_renewable_fuel_retained_diesel=200,
        line_6_renewable_fuel_retained_jet_fuel=300,
        line_8_obligation_deferred_gasoline=50,
        line_8_obligation_deferred_diesel=100,
        line_8_obligation_deferred_jet_fuel=150,
    )
    # Set required renewable fuel values to match the summary model.
    expected_eligible_renewable_fuel_required = {
        "gasoline": 500.0,  # 5% of 10000
        "diesel": 800.0,  # 4% of 20000
        "jet_fuel": 900.0,  # 3% of 30000
    }
    summary_model.line_4_eligible_renewable_fuel_required_gasoline = (
        expected_eligible_renewable_fuel_required["gasoline"]
    )
    summary_model.line_4_eligible_renewable_fuel_required_diesel = (
        expected_eligible_renewable_fuel_required["diesel"]
    )
    summary_model.line_4_eligible_renewable_fuel_required_jet_fuel = (
        expected_eligible_renewable_fuel_required["jet_fuel"]
    )

    result = compliance_report_summary_service.calculate_renewable_fuel_target_summary(
        fossil_quantities,
        renewable_quantities,
        {"gasoline": 0, "diesel": 0, "jet_fuel": 0},
        {"gasoline": 0, "diesel": 0, "jet_fuel": 0},
        notional_transfers_sum,
        compliance_period,
        summary_model,
    )

    _assert_renewable_common(result)
    # Lines 6 & 8 should be preserved but capped at 5% of line 4
    # Line 4: gasoline=500 (5% = 25), diesel=1600 (5% = 80), jet_fuel=900 (5% = 45) - diesel is 8% for 2030
    # Original values: gasoline=100, diesel=200, jet_fuel=300
    # Capped values: min(100, 25) = 25, min(200, 80) = 80, min(300, 45) = 45
    assert result[5].gasoline == 25
    assert result[5].diesel == 80
    assert result[5].jet_fuel == 45
    # Line 8: gasoline=50, diesel=100, jet_fuel=150
    # Capped values: min(50, 25) = 25, min(100, 80) = 80, min(150, 45) = 45
    assert result[7].gasoline == 25
    assert result[7].diesel == 80
    assert result[7].jet_fuel == 45


@pytest.mark.anyio
async def test_calculate_renewable_fuel_target_summary_no_copy_lines_6_and_8(
    compliance_report_summary_service,
):
    # Test when values are preserved and capped at 5% of line 4
    fossil_quantities = {"gasoline": 100000, "diesel": 200000, "jet_fuel": 300000}
    renewable_quantities = {"gasoline": 5000, "diesel": 15000, "jet_fuel": 5000}
    previous_retained = {"gasoline": 2000, "diesel": 3000, "jet_fuel": 4000}
    previous_obligation = {"gasoline": 1000, "diesel": 2000, "jet_fuel": 3000}
    notional_transfers_sum = {"gasoline": 500, "diesel": 1000, "jet_fuel": 1500}
    compliance_period = 2030
    summary_model = ComplianceReportSummary(
        line_6_renewable_fuel_retained_gasoline=1000,
        line_6_renewable_fuel_retained_diesel=2000,
        line_6_renewable_fuel_retained_jet_fuel=3000,
        line_8_obligation_deferred_gasoline=500,
        line_8_obligation_deferred_diesel=1000,
        line_8_obligation_deferred_jet_fuel=1500,
    )
    # Set required values that differ from the summary model.
    expected_eligible_renewable_fuel_required = {
        "gasoline": 10.0,
        "diesel": 16.0,
        "jet_fuel": 18.0,
    }
    summary_model.line_4_eligible_renewable_fuel_required_gasoline = (
        expected_eligible_renewable_fuel_required["gasoline"] + 1
    )
    summary_model.line_4_eligible_renewable_fuel_required_diesel = (
        expected_eligible_renewable_fuel_required["diesel"] + 1
    )
    summary_model.line_4_eligible_renewable_fuel_required_jet_fuel = (
        expected_eligible_renewable_fuel_required["jet_fuel"] + 1
    )

    result = compliance_report_summary_service.calculate_renewable_fuel_target_summary(
        fossil_quantities,
        renewable_quantities,
        previous_retained,
        previous_obligation,
        notional_transfers_sum,
        compliance_period,
        summary_model,
    )

    _assert_renewable_common(result)
    # Lines 6 & 8 are preserved but capped at 5% of calculated line 4
    # For 2030: renewable requirements result in line 4 values that give these 5% caps:
    # 5% caps: gasoline=263, diesel=860, jet_fuel=458 (diesel is 8% for 2030)
    # Line 6 original values: gasoline=1000, diesel=2000, jet_fuel=3000
    # Since original values exceed caps, they get capped down
    # But since 1000 > 263, we get min(1000, 263) = 263 (rounds up to 263 in calculation)
    assert result[5].gasoline == 263
    assert result[5].diesel == 860
    assert result[5].jet_fuel == 458
    # Line 8 original values: gasoline=500, diesel=1000, jet_fuel=1500
    # Capped values: min(500, 263) = 263, min(1000, 860) = 860, min(1500, 458) = 458
    assert result[7].gasoline == 263
    assert result[7].diesel == 860
    assert result[7].jet_fuel == 458


@pytest.mark.anyio
async def test_can_sign_flag_logic(
    compliance_report_summary_service, mock_repo, mock_summary_repo, mock_trxn_repo
):
    # Scenario 1: All conditions met.
    mock_effective_fuel_supplies = [MagicMock()]
    mock_notional_transfers = MagicMock(notional_transfers=[MagicMock()])
    mock_fuel_exports = [MagicMock()]
    mock_allocation_agreements = [MagicMock()]

    mock_summary = MagicMock(
        is_locked=False,
        line_6_renewable_fuel_retained_gasoline=10,
        line_6_renewable_fuel_retained_diesel=20,
        line_6_renewable_fuel_retained_jet_fuel=30,
        line_7_previously_retained_gasoline=10,
        line_7_previously_retained_diesel=20,
        line_7_previously_retained_jet_fuel=30,
        line_8_obligation_deferred_gasoline=5,
        line_8_obligation_deferred_diesel=10,
        line_8_obligation_deferred_jet_fuel=15,
        line_4_eligible_renewable_fuel_required_gasoline=25,
        line_4_eligible_renewable_fuel_required_diesel=50,
        line_4_eligible_renewable_fuel_required_jet_fuel=10,
    )
    mock_compliance_report = MagicMock(
        version=0,
        compliance_report_group_uuid="mock-group-uuid",
        compliance_period=MagicMock(
            effective_date=MagicMock(year=2024), description="2024"
        ),
        nickname="test-report",
        organization_id=1,
        compliance_report_id=1,
        summary=mock_summary,
    )
    mock_trxn_repo.calculate_line_17_available_balance_for_period.return_value = 1000
    previous_retained = {"gasoline": 10, "diesel": 20, "jet_fuel": 30}
    previous_obligation = {"gasoline": 5, "diesel": 10, "jet_fuel": 15}

    mock_repo.get_compliance_report_by_id = AsyncMock(
        return_value=mock_compliance_report
    )

    mock_summary_repo.get_assessed_compliance_report_by_period = AsyncMock(
        return_value=MagicMock(
            summary=MagicMock(
                line_6_renewable_fuel_retained_gasoline=previous_retained["gasoline"],
                line_6_renewable_fuel_retained_diesel=previous_retained["diesel"],
                line_6_renewable_fuel_retained_jet_fuel=previous_retained["jet_fuel"],
                line_8_obligation_deferred_gasoline=previous_obligation["gasoline"],
                line_8_obligation_deferred_diesel=previous_obligation["diesel"],
                line_8_obligation_deferred_jet_fuel=previous_obligation["jet_fuel"],
            )
        )
    )

    compliance_report_summary_service.fuel_supply_repo.get_effective_fuel_supplies = (
        AsyncMock(return_value=mock_effective_fuel_supplies)
    )
    compliance_report_summary_service.notional_transfer_service.calculate_notional_transfers = AsyncMock(
        return_value=mock_notional_transfers
    )
    compliance_report_summary_service.fuel_export_repo.get_effective_fuel_exports = (
        AsyncMock(return_value=mock_fuel_exports)
    )
    compliance_report_summary_service.allocation_agreement_repo.get_allocation_agreements = AsyncMock(
        return_value=mock_allocation_agreements
    )
    compliance_report_summary_service.calculate_fossil_fuel_quantities = AsyncMock(
        return_value={"gasoline": 100, "diesel": 200, "jet_fuel": 50}
    )
    compliance_report_summary_service.calculate_renewable_fuel_quantities = AsyncMock(
        return_value={"gasoline": 50, "diesel": 100, "jet_fuel": 20}
    )
    compliance_report_summary_service.calculate_notional_transfers_sum = AsyncMock(
        return_value={"gasoline": 10, "diesel": 20, "jet_fuel": 5}
    )

    # Replace the renewable summary method with a dummy implementation.
    def mock_calculate_renewable_fuel_target_summary(*args, **kwargs):
        result = []
        for line in range(1, 12):
            row = ComplianceReportSummaryRowSchema(
                line=line,
                line_type="test",
                description="test description",
                gasoline=10.0,
                diesel=10.0,
                jet_fuel=10.0,
                total_value=30.0,
            )
            result.append(row)
        return result

    compliance_report_summary_service.calculate_renewable_fuel_target_summary = (
        mock_calculate_renewable_fuel_target_summary
    )

    result = (
        await compliance_report_summary_service.calculate_compliance_report_summary(1)
    )
    # Expect can_sign True when all conditions met.
    assert result.can_sign is True

    # Scenario 2: When no conditions are met.
    compliance_report_summary_service.fuel_supply_repo.get_effective_fuel_supplies = (
        AsyncMock(return_value=[])
    )
    compliance_report_summary_service.notional_transfer_service.calculate_notional_transfers = AsyncMock(
        return_value=MagicMock(notional_transfers=[])
    )
    compliance_report_summary_service.fuel_export_repo.get_effective_fuel_exports = (
        AsyncMock(return_value=[])
    )
    compliance_report_summary_service.allocation_agreement_repo.get_allocation_agreements = AsyncMock(
        return_value=[]
    )

    # Call the method again
    result = (
        await compliance_report_summary_service.calculate_compliance_report_summary(1)
    )

    # Assert that `can_sign` is False
    assert result.can_sign is False


@pytest.mark.anyio
@pytest.mark.parametrize(
    "fuel_data, expected_result",
    [
        # Fuel Supply: positive
        (
            {
                "target_ci": 100,
                "eer": 1,
                "ci_of_fuel": 80,
                "uci": 10,
                "quantity": 1_000_000,
                "q1_quantity": 0,
                "q2_quantity": 0,
                "q3_quantity": 0,
                "q4_quantity": 0,
                "energy_density": 1,
            },
            10,
        ),
        # Fuel Supply: positive - 2 quartetrs
        (
            {
                "target_ci": 100,
                "eer": 1,
                "ci_of_fuel": 80,
                "uci": 10,
                "quantity": 500_000,
                "q1_quantity": 0,
                "q2_quantity": 500_000,
                "q3_quantity": 0,
                "q4_quantity": 0,
                "energy_density": 1,
            },
            10,
        ),
        # Fuel Supply: negative
        (
            {
                "target_ci": 80,
                "eer": 1,
                "ci_of_fuel": 90,
                "uci": 5,
                "quantity": 1_000_000,
                "q1_quantity": 0,
                "q2_quantity": 0,
                "q3_quantity": 0,
                "q4_quantity": 0,
                "energy_density": 1,
            },
            -15,
        ),
    ],
)
async def test_calculate_fuel_supply_compliance_units_parametrized(
    compliance_report_summary_service, fuel_data, expected_result
):
    mock_fuel_supply = Mock(**fuel_data)
    compliance_report_summary_service.fuel_supply_repo.get_effective_fuel_supplies = (
        AsyncMock(return_value=[mock_fuel_supply])
    )
    # Mock the compliance report and its period description
    dummy_report = MagicMock()
    dummy_report.compliance_report_group_uuid = "dummy-group"
    # Ensure compliance_period and description are mocked for non-historical check
    dummy_report.compliance_period = MagicMock()
    dummy_report.compliance_period.description = "2024"  # Use a non-historical year

    result = (
        await compliance_report_summary_service.calculate_fuel_supply_compliance_units(
            dummy_report
        )
    )
    assert result == expected_result


@pytest.mark.anyio
@pytest.mark.parametrize(
    "fuel_export_data, expected_result",
    [
        (
            {
                "target_ci": 100,
                "eer": 1,
                "ci_of_fuel": 80,
                "uci": 10,
                "quantity": 1_000_000,
                "energy_density": 1,
            },
            -10,
        ),
        (
            {
                "target_ci": 80,
                "eer": 1,
                "ci_of_fuel": 90,
                "uci": 5,
                "quantity": 1_000_000,
                "energy_density": 1,
            },
            0,
        ),
    ],
)
async def test_calculate_fuel_export_compliance_units_parametrized(
    compliance_report_summary_service, fuel_export_data, expected_result
):
    mock_fuel_export = MagicMock(**fuel_export_data)
    compliance_report_summary_service.fuel_export_repo.get_effective_fuel_exports = (
        AsyncMock(return_value=[mock_fuel_export])
    )
    # Mock the compliance report and its period description
    dummy_report = MagicMock()
    dummy_report.compliance_report_group_uuid = "dummy-group"
    # Ensure compliance_period and description are mocked for non-historical check
    dummy_report.compliance_period = MagicMock()
    dummy_report.compliance_period.description = "2024"  # Use a non-historical year

    result = (
        await compliance_report_summary_service.calculate_fuel_export_compliance_units(
            dummy_report
        )
    )
    assert result == expected_result


@pytest.mark.anyio
@pytest.mark.parametrize(
    "fuel_data, expected_legacy_result",
    [
        # Test data based on previous failures, using legacy formula expectations
        (
            {
                "target_ci": 100,
                "eer": 1,
                "ci_of_fuel": 80,
                "uci": 10,  # uci ignored in legacy
                "quantity": 1_000_000,
                "q1_quantity": 0,
                "q2_quantity": 0,
                "q3_quantity": 0,
                "q4_quantity": 0,
                "energy_density": 1,
            },
            20,  # Was 10 in non-legacy
        ),
        (
            {
                "target_ci": 100,
                "eer": 1,
                "ci_of_fuel": 80,
                "uci": 10,  # uci ignored in legacy
                "quantity": 500_000,
                "q1_quantity": 0,
                "q2_quantity": 500_000,
                "q3_quantity": 0,
                "q4_quantity": 0,
                "energy_density": 1,
            },
            20,  # Was 10 in non-legacy
        ),
        (
            {
                "target_ci": 80,
                "eer": 1,
                "ci_of_fuel": 90,
                "uci": 5,  # uci ignored in legacy
                "quantity": 1_000_000,
                "q1_quantity": 0,
                "q2_quantity": 0,
                "q3_quantity": 0,
                "q4_quantity": 0,
                "energy_density": 1,
            },
            -10,  # Was -15 in non-legacy
        ),
    ],
)
async def test_calculate_fuel_supply_compliance_units_parametrized_legacy(
    compliance_report_summary_service, fuel_data, expected_legacy_result
):
    """Test calculation for compliance periods before 2024 (legacy formula)"""
    mock_fuel_supply = Mock(**fuel_data)
    compliance_report_summary_service.fuel_supply_repo.get_effective_fuel_supplies = (
        AsyncMock(return_value=[mock_fuel_supply])
    )
    # Mock the compliance report and its period description for LEGACY check
    dummy_report = MagicMock()
    dummy_report.compliance_report_group_uuid = "dummy-group-legacy"
    dummy_report.compliance_period = MagicMock()
    dummy_report.compliance_period.description = "2023"  # Use a legacy year

    result = (
        await compliance_report_summary_service.calculate_fuel_supply_compliance_units(
            dummy_report
        )
    )
    assert result == expected_legacy_result


@pytest.mark.anyio
@pytest.mark.parametrize(
    "fuel_export_data, expected_legacy_result",
    [
        # Test data based on previous failures, using legacy formula expectations
        (
            {
                "target_ci": 100,
                "eer": 1,
                "ci_of_fuel": 80,
                "uci": 10,  # uci ignored in legacy
                "quantity": 1_000_000,
                "energy_density": 1,
            },
            -20,  # Was -10 in non-legacy
        ),
        (
            {
                "target_ci": 80,
                "eer": 1,
                "ci_of_fuel": 90,
                "uci": 5,  # uci ignored in legacy
                "quantity": 1_000_000,
                "energy_density": 1,
            },
            0,  # Same as non-legacy because (-10) becomes 0 after export processing
        ),
    ],
)
async def test_calculate_fuel_export_compliance_units_parametrized_legacy(
    compliance_report_summary_service, fuel_export_data, expected_legacy_result
):
    """Test calculation for compliance periods before 2024 (legacy formula)"""
    mock_fuel_export = MagicMock(**fuel_export_data)
    compliance_report_summary_service.fuel_export_repo.get_effective_fuel_exports = (
        AsyncMock(return_value=[mock_fuel_export])
    )
    # Mock the compliance report and its period description for LEGACY check
    dummy_report = MagicMock()
    dummy_report.compliance_report_group_uuid = "dummy-group-legacy"
    dummy_report.compliance_period = MagicMock()
    dummy_report.compliance_period.description = "2023"  # Use a legacy year

<<<<<<< HEAD
=======
    # Mock aggregate methods to return empty results
    mock_summary_repo.aggregate_quantities.return_value = {}

    # Call the compliance report summary calculation
>>>>>>> 11e2e556
    result = (
        await compliance_report_summary_service.calculate_fuel_export_compliance_units(
            dummy_report
        )
    )
    # The main test is that the calculation completed successfully with quarterly notional transfers
    # and the quarterly calculation logic we added didn't cause any errors
    # This verifies that our quarterly notional transfer schema validation and processing works
    assert result is not None


@pytest.mark.anyio
async def test_penalty_override_enabled_2024_compliance_period(
    compliance_report_summary_service,
):
    """Test penalty override fields are available for 2024+ compliance periods"""
    from lcfs.db.models.compliance.ComplianceReportSummary import (
        ComplianceReportSummary,
    )
    from lcfs.db.models.compliance.ComplianceReport import ComplianceReport
    from datetime import datetime, timezone

    # Create a 2024 compliance report
    compliance_report = MagicMock(spec=ComplianceReport)
    compliance_report.compliance_period = MagicMock()
    compliance_report.compliance_period.description = "2024"

    penalty_date = datetime(2024, 6, 15, 10, 30, 0, tzinfo=timezone.utc)

    summary_obj = ComplianceReportSummary(
        compliance_report_id=1,
        penalty_override_enabled=True,
        renewable_penalty_override=1500.75,
        low_carbon_penalty_override=750.50,
        penalty_override_date=penalty_date,
        penalty_override_user=123,
        # Required fields for renewable calculations
        line_4_eligible_renewable_fuel_required_gasoline=100000,
        line_4_eligible_renewable_fuel_required_diesel=50000,
        line_4_eligible_renewable_fuel_required_jet_fuel=25000,
        # Initialize other required fields
        line_11_fossil_derived_base_fuel_total=0,
        line_21_non_compliance_penalty_payable=0,
        total_non_compliance_penalty_payable=0,
<<<<<<< HEAD
    )

    result = compliance_report_summary_service.convert_summary_to_dict(
        summary_obj, compliance_report
    )

=======
    )

    result = compliance_report_summary_service.convert_summary_to_dict(
        summary_obj, compliance_report
    )

>>>>>>> 11e2e556
    assert result.penalty_override_enabled is True
    assert result.renewable_penalty_override == 1500.75
    assert result.low_carbon_penalty_override == 750.50
    assert result.penalty_override_date == penalty_date
    assert result.penalty_override_user == 123


@pytest.mark.anyio
async def test_penalty_override_disabled_pre_2024_compliance_period(
    compliance_report_summary_service,
):
    """Test penalty override fields are disabled for pre-2024 compliance periods"""
    from lcfs.db.models.compliance.ComplianceReportSummary import (
        ComplianceReportSummary,
    )
    from lcfs.db.models.compliance.ComplianceReport import ComplianceReport
    from datetime import datetime, timezone

    # Create a 2023 compliance report
    compliance_report = MagicMock(spec=ComplianceReport)
    compliance_report.compliance_period = MagicMock()
    compliance_report.compliance_period.description = "2023"

    penalty_date = datetime(2023, 6, 15, 10, 30, 0, tzinfo=timezone.utc)

    summary_obj = ComplianceReportSummary(
        compliance_report_id=1,
        penalty_override_enabled=True,  # Should be ignored for 2023
        renewable_penalty_override=1500.75,
        low_carbon_penalty_override=750.50,
        penalty_override_date=penalty_date,
        penalty_override_user=123,
        # Required fields for renewable calculations
        line_4_eligible_renewable_fuel_required_gasoline=100000,
        line_4_eligible_renewable_fuel_required_diesel=50000,
        line_4_eligible_renewable_fuel_required_jet_fuel=25000,
        # Initialize other required fields
        line_11_fossil_derived_base_fuel_total=0,
        line_21_non_compliance_penalty_payable=0,
        total_non_compliance_penalty_payable=0,
<<<<<<< HEAD
    )

    result = compliance_report_summary_service.convert_summary_to_dict(
        summary_obj, compliance_report
    )

=======
    )

    result = compliance_report_summary_service.convert_summary_to_dict(
        summary_obj, compliance_report
    )

>>>>>>> 11e2e556
    # All penalty override fields should be disabled/None for pre-2024
    assert result.penalty_override_enabled is False
    assert result.renewable_penalty_override is None
    assert result.low_carbon_penalty_override is None
    assert result.penalty_override_date is None
    assert result.penalty_override_user is None


@pytest.mark.anyio
async def test_penalty_override_without_compliance_report(
    compliance_report_summary_service,
):
    """Test penalty override fields are disabled when no compliance report is provided"""
    from lcfs.db.models.compliance.ComplianceReportSummary import (
        ComplianceReportSummary,
    )
    from datetime import datetime, timezone

    penalty_date = datetime(2024, 6, 15, 10, 30, 0, tzinfo=timezone.utc)

    summary_obj = ComplianceReportSummary(
        compliance_report_id=1,
        penalty_override_enabled=True,
        renewable_penalty_override=1500.75,
        low_carbon_penalty_override=750.50,
        penalty_override_date=penalty_date,
        penalty_override_user=123,
        # Required fields for renewable calculations
        line_4_eligible_renewable_fuel_required_gasoline=100000,
        line_4_eligible_renewable_fuel_required_diesel=50000,
        line_4_eligible_renewable_fuel_required_jet_fuel=25000,
        # Initialize other required fields
        line_11_fossil_derived_base_fuel_total=0,
        line_21_non_compliance_penalty_payable=0,
        total_non_compliance_penalty_payable=0,
    )

    result = compliance_report_summary_service.convert_summary_to_dict(
        summary_obj, None
    )

    # All penalty override fields should be disabled/None when no compliance report
    assert result.penalty_override_enabled is False
    assert result.renewable_penalty_override is None
    assert result.low_carbon_penalty_override is None
    assert result.penalty_override_date is None
    assert result.penalty_override_user is None


@pytest.mark.anyio
async def test_calculate_non_compliance_penalty_with_override_scenarios(
    compliance_report_summary_service, compliance_report_summary_row_schema
):
    """Test penalty calculation scenarios with different override states"""

    # Test scenario 1: Normal penalty calculation (no override)
    mock_renewable_summary = [
        compliance_report_summary_row_schema(
            line=11, gasoline=500, diesel=750, jet_fuel=250, total_value=1500
        )
    ]

    penalty_payable_units = -2  # Should result in penalty
    result = compliance_report_summary_service.calculate_non_compliance_penalty_summary(
        penalty_payable_units, mock_renewable_summary
    )

    assert len(result) == 3
    # Line 11 (renewable fuel penalty) - can be int, string, or legacy format
    assert result[0].line in [11, "11", "11 | 22"]
    assert result[0].total_value == 1500
    # Line 21 (low carbon fuel penalty) - can be int, string, or legacy format
    assert result[1].line in [21, "21", "21 | 33"]
    assert result[1].total_value == 1200  # -2 * -600 = 1200
    # Total
    assert result[2].line is None
    assert result[2].total_value == 2700  # 1500 + 1200

    # Test scenario 2: Zero penalty units
    penalty_payable_units = 0
    result = compliance_report_summary_service.calculate_non_compliance_penalty_summary(
        penalty_payable_units, mock_renewable_summary
    )

    assert len(result) == 3
    assert result[1].total_value == 0  # No penalty when units are 0
    assert result[2].total_value == 1500  # Only renewable penalty


@pytest.mark.anyio
async def test_penalty_override_calculation_integration():
    """Test that penalty override values are properly used in total calculation"""
    from lcfs.db.models.compliance.ComplianceReportSummary import (
        ComplianceReportSummary,
    )

    # This would typically be tested at the repository level where the total is calculated
    # based on override state, but we can test the logic here

    summary_obj = ComplianceReportSummary()

    # Test with override enabled
    summary_obj.penalty_override_enabled = True
    summary_obj.renewable_penalty_override = 1000.0
    summary_obj.low_carbon_penalty_override = 500.0
    summary_obj.line_11_fossil_derived_base_fuel_total = 1500.0  # Should be ignored
    summary_obj.line_21_non_compliance_penalty_payable = 750.0  # Should be ignored

    # This logic would be in the repository when saving
    if summary_obj.penalty_override_enabled:
        renewable_override = summary_obj.renewable_penalty_override or 0
        low_carbon_override = summary_obj.low_carbon_penalty_override or 0
        expected_total = renewable_override + low_carbon_override
    else:
        line_11_total = summary_obj.line_11_fossil_derived_base_fuel_total or 0
        line_21_total = summary_obj.line_21_non_compliance_penalty_payable or 0
        expected_total = line_11_total + line_21_total

    assert expected_total == 1500.0  # 1000 + 500 (override values)

    # Test with override disabled
    summary_obj.penalty_override_enabled = False

    if summary_obj.penalty_override_enabled:
        renewable_override = summary_obj.renewable_penalty_override or 0
        low_carbon_override = summary_obj.low_carbon_penalty_override or 0
        expected_total = renewable_override + low_carbon_override
    else:
        line_11_total = summary_obj.line_11_fossil_derived_base_fuel_total or 0
        line_21_total = summary_obj.line_21_non_compliance_penalty_payable or 0
        expected_total = line_11_total + line_21_total

    assert expected_total == 2250.0  # 1500 + 750 (calculated values)


@pytest.mark.anyio
async def test_penalty_override_with_null_values():
    """Test penalty override calculation with null override values"""
    from lcfs.db.models.compliance.ComplianceReportSummary import (
        ComplianceReportSummary,
    )

    summary_obj = ComplianceReportSummary()
    summary_obj.penalty_override_enabled = True
    summary_obj.renewable_penalty_override = None  # Null value
    summary_obj.low_carbon_penalty_override = 500.0

    # Test the null handling logic
    renewable_override = summary_obj.renewable_penalty_override or 0
    low_carbon_override = summary_obj.low_carbon_penalty_override or 0
    expected_total = renewable_override + low_carbon_override

    assert expected_total == 500.0  # 0 + 500 (null treated as 0)


@pytest.mark.anyio
async def test_penalty_override_with_zero_values():
    """Test penalty override calculation with explicit zero values"""
    from lcfs.db.models.compliance.ComplianceReportSummary import (
        ComplianceReportSummary,
    )

    summary_obj = ComplianceReportSummary()
    summary_obj.penalty_override_enabled = True
    summary_obj.renewable_penalty_override = 0.0
    summary_obj.low_carbon_penalty_override = 0.0

    # Test the zero handling logic
    renewable_override = summary_obj.renewable_penalty_override or 0
    low_carbon_override = summary_obj.low_carbon_penalty_override or 0
    expected_total = renewable_override + low_carbon_override

<<<<<<< HEAD
    assert expected_total == 0.0  # 0 + 0 (explicit zeros)
=======
    assert expected_total == 0.0  # 0 + 0 (explicit zeros)


# Tests for Summary Lines 7 & 9 Auto-population and Locking (Issue #2893)

@pytest.mark.anyio
async def test_renewable_fuel_target_summary_contains_lines_7_and_9(
    compliance_report_summary_service,
):
    """Test that renewable fuel target summary includes Lines 7 & 9 in the result."""
    # Mock data
    fossil_quantities = {"gasoline": 1000, "diesel": 2000, "jet_fuel": 500}
    renewable_quantities = {"gasoline": 100, "diesel": 200, "jet_fuel": 50}
    previous_retained = {"gasoline": 10, "diesel": 20, "jet_fuel": 5}  # This should populate Line 7
    previous_obligation = {"gasoline": 5, "diesel": 10, "jet_fuel": 2}  # This should populate Line 9
    notional_transfers_sums = {"gasoline": 0, "diesel": 0, "jet_fuel": 0}
    
    # Create a proper ComplianceReportSummary mock with the actual fields
    from lcfs.db.models.compliance.ComplianceReportSummary import ComplianceReportSummary
    mock_prev_summary = ComplianceReportSummary(
        line_6_renewable_fuel_retained_gasoline=100,
        line_6_renewable_fuel_retained_diesel=200,
        line_6_renewable_fuel_retained_jet_fuel=50,
        line_8_obligation_deferred_gasoline=10,
        line_8_obligation_deferred_diesel=20,
        line_8_obligation_deferred_jet_fuel=5,
        line_4_eligible_renewable_fuel_required_gasoline=50,
        line_4_eligible_renewable_fuel_required_diesel=80,
        line_4_eligible_renewable_fuel_required_jet_fuel=0,
    )
    
    # Test that the method includes Lines 7 & 9 in the result
    result = compliance_report_summary_service.calculate_renewable_fuel_target_summary(
        fossil_quantities,
        renewable_quantities,
        previous_retained,
        previous_obligation,
        notional_transfers_sums,
        2025,
        mock_prev_summary,
    )
    
    # Check that all lines are present in the result - should be 11 lines total
    assert len(result) == 11, f"Expected 11 lines, got {len(result)}"
    
    # Find Lines 7 & 9 in the result (handle both legacy and non-legacy formats)
    line_7_row = next((row for row in result if row.line in [7, "7", "7 | 18"]), None)
    line_9_row = next((row for row in result if row.line in [9, "9", "9 | 20"]), None)
    
    assert line_7_row is not None, f"Line 7 should be present in summary. Found lines: {[row.line for row in result]}"
    assert line_9_row is not None, f"Line 9 should be present in summary. Found lines: {[row.line for row in result]}"
    assert line_7_row.gasoline == previous_retained["gasoline"]  # 10
    assert line_7_row.diesel == previous_retained["diesel"]      # 20
    assert line_7_row.jet_fuel == previous_retained["jet_fuel"]  # 5
    
    assert line_9_row.gasoline == previous_obligation["gasoline"]  # 5
    assert line_9_row.diesel == previous_obligation["diesel"]      # 10
    assert line_9_row.jet_fuel == previous_obligation["jet_fuel"]  # 2
>>>>>>> 11e2e556
<|MERGE_RESOLUTION|>--- conflicted
+++ resolved
@@ -8,7 +8,9 @@
 from lcfs.db.models.compliance.ComplianceReportSummary import ComplianceReportSummary
 from lcfs.db.models.compliance.ComplianceReportStatus import ComplianceReportStatus
 from lcfs.web.api.compliance_report.schema import ComplianceReportSummaryRowSchema
-from lcfs.web.api.compliance_report.summary_service import ComplianceReportSummaryService
+from lcfs.web.api.compliance_report.summary_service import (
+    ComplianceReportSummaryService,
+)
 from lcfs.web.api.notional_transfer.schema import (
     NotionalTransferSchema,
     ReceivedOrTransferredEnumSchema,
@@ -262,7 +264,6 @@
         mock_assessed_report
     )
 
-
     mock_trxn_repo.calculate_line_17_available_balance_for_period.return_value = (
         1000  # Expected to be called
     )
@@ -289,9 +290,7 @@
     assert line_values[12] == 500
     assert line_values[13] == 300
     assert line_values[14] == 200
-    assert (
-        line_values[15] == 15
-    )  # From assessed_report_mock.line_18_units_to_be_banked
+    assert line_values[15] == 15  # From assessed_report_mock.line_18_units_to_be_banked
     assert (
         line_values[16] == 15
     )  # From assessed_report_mock.line_19_units_to_be_exported
@@ -319,7 +318,11 @@
     mock_trxn_repo.calculate_line_17_available_balance_for_period.assert_called_once_with(
         organization_id, compliance_period_start.year
     )
-    mock_repo.get_assessed_compliance_report_by_period.assert_called_once_with(organization_id, compliance_period_start.year, compliance_report.compliance_report_id)
+    mock_repo.get_assessed_compliance_report_by_period.assert_called_once_with(
+        organization_id,
+        compliance_period_start.year,
+        compliance_report.compliance_report_id,
+    )
 
 
 @pytest.mark.anyio
@@ -825,7 +828,9 @@
 
     # Penalty should be applied due to no renewables, checking for decimal values
     assert result[10].gasoline == 15.08  # 50.25 L shortfall * $0.30/L = 15.075 rounded
-    assert result[10].diesel == 72.18  # 160.4 L shortfall * $0.45/L = 72.18 (8% of 2005 = 160.4)
+    assert (
+        result[10].diesel == 72.18
+    )  # 160.4 L shortfall * $0.45/L = 72.18 (8% of 2005 = 160.4)
     assert result[10].jet_fuel == 45.08  # 90.15 L shortfall * $0.50/L = 45.075 rounded
     assert result[10].total_value == (15.08 + 72.18 + 45.08)  # 132.34
 
@@ -1307,6 +1312,10 @@
     dummy_report.compliance_period = MagicMock()
     dummy_report.compliance_period.description = "2023"  # Use a legacy year
 
+    # Mock aggregate methods to return empty results
+    mock_summary_repo.aggregate_quantities.return_value = {}
+
+    # Call the compliance report summary calculation
     result = (
         await compliance_report_summary_service.calculate_fuel_supply_compliance_units(
             dummy_report
@@ -1358,13 +1367,6 @@
     dummy_report.compliance_period = MagicMock()
     dummy_report.compliance_period.description = "2023"  # Use a legacy year
 
-<<<<<<< HEAD
-=======
-    # Mock aggregate methods to return empty results
-    mock_summary_repo.aggregate_quantities.return_value = {}
-
-    # Call the compliance report summary calculation
->>>>>>> 11e2e556
     result = (
         await compliance_report_summary_service.calculate_fuel_export_compliance_units(
             dummy_report
@@ -1409,21 +1411,12 @@
         line_11_fossil_derived_base_fuel_total=0,
         line_21_non_compliance_penalty_payable=0,
         total_non_compliance_penalty_payable=0,
-<<<<<<< HEAD
     )
 
     result = compliance_report_summary_service.convert_summary_to_dict(
         summary_obj, compliance_report
     )
 
-=======
-    )
-
-    result = compliance_report_summary_service.convert_summary_to_dict(
-        summary_obj, compliance_report
-    )
-
->>>>>>> 11e2e556
     assert result.penalty_override_enabled is True
     assert result.renewable_penalty_override == 1500.75
     assert result.low_carbon_penalty_override == 750.50
@@ -1464,21 +1457,12 @@
         line_11_fossil_derived_base_fuel_total=0,
         line_21_non_compliance_penalty_payable=0,
         total_non_compliance_penalty_payable=0,
-<<<<<<< HEAD
     )
 
     result = compliance_report_summary_service.convert_summary_to_dict(
         summary_obj, compliance_report
     )
 
-=======
-    )
-
-    result = compliance_report_summary_service.convert_summary_to_dict(
-        summary_obj, compliance_report
-    )
-
->>>>>>> 11e2e556
     # All penalty override fields should be disabled/None for pre-2024
     assert result.penalty_override_enabled is False
     assert result.renewable_penalty_override is None
@@ -1651,13 +1635,11 @@
     low_carbon_override = summary_obj.low_carbon_penalty_override or 0
     expected_total = renewable_override + low_carbon_override
 
-<<<<<<< HEAD
     assert expected_total == 0.0  # 0 + 0 (explicit zeros)
-=======
-    assert expected_total == 0.0  # 0 + 0 (explicit zeros)
 
 
 # Tests for Summary Lines 7 & 9 Auto-population and Locking (Issue #2893)
+
 
 @pytest.mark.anyio
 async def test_renewable_fuel_target_summary_contains_lines_7_and_9(
@@ -1667,12 +1649,23 @@
     # Mock data
     fossil_quantities = {"gasoline": 1000, "diesel": 2000, "jet_fuel": 500}
     renewable_quantities = {"gasoline": 100, "diesel": 200, "jet_fuel": 50}
-    previous_retained = {"gasoline": 10, "diesel": 20, "jet_fuel": 5}  # This should populate Line 7
-    previous_obligation = {"gasoline": 5, "diesel": 10, "jet_fuel": 2}  # This should populate Line 9
+    previous_retained = {
+        "gasoline": 10,
+        "diesel": 20,
+        "jet_fuel": 5,
+    }  # This should populate Line 7
+    previous_obligation = {
+        "gasoline": 5,
+        "diesel": 10,
+        "jet_fuel": 2,
+    }  # This should populate Line 9
     notional_transfers_sums = {"gasoline": 0, "diesel": 0, "jet_fuel": 0}
-    
+
     # Create a proper ComplianceReportSummary mock with the actual fields
-    from lcfs.db.models.compliance.ComplianceReportSummary import ComplianceReportSummary
+    from lcfs.db.models.compliance.ComplianceReportSummary import (
+        ComplianceReportSummary,
+    )
+
     mock_prev_summary = ComplianceReportSummary(
         line_6_renewable_fuel_retained_gasoline=100,
         line_6_renewable_fuel_retained_diesel=200,
@@ -1684,7 +1677,7 @@
         line_4_eligible_renewable_fuel_required_diesel=80,
         line_4_eligible_renewable_fuel_required_jet_fuel=0,
     )
-    
+
     # Test that the method includes Lines 7 & 9 in the result
     result = compliance_report_summary_service.calculate_renewable_fuel_target_summary(
         fossil_quantities,
@@ -1695,21 +1688,24 @@
         2025,
         mock_prev_summary,
     )
-    
+
     # Check that all lines are present in the result - should be 11 lines total
     assert len(result) == 11, f"Expected 11 lines, got {len(result)}"
-    
+
     # Find Lines 7 & 9 in the result (handle both legacy and non-legacy formats)
     line_7_row = next((row for row in result if row.line in [7, "7", "7 | 18"]), None)
     line_9_row = next((row for row in result if row.line in [9, "9", "9 | 20"]), None)
-    
-    assert line_7_row is not None, f"Line 7 should be present in summary. Found lines: {[row.line for row in result]}"
-    assert line_9_row is not None, f"Line 9 should be present in summary. Found lines: {[row.line for row in result]}"
+
+    assert (
+        line_7_row is not None
+    ), f"Line 7 should be present in summary. Found lines: {[row.line for row in result]}"
+    assert (
+        line_9_row is not None
+    ), f"Line 9 should be present in summary. Found lines: {[row.line for row in result]}"
     assert line_7_row.gasoline == previous_retained["gasoline"]  # 10
-    assert line_7_row.diesel == previous_retained["diesel"]      # 20
+    assert line_7_row.diesel == previous_retained["diesel"]  # 20
     assert line_7_row.jet_fuel == previous_retained["jet_fuel"]  # 5
-    
+
     assert line_9_row.gasoline == previous_obligation["gasoline"]  # 5
-    assert line_9_row.diesel == previous_obligation["diesel"]      # 10
-    assert line_9_row.jet_fuel == previous_obligation["jet_fuel"]  # 2
->>>>>>> 11e2e556
+    assert line_9_row.diesel == previous_obligation["diesel"]  # 10
+    assert line_9_row.jet_fuel == previous_obligation["jet_fuel"]  # 2