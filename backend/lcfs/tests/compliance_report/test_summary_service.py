import pytest
from datetime import datetime, date
from typing import List
from unittest.mock import AsyncMock, MagicMock, Mock

from lcfs.db.models import ComplianceReport
from lcfs.db.models.compliance.ComplianceReport import ReportingFrequency
from lcfs.db.models.compliance.ComplianceReportSummary import ComplianceReportSummary
from lcfs.db.models.compliance.ComplianceReportStatus import ComplianceReportStatus
from lcfs.web.api.compliance_report.schema import (
    ComplianceReportSummaryRowSchema,
<<<<<<< HEAD
    ComplianceReportSummarySchema
)
from lcfs.web.api.compliance_report.summary_service import ComplianceReportSummaryService
=======
    ComplianceReportSummarySchema,
)
from lcfs.web.api.compliance_report.summary_service import (
    ComplianceReportSummaryService,
)
>>>>>>> 02958e4b
from lcfs.web.api.notional_transfer.schema import (
    NotionalTransferSchema,
    ReceivedOrTransferredEnumSchema,
)


def _assert_repo_calls(
<<<<<<< HEAD
    mock_repo, mock_trxn_repo, start_date, end_date, organization_id, transaction_start_date=None, transaction_end_date=None
=======
    mock_repo,
    mock_trxn_repo,
    start_date,
    end_date,
    organization_id,
    transaction_start_date=None,
    transaction_end_date=None,
>>>>>>> 02958e4b
):
    """Verify that repository methods are called as expected.

    Args:
        mock_repo: Mock summary repository
        mock_trxn_repo: Mock transaction repository
        start_date: Compliance period start date (for Line 14)
        end_date: Compliance period end date (for Line 14)
        organization_id: Organization ID
        transaction_start_date: Transaction period start date (for Lines 12 & 13). If None, uses start_date.
        transaction_end_date: Transaction period end date (for Lines 12 & 13). If None, uses end_date.
    """
    # For Lines 12 & 13 (transfers), use transaction dates
    trans_start = transaction_start_date if transaction_start_date else start_date
    trans_end = transaction_end_date if transaction_end_date else end_date

    mock_repo.get_transferred_out_compliance_units.assert_called_once_with(
        trans_start, trans_end, organization_id
    )
    mock_repo.get_received_compliance_units.assert_called_once_with(
        trans_start, trans_end, organization_id
    )
    # Line 14 (issued units) still uses compliance period dates
    mock_repo.get_issued_compliance_units.assert_called_once_with(
        start_date, end_date, organization_id
    )
    mock_trxn_repo.calculate_line_17_available_balance_for_period.assert_called_once_with(
        organization_id, start_date.year
    )


def _get_line_values(summary: List[ComplianceReportSummaryRowSchema]) -> dict:
    """Helper to map summary rows' line numbers to their values."""
    return {item.line: item.value for item in summary}


def _assert_renewable_common(result: List[ComplianceReportSummaryRowSchema]):
    """Common assertions for renewable fuel summary tests."""
    assert len(result) == 11
    assert isinstance(result[0], ComplianceReportSummaryRowSchema)


@pytest.mark.anyio
@pytest.mark.parametrize(
    "description, reporting_frequency, fuel_supply_data, quarterly_quantities",
    [
        (
            "Annual report using 'quantity'",
            None,  # Use default (annual) reporting
            [
                {
                    "target_ci": 100,
                    "eer": 1.0,
                    "ci_of_fuel": 80,
                    "quantity": 100000,
                    "energy_density": 10,
                },
                {
                    "target_ci": 90,
                    "eer": 1.2,
                    "ci_of_fuel": 70,
                    "quantity": 200000,
                    "energy_density": 8,
                },
                {
                    "target_ci": 80,
                    "eer": 0.5,
                    "ci_of_fuel": 60,
                    "quantity": 300000,
                    "energy_density": 8,
                },
            ],
            [0, 0, 0, 0],
        ),
        (
            "Quarterly report using Q1 quantities",
            ReportingFrequency.QUARTERLY,
            [
                {
                    "target_ci": 100,
                    "eer": 1.0,
                    "ci_of_fuel": 80,
                    "q1_quantity": 100000,
                    "energy_density": 10,
                },
                {
                    "target_ci": 90,
                    "eer": 1.2,
                    "ci_of_fuel": 70,
                    "q1_quantity": 200000,
                    "energy_density": 8,
                },
                {
                    "target_ci": 80,
                    "eer": 0.5,
                    "ci_of_fuel": 60,
                    "q1_quantity": 300000,
                    "energy_density": 8,
                },
            ],
            [28, 0, 0, 0],
        ),
        (
            "Quarterly report with multiple quarter fields",
            ReportingFrequency.QUARTERLY,
            [
                {
                    "target_ci": 100,
                    "eer": 1.0,
                    "ci_of_fuel": 80,
                    "q1_quantity": 50000,
                    "q2_quantity": 50000,
                    "energy_density": 10,
                },
                {
                    "target_ci": 90,
                    "eer": 1.2,
                    "ci_of_fuel": 70,
                    "q3_quantity": 200000,
                    "energy_density": 8,
                },
                {
                    "target_ci": 80,
                    "eer": 0.5,
                    "ci_of_fuel": 60,
                    "q4_quantity": 300000,
                    "energy_density": 8,
                },
            ],
            [10, 10, 59, -50],
        ),
    ],
)
async def test_calculate_low_carbon_fuel_target_summary_parametrized(
    compliance_report_summary_service,
    mock_trxn_repo,
    mock_fuel_supply_repo,
    quarterly_quantities,
    mock_summary_repo,
    mock_repo,  # Add mock_repo parameter
    reporting_frequency,
    fuel_supply_data,
    description,
):
    # Common input data
    compliance_period_start = datetime(2024, 1, 1)
    compliance_period_end = datetime(2024, 12, 31)
    organization_id = 1
    compliance_report = MagicMock(spec=ComplianceReport)
    compliance_report.version = 0
    if reporting_frequency:
        compliance_report.reporting_frequency = reporting_frequency

    # Set up effective fuel supplies based on the parameterized fuel_supply_data.
    fuel_supplies = [MagicMock(**data) for data in fuel_supply_data]
    mock_fuel_supply_repo.get_effective_fuel_supplies = AsyncMock(
        return_value=fuel_supplies
    )

    # Setup repository responses and calculation method mocks.
    mock_summary_repo.get_transferred_out_compliance_units.return_value = 500
    mock_summary_repo.get_received_compliance_units.return_value = 300
    mock_summary_repo.get_issued_compliance_units.return_value = 200
    # Mock get_assessed_compliance_report_by_period to return None for original reports (version 0)
    mock_repo.get_assessed_compliance_report_by_period.return_value = None
    mock_trxn_repo.calculate_line_17_available_balance_for_period.return_value = 1000
    compliance_report_summary_service.calculate_fuel_supply_compliance_units = (
        AsyncMock(return_value=100)
    )
    compliance_report_summary_service.calculate_fuel_export_compliance_units = (
        AsyncMock(return_value=100)
    )

    # Call the target method.
    summary, penalty = (
        await compliance_report_summary_service.calculate_low_carbon_fuel_target_summary(
            compliance_period_start,
            compliance_period_end,
            organization_id,
            compliance_report,
        )
    )

    # Common assertions for summary lines.
    assert isinstance(summary, list)
    assert len(summary) == 11
    assert all(isinstance(item, ComplianceReportSummaryRowSchema) for item in summary)
    line_values = _get_line_values(summary)
    # Expected common line values.
    assert line_values[12] == 500  # Transferred out
    assert line_values[13] == 300  # Received
    assert line_values[14] == 200  # Issued
    assert line_values[18] == 100
    assert line_values[19] == 100
    assert line_values[20] == 200
    assert line_values[21] == 0  # Not calculated yet
    assert line_values[22] == 1200  # Sum of above

    quarterly_summary = await compliance_report_summary_service.calculate_quarterly_fuel_supply_compliance_units(
        compliance_report
    )

    assert (quarterly_summary[0]) == quarterly_quantities[0]
    assert (quarterly_summary[1]) == quarterly_quantities[1]
    assert (quarterly_summary[2]) == quarterly_quantities[2]
    assert (quarterly_summary[3]) == quarterly_quantities[3]

    # For first report (no previous assessed report), transaction period is Jan 1 - Mar 31 (following year)
    transaction_start = datetime(2024, 1, 1, 0, 0, 0)
    transaction_end = datetime(2025, 3, 31, 23, 59, 59)

    _assert_repo_calls(
        mock_summary_repo,
        mock_trxn_repo,
        compliance_period_start,
        compliance_period_end,
        organization_id,
        transaction_start,
        transaction_end,
    )


@pytest.mark.anyio
async def test_supplemental_low_carbon_fuel_target_summary(
    compliance_report_summary_service, mock_trxn_repo, mock_summary_repo, mock_repo
):
    # Input setup: supplemental version (version = 2)
    compliance_period_start = datetime(2024, 1, 1)
    compliance_period_end = datetime(2024, 12, 31)
    organization_id = 1

    compliance_report = MagicMock(spec=ComplianceReport)
    compliance_report.configure_mock(version=2)  # Use configure_mock
    compliance_report.organization_id = organization_id
    compliance_report.compliance_period = MagicMock(
        effective_date=compliance_period_start,
        expiration_date=compliance_period_end,
        description=str(compliance_period_start.year),
    )
    compliance_report.compliance_report_group_uuid = (
        "test-uuid-supplemental"  # Added if needed
    )
    compliance_report.compliance_report_id = 12345  # Added if needed

    # Ensure compliance_report.summary.line_17_non_banked_units_used is None
    # so that trxn_repo.calculate_line_17_available_balance_for_period is called.
    mock_cr_summary = MagicMock(spec=ComplianceReportSummary)
    mock_cr_summary.line_17_non_banked_units_used = None
    mock_cr_summary.is_locked = False  # Add is_locked attribute
    compliance_report.summary = mock_cr_summary

    # Repository returns.
    mock_summary_repo.get_transferred_out_compliance_units.return_value = 500
    mock_summary_repo.get_received_compliance_units.return_value = 300
    mock_summary_repo.get_issued_compliance_units.return_value = 200

    # Mock assessed report for Line 15 and 16 values
    mock_assessed_report = MagicMock()
    mock_assessed_summary = MagicMock()
    mock_assessed_summary.line_18_units_to_be_banked = 15
    mock_assessed_summary.line_19_units_to_be_exported = 15
    mock_assessed_report.summary = mock_assessed_summary
    mock_repo.get_assessed_compliance_report_by_period.return_value = (
        mock_assessed_report
    )


    mock_trxn_repo.calculate_line_17_available_balance_for_period.return_value = (
        1000  # Expected to be called
    )
    compliance_report_summary_service.calculate_fuel_supply_compliance_units = (
        AsyncMock(return_value=100)
    )
    compliance_report_summary_service.calculate_fuel_export_compliance_units = (
        AsyncMock(return_value=100)
    )

    summary, penalty = (
        await compliance_report_summary_service.calculate_low_carbon_fuel_target_summary(
            compliance_period_start,
            compliance_period_end,
            organization_id,
            compliance_report,
        )
    )

    # Assert supplemental summary lines.
    assert isinstance(summary, list)
    assert len(summary) == 11
    line_values = _get_line_values(summary)
    assert line_values[12] == 500
    assert line_values[13] == 300
    assert line_values[14] == 200
    assert (
        line_values[15] == 15
    )  # From assessed_report_mock.line_18_units_to_be_banked
    assert (
        line_values[16] == 15
    )  # From assessed_report_mock.line_19_units_to_be_exported
    assert (
        line_values[17] == 1000
    )  # From mock_trxn_repo.calculate_line_17_available_balance_for_period
    assert line_values[18] == 100
    assert line_values[19] == 100
    # Line 20 = line 18 + line 19 - line 15 - line 16 = 100 + 100 - 15 - 15 = 170
    assert line_values[20] == 170
    assert (
        line_values[21] == 0
    )  # Assuming no penalty calculated in this part for this value
    # Line 22 = line 17 + line 20 = 1000 + 170 = 1170
    assert line_values[22] == 1170

    # For supplemental report with previous assessed report, transaction period is Apr 1 - Mar 31 (following year)
    transaction_start = datetime(2024, 4, 1, 0, 0, 0)
    transaction_end = datetime(2025, 3, 31, 23, 59, 59)

    _assert_repo_calls(
        mock_summary_repo,  # This is self.repo in the service method
        mock_trxn_repo,
        compliance_period_start,
        compliance_period_end,
        organization_id,
        transaction_start,
        transaction_end,
    )
    # Ensure calculate_line_17_available_balance_for_period was called
    mock_trxn_repo.calculate_line_17_available_balance_for_period.assert_called_once_with(
        organization_id, compliance_period_start.year
    )
<<<<<<< HEAD
=======

>>>>>>> 02958e4b
    # get_assessed_compliance_report_by_period is called TWICE:
    # 1. In _calculate_transaction_period_dates to check for previous year's report (2023)
    # 2. In calculate_low_carbon_fuel_target_summary for current year (2024)
    assert mock_repo.get_assessed_compliance_report_by_period.call_count == 2


@pytest.mark.anyio
async def test_supplemental_report_uses_existing_summary_line_17(
    compliance_report_summary_service, mock_trxn_repo, mock_summary_repo, mock_repo
):
    """
    Tests that for a supplemental report with an existing summary,
    line 17 (available_balance_for_period) is taken from
    summary.line_17_non_banked_units_used and trxn_repo.calculate_line_17_available_balance_for_period
    is NOT called.
    """
    compliance_period_start = datetime(2024, 1, 1)
    compliance_period_end = datetime(2024, 12, 31)
    organization_id = 1
    existing_line_17_value = 777  # Distinct value for testing

    # Setup ComplianceReport mock
    compliance_report = MagicMock(spec=ComplianceReport)
    compliance_report.version = 1  # Supplemental report
    compliance_report.organization_id = organization_id
    compliance_report.compliance_period = MagicMock(
        effective_date=compliance_period_start,
        expiration_date=compliance_period_end,
        description="2024",
    )
    compliance_report.compliance_report_group_uuid = "test-group-uuid"
    compliance_report.compliance_report_id = 123

    # Setup ComplianceReportSummary mock attached to the report
    mock_summary_model = MagicMock(spec=ComplianceReportSummary)
    mock_summary_model.line_17_non_banked_units_used = existing_line_17_value
    mock_summary_model.is_locked = (
        True  # Add is_locked attribute for supplemental report
    )
    # Ensure other potentially accessed attributes on summary have defaults if necessary
    mock_summary_model.line_18_units_to_be_banked = 0
    mock_summary_model.line_19_units_to_be_exported = 0

    compliance_report.summary = mock_summary_model

    # Setup repository mocks
    mock_summary_repo.get_transferred_out_compliance_units.return_value = 100
    mock_summary_repo.get_received_compliance_units.return_value = 50
    mock_summary_repo.get_issued_compliance_units.return_value = 25

    # Mock assessed report for Line 15 and 16 values
    mock_assessed_report = MagicMock()
    mock_assessed_summary = MagicMock()
    mock_assessed_summary.line_18_units_to_be_banked = 10
    mock_assessed_summary.line_19_units_to_be_exported = 5
    mock_assessed_report.summary = mock_assessed_summary
    mock_repo.get_assessed_compliance_report_by_period.return_value = (
        mock_assessed_report
    )

    # For version > 0, get_previous_summary will be called
    previous_summary_mock = MagicMock(spec=ComplianceReportSummary)
    previous_summary_mock.line_18_units_to_be_banked = 10
    previous_summary_mock.line_19_units_to_be_exported = 5
    mock_summary_repo.get_previous_summary = AsyncMock(
        return_value=previous_summary_mock
    )

    # Mock calculation services
    compliance_report_summary_service.calculate_fuel_supply_compliance_units = (
        AsyncMock(return_value=20)
    )
    compliance_report_summary_service.calculate_fuel_export_compliance_units = (
        AsyncMock(return_value=10)
    )

    # Call the target method
    summary_result, _ = (
        await compliance_report_summary_service.calculate_low_carbon_fuel_target_summary(
            compliance_period_start,
            compliance_period_end,
            organization_id,
            compliance_report,
        )
    )

    # Assertions
    mock_trxn_repo.calculate_line_17_available_balance_for_period.assert_not_called()

    line_values = _get_line_values(summary_result)
    assert (
        line_values[17] == existing_line_17_value
    )  # Should use the value from compliance_report.summary

    # Check other values to ensure calculation proceeded
    assert line_values[12] == 100  # Transferred out
    assert line_values[13] == 50  # Received
    assert line_values[14] == 25  # Issued
    assert (
        line_values[15] == 10
    )  # Prev issued for fuel supply (from previous_summary_mock)
    assert (
        line_values[16] == 5
    )  # Prev issued for fuel export (from previous_summary_mock)
    assert line_values[18] == 20  # Curr issued for fuel supply
    assert line_values[19] == 10  # Curr issued for fuel export

    # Line 20 = line 18 + line 19 - line 15 - line 16
    # Line 20 = 20 + 10 - 10 - 5 = 15
    assert line_values[20] == 15

    # Line 22 = line 17 + line 20 (if > 0)
    # Line 22 = 777 + 15 = 792
    assert line_values[22] == existing_line_17_value + 15


@pytest.mark.anyio
@pytest.mark.parametrize(
    "penalty_payable, exp_row1, exp_row2, exp_row3",
    [
        (0, 6000, 0, 6000),
        (-2, 6000, 1200, 7200),
    ],
)
async def test_calculate_non_compliance_penalty_summary_parametrized(
    compliance_report_summary_service,
    compliance_report_summary_row_schema,
    penalty_payable,
    exp_row1,
    exp_row2,
    exp_row3,
):
    mock_compliance_report_summary = [
        compliance_report_summary_row_schema(
            line=11, gasoline=1000, diesel=2000, jet_fuel=3000, total_value=6000
        )
    ]
    result = compliance_report_summary_service.calculate_non_compliance_penalty_summary(
        penalty_payable, mock_compliance_report_summary
    )
    assert len(result) == 3
    assert result[0].total_value == exp_row1
    assert result[1].total_value == exp_row2
    assert result[2].total_value == exp_row3


@pytest.mark.anyio
async def test_calculate_renewable_fuel_target_summary_2024(
    compliance_report_summary_service,
):
    fossil_quantities = {"gasoline": 100, "diesel": 100, "jet_fuel": 100}
    renewable_quantities = {"gasoline": 100, "diesel": 100, "jet_fuel": 100}
    previous_retained = {"gasoline": 100, "diesel": 100, "jet_fuel": 100}
    previous_obligation = {"gasoline": 100, "diesel": 100, "jet_fuel": 100}
    notional_transfers_sum = {"gasoline": 100, "diesel": 100, "jet_fuel": 100}
    compliance_period = 2024
    summary_model = ComplianceReportSummary(
        line_6_renewable_fuel_retained_gasoline=100,
        line_6_renewable_fuel_retained_diesel=200,
        line_6_renewable_fuel_retained_jet_fuel=300,
        line_8_obligation_deferred_gasoline=100,
        line_8_obligation_deferred_diesel=100,
        line_8_obligation_deferred_jet_fuel=100,
        line_4_eligible_renewable_fuel_required_gasoline=1,
        line_4_eligible_renewable_fuel_required_diesel=1,
        line_4_eligible_renewable_fuel_required_jet_fuel=1,
    )

    result = compliance_report_summary_service.calculate_renewable_fuel_target_summary(
        fossil_quantities,
        renewable_quantities,
        previous_retained,
        previous_obligation,
        notional_transfers_sum,
        compliance_period,
        summary_model,
    )

    # Assert each line value as expected.
    _assert_renewable_common(result)
    # Line 1
    assert result[0].gasoline == 100.0
    assert result[0].diesel == 100.0
    assert result[0].jet_fuel == 100.0
    # Line 2
    assert result[1].gasoline == 100.0
    assert result[1].diesel == 100.0
    assert result[1].jet_fuel == 100.0
    # Line 3
    assert result[2].gasoline == 200.0
    assert result[2].diesel == 200.0
    assert result[2].jet_fuel == 200.0
    # Line 4
    assert result[3].gasoline == 10.0
    assert result[3].diesel == 8.0
    assert result[3].jet_fuel == 0.0
    # Line 5
    assert result[4].gasoline == 100.0
    assert result[4].diesel == 100.0
    assert result[4].jet_fuel == 100.0
    # Line 6 - values are preserved but capped at 5% of line 4
    # Line 4: gasoline=10 (5% = 0.5 → rounds to 1), diesel=8 (5% = 0.4 → rounds to 0), jet_fuel=0 (5% = 0)
    # Original values: gasoline=100, diesel=200, jet_fuel=300
    # Capped values: min(100, 1) = 1, min(200, 0) = 0, min(300, 0) = 0
    assert result[5].gasoline == 1
    assert result[5].diesel == 0
    assert result[5].jet_fuel == 0
    # Line 7
    assert result[6].gasoline == 100.0
    assert result[6].diesel == 100.0
    assert result[6].jet_fuel == 100.0
    # Line 8 - supplier is compliant (Line 2 >= Line 4), so deferment is zeroed
    assert result[7].gasoline == 0
    assert result[7].diesel == 0
    assert result[7].jet_fuel == 0
    # Line 9
    assert result[8].gasoline == 100.0
    assert result[8].diesel == 100.0
    assert result[8].jet_fuel == 100.0
    # Line 10
    # Net renewable supplied now reflects zero deferment (was 200 when Line 8 carried 1)
    assert result[9].gasoline == 199.0
    assert result[9].diesel == 200.0
    assert result[9].jet_fuel == 200.0
    # Line 11
    assert result[10].gasoline == 0.0
    assert result[10].diesel == 0.0
    assert result[10].jet_fuel == 0.0


@pytest.mark.anyio
async def test_calculate_renewable_fuel_target_summary_2028(
    compliance_report_summary_service,
):
    fossil_quantities = {"gasoline": 100, "diesel": 300, "jet_fuel": 500}
    renewable_quantities = {"gasoline": 200, "diesel": 400, "jet_fuel": 600}
    previous_retained = {"gasoline": 300, "diesel": 500, "jet_fuel": 100}
    previous_obligation = {"gasoline": 400, "diesel": 600, "jet_fuel": 200}
    notional_transfers_sum = {"gasoline": 500, "diesel": 100, "jet_fuel": 300}
    compliance_period = 2028
    summary_model = ComplianceReportSummary(
        line_6_renewable_fuel_retained_gasoline=100,
        line_6_renewable_fuel_retained_diesel=200,
        line_6_renewable_fuel_retained_jet_fuel=300,
        line_8_obligation_deferred_gasoline=300,
        line_8_obligation_deferred_diesel=200,
        line_8_obligation_deferred_jet_fuel=100,
    )

    result = compliance_report_summary_service.calculate_renewable_fuel_target_summary(
        fossil_quantities,
        renewable_quantities,
        previous_retained,
        previous_obligation,
        notional_transfers_sum,
        compliance_period,
        summary_model,
    )

    _assert_renewable_common(result)
    # Line 1
    assert result[0].gasoline == 100.0
    assert result[0].diesel == 300.0
    assert result[0].jet_fuel == 500.0
    # Line 2
    assert result[1].gasoline == 200.0
    assert result[1].diesel == 400.0
    assert result[1].jet_fuel == 600.0
    # Line 3
    assert result[2].gasoline == 300.0
    assert result[2].diesel == 700.0
    assert result[2].jet_fuel == 1100.0
    # Line 4
    assert result[3].gasoline == 15.0
    assert result[3].diesel == 56.0  # Updated for 8% diesel rate in 2028
    assert result[3].jet_fuel == 11
    # Line 5
    assert result[4].gasoline == 500.0
    assert result[4].diesel == 100.0
    assert result[4].jet_fuel == 300.0
    # Line 6 - values are preserved but capped at 5% of line 4
    # Line 4: gasoline=15 (5% = 0.75 -> rounds to 1), diesel=56 (5% = 2.8 -> rounds to 3), jet_fuel=11 (5% = 0.55 -> rounds to 1)
    # Original values: gasoline=100, diesel=200, jet_fuel=300
    # Capped values: min(100, 1) = 1, min(200, 3) = 3, min(300, 1) = 1
    assert result[5].gasoline == 1
    assert result[5].diesel == 3
    assert result[5].jet_fuel == 1
    # Line 7
    assert result[6].gasoline == 300.0
    assert result[6].diesel == 500.0
    assert result[6].jet_fuel == 100.0
    # Line 8 - supplier is compliant, deferment should be zeroed
    assert result[7].gasoline == 0
    assert result[7].diesel == 0
    assert result[7].jet_fuel == 0
    # Line 9
    assert result[8].gasoline == 400.0
    assert result[8].diesel == 600.0
    assert result[8].jet_fuel == 200.0
    # Line 10
    assert result[9].gasoline == 599.0
    assert result[9].diesel == 397.0
    assert result[9].jet_fuel == 799.0
    # Line 11
    assert result[10].gasoline == 0.0
    assert result[10].diesel == 0.0
    assert result[10].jet_fuel == 0.0


@pytest.mark.anyio
async def test_calculate_renewable_fuel_target_summary_2029(
    compliance_report_summary_service,
):
    fossil_quantities = {"gasoline": 300, "diesel": 200, "jet_fuel": 100}
    renewable_quantities = {"gasoline": 100, "diesel": 300, "jet_fuel": 200}
    previous_retained = {"gasoline": 200, "diesel": 100, "jet_fuel": 300}
    previous_obligation = {"gasoline": 300, "diesel": 200, "jet_fuel": 100}
    notional_transfers_sum = {"gasoline": 100, "diesel": 300, "jet_fuel": 200}
    compliance_period = 2029
    summary_model = ComplianceReportSummary(
        line_6_renewable_fuel_retained_gasoline=100,
        line_6_renewable_fuel_retained_diesel=200,
        line_6_renewable_fuel_retained_jet_fuel=300,
        line_8_obligation_deferred_gasoline=300,
        line_8_obligation_deferred_diesel=200,
        line_8_obligation_deferred_jet_fuel=100,
    )

    result = compliance_report_summary_service.calculate_renewable_fuel_target_summary(
        fossil_quantities,
        renewable_quantities,
        previous_retained,
        previous_obligation,
        notional_transfers_sum,
        compliance_period,
        summary_model,
    )

    _assert_renewable_common(result)
    # Line 1
    assert result[0].gasoline == 300.0
    assert result[0].diesel == 200.0
    assert result[0].jet_fuel == 100.0
    # Line 2
    assert result[1].gasoline == 100.0
    assert result[1].diesel == 300.0
    assert result[1].jet_fuel == 200.0
    # Line 3
    assert result[2].gasoline == 400.0
    assert result[2].diesel == 500.0
    assert result[2].jet_fuel == 300.0
    # Line 4
    assert result[3].gasoline == 20.0
    assert result[3].diesel == 40.0  # Updated for 8% diesel rate in 2029
    assert result[3].jet_fuel == 6.0
    # Line 5
    assert result[4].gasoline == 100.0
    assert result[4].diesel == 300.0
    assert result[4].jet_fuel == 200.0
    # Line 6 - values are preserved but capped at 5% of line 4
    # Line 4: gasoline=20 (5% = 1), diesel=40 (5% = 2), jet_fuel=6 (5% = 0.3 -> rounds to 0)
    # Original values: gasoline=100, diesel=200, jet_fuel=300
    # Capped values: min(100, 1) = 1, min(200, 2) = 2, min(300, 0) = 0
    assert result[5].gasoline == 1
    assert result[5].diesel == 2
    assert result[5].jet_fuel == 0
    # Line 7
    assert result[6].gasoline == 200.0
    assert result[6].diesel == 100.0
    assert result[6].jet_fuel == 300.0
    # Line 8 - supplier is compliant, deferment should be zeroed
    assert result[7].gasoline == 0
    assert result[7].diesel == 0
    assert result[7].jet_fuel == 0
    # Line 9
    assert result[8].gasoline == 300.0
    assert result[8].diesel == 200.0
    assert result[8].jet_fuel == 100.0
    # Line 10
    assert result[9].gasoline == 99.0
    assert result[9].diesel == 498.0
    assert result[9].jet_fuel == 600.0
    # Line 11
    assert result[10].gasoline == 0.0
    assert result[10].diesel == 0.0
    assert result[10].jet_fuel == 0.0


@pytest.mark.anyio
async def test_calculate_renewable_fuel_target_summary_2030(
    compliance_report_summary_service,
):
    fossil_quantities = {"gasoline": 100, "diesel": 200, "jet_fuel": 300}
    renewable_quantities = {"gasoline": 200, "diesel": 300, "jet_fuel": 100}
    previous_retained = {"gasoline": 300, "diesel": 100, "jet_fuel": 200}
    previous_obligation = {"gasoline": 100, "diesel": 200, "jet_fuel": 300}
    notional_transfers_sum = {"gasoline": 200, "diesel": 300, "jet_fuel": 100}
    compliance_period = 2030
    summary_model = ComplianceReportSummary(
        line_6_renewable_fuel_retained_gasoline=300,
        line_6_renewable_fuel_retained_diesel=200,
        line_6_renewable_fuel_retained_jet_fuel=100,
        line_8_obligation_deferred_gasoline=100,
        line_8_obligation_deferred_diesel=100,
        line_8_obligation_deferred_jet_fuel=100,
    )

    result = compliance_report_summary_service.calculate_renewable_fuel_target_summary(
        fossil_quantities,
        renewable_quantities,
        previous_retained,
        previous_obligation,
        notional_transfers_sum,
        compliance_period,
        summary_model,
    )

    _assert_renewable_common(result)
    # Line 1
    assert result[0].gasoline == 100.0
    assert result[0].diesel == 200.0
    assert result[0].jet_fuel == 300.0
    # Line 2
    assert result[1].gasoline == 200.0
    assert result[1].diesel == 300.0
    assert result[1].jet_fuel == 100.0
    # Line 3
    assert result[2].gasoline == 300.0
    assert result[2].diesel == 500.0
    assert result[2].jet_fuel == 400.0
    # Line 4
    assert result[3].gasoline == 15.0
    assert result[3].diesel == 40.0  # Updated for 8% diesel rate in 2030
    assert result[3].jet_fuel == 12.0
    # Line 5
    assert result[4].gasoline == 200.0
    assert result[4].diesel == 300.0
    assert result[4].jet_fuel == 100.0
    # Line 6 - values are preserved but capped at 5% of line 4
    # Line 4: gasoline=15 (5% = 0.75 -> rounds to 1), diesel=40 (5% = 2), jet_fuel=12 (5% = 0.6 -> rounds to 1)
    # Original values: gasoline=300, diesel=200, jet_fuel=100
    # Capped values: min(300, 1) = 1, min(200, 2) = 2, min(100, 1) = 1
    assert result[5].gasoline == 1
    assert result[5].diesel == 2
    assert result[5].jet_fuel == 1
    # Line 7
    assert result[6].gasoline == 300.0
    assert result[6].diesel == 100.0
    assert result[6].jet_fuel == 200.0
    # Line 8 - supplier is compliant, deferment should be zeroed
    assert result[7].gasoline == 0
    assert result[7].diesel == 0
    assert result[7].jet_fuel == 0
    # Line 9
    assert result[8].gasoline == 100.0
    assert result[8].diesel == 200.0
    assert result[8].jet_fuel == 300.0
    # Line 10
    assert result[9].gasoline == 599.0
    assert result[9].diesel == 498.0
    assert result[9].jet_fuel == 99.0
    # Line 11
    assert result[10].gasoline == 0.0
    assert result[10].diesel == 0.0
    assert result[10].jet_fuel == 0.0


@pytest.mark.anyio
async def test_calculate_renewable_fuel_target_summary_deferment_when_short(
    compliance_report_summary_service,
):
    """When a supplier is short on renewables, deferment should cap at 5% of line 4."""

    fossil_quantities = {"gasoline": 1000, "diesel": 0, "jet_fuel": 0}
    renewable_quantities = {"gasoline": 0, "diesel": 0, "jet_fuel": 0}
    previous_retained = {"gasoline": 0, "diesel": 0, "jet_fuel": 0}
    previous_obligation = {"gasoline": 0, "diesel": 0, "jet_fuel": 0}
    notional_transfers_sum = {"gasoline": 0, "diesel": 0, "jet_fuel": 0}
    compliance_period = 2025

    summary_model = ComplianceReportSummary(
        line_6_renewable_fuel_retained_gasoline=0,
        line_6_renewable_fuel_retained_diesel=0,
        line_6_renewable_fuel_retained_jet_fuel=0,
        line_8_obligation_deferred_gasoline=10,
        line_8_obligation_deferred_diesel=0,
        line_8_obligation_deferred_jet_fuel=0,
    )

    result = compliance_report_summary_service.calculate_renewable_fuel_target_summary(
        fossil_quantities,
        renewable_quantities,
        previous_retained,
        previous_obligation,
        notional_transfers_sum,
        compliance_period,
        summary_model,
    )

    _assert_renewable_common(result)

    # Compliance shortfall -> deferment is capped at 5% of line 4 (50 * 5% = 2.5 -> rounds to 3)
    assert result[7].gasoline == 3
    assert result[7].diesel == 0
    assert result[7].jet_fuel == 0


@pytest.mark.anyio
async def test_calculate_renewable_fuel_target_summary_no_renewables(
    compliance_report_summary_service,
):
    # Test case where there are no renewable quantities, resulting in penalties with decimals
    fossil_quantities = {"gasoline": 1005, "diesel": 2005, "jet_fuel": 3005}
    renewable_quantities = {"gasoline": 0, "diesel": 0, "jet_fuel": 0}
    previous_retained = {"gasoline": 0, "diesel": 0, "jet_fuel": 0}
    previous_obligation = {"gasoline": 0, "diesel": 0, "jet_fuel": 0}
    notional_transfers_sum = {"gasoline": 0, "diesel": 0, "jet_fuel": 0}
    compliance_period = 2030
    summary_model = ComplianceReportSummary(
        line_6_renewable_fuel_retained_gasoline=0,
        line_6_renewable_fuel_retained_diesel=0,
        line_6_renewable_fuel_retained_jet_fuel=0,
        line_8_obligation_deferred_gasoline=0,
        line_8_obligation_deferred_diesel=0,
        line_8_obligation_deferred_jet_fuel=0,
    )

    result = compliance_report_summary_service.calculate_renewable_fuel_target_summary(
        fossil_quantities,
        renewable_quantities,
        previous_retained,
        previous_obligation,
        notional_transfers_sum,
        compliance_period,
        summary_model,
    )

    _assert_renewable_common(result)

    # Penalty should be applied due to no renewables, checking for decimal values
    assert result[10].gasoline == 15.08  # 50.25 L shortfall * $0.30/L = 15.075 rounded
<<<<<<< HEAD
    assert result[10].diesel == 72.18  # 160.4 L shortfall * $0.45/L = 72.18 (8% of 2005 = 160.4)
=======
    assert (
        result[10].diesel == 72.18
    )  # 160.4 L shortfall * $0.45/L = 72.18 (8% of 2005 = 160.4)
>>>>>>> 02958e4b
    assert result[10].jet_fuel == 45.08  # 90.15 L shortfall * $0.50/L = 45.075 rounded
    assert result[10].total_value == (15.08 + 72.18 + 45.08)  # 132.34


@pytest.mark.anyio
async def test_calculate_renewable_fuel_target_summary_high_renewables(
    compliance_report_summary_service,
):
    # Renewable quantities exceed the requirements, so no penalty is applied.
    fossil_quantities = {"gasoline": 100, "diesel": 200, "jet_fuel": 300}
    renewable_quantities = {"gasoline": 500, "diesel": 600, "jet_fuel": 700}
    previous_retained = {"gasoline": 0, "diesel": 0, "jet_fuel": 0}
    previous_obligation = {"gasoline": 0, "diesel": 0, "jet_fuel": 0}
    notional_transfers_sum = {"gasoline": 0, "diesel": 0, "jet_fuel": 0}
    compliance_period = 2030
    summary_model = ComplianceReportSummary(
        line_6_renewable_fuel_retained_gasoline=0,
        line_6_renewable_fuel_retained_diesel=0,
        line_6_renewable_fuel_retained_jet_fuel=0,
        line_8_obligation_deferred_gasoline=0,
        line_8_obligation_deferred_diesel=0,
        line_8_obligation_deferred_jet_fuel=0,
    )

    result = compliance_report_summary_service.calculate_renewable_fuel_target_summary(
        fossil_quantities,
        renewable_quantities,
        previous_retained,
        previous_obligation,
        notional_transfers_sum,
        compliance_period,
        summary_model,
    )

    _assert_renewable_common(result)
    # No penalty expected.
    assert result[10].gasoline == 0
    assert result[10].diesel == 0
    assert result[10].jet_fuel == 0


@pytest.mark.anyio
async def test_calculate_renewable_fuel_target_summary_copy_lines_6_and_8(
    compliance_report_summary_service,
):
    # Test Line 6 and Line 8 logic per LCFA s.10(2) and s.10(3) using corrected logic
    # Line 6 and Line 8 caps are now based on Line 10 - Line 4 (not Line 2 - Line 4)
    # With renewable = 0, Line 10 = 0, so there's a deficiency, Line 6 (retention) must be 0
    # and Line 8 (deferral) is capped at min(deficiency (Line 4 - Line 10), 5% of Line 4)
    fossil_quantities = {"gasoline": 10000, "diesel": 20000, "jet_fuel": 30000}
    renewable_quantities = {"gasoline": 0, "diesel": 0, "jet_fuel": 0}
    notional_transfers_sum = {"gasoline": 0, "diesel": 0, "jet_fuel": 0}
    compliance_period = 2030
    summary_model = ComplianceReportSummary(
        line_6_renewable_fuel_retained_gasoline=100,  # User input - will be capped to 0 (no excess)
        line_6_renewable_fuel_retained_diesel=200,
        line_6_renewable_fuel_retained_jet_fuel=300,
        line_8_obligation_deferred_gasoline=50,  # User input - will be capped to prescribed portion
        line_8_obligation_deferred_diesel=100,
        line_8_obligation_deferred_jet_fuel=150,
    )
    # Set required renewable fuel values to match the summary model.
    expected_eligible_renewable_fuel_required = {
        "gasoline": 500.0,  # 5% of 10000
        "diesel": 1600.0,  # 8% of 20000
        "jet_fuel": 900.0,  # 3% of 30000
    }
    summary_model.line_4_eligible_renewable_fuel_required_gasoline = (
        expected_eligible_renewable_fuel_required["gasoline"]
    )
    summary_model.line_4_eligible_renewable_fuel_required_diesel = (
        expected_eligible_renewable_fuel_required["diesel"]
    )
    summary_model.line_4_eligible_renewable_fuel_required_jet_fuel = (
        expected_eligible_renewable_fuel_required["jet_fuel"]
    )

    result = compliance_report_summary_service.calculate_renewable_fuel_target_summary(
        fossil_quantities,
        renewable_quantities,
        {"gasoline": 0, "diesel": 0, "jet_fuel": 0},
        {"gasoline": 0, "diesel": 0, "jet_fuel": 0},
        notional_transfers_sum,
        compliance_period,
        summary_model,
    )

    _assert_renewable_common(result)
    # Line 6 (retention): Line 10 (raw) = 0, Line 4 = 500/1600/900, so Line 10 - Line 4 < 0 (no excess)
    # Per LCFA s.10(2), retention is only allowed when there's an excess (Line 10 > Line 4)
    # Therefore, Line 6 must be 0 for all fuel types
<<<<<<< HEAD
    assert result[5].gasoline == 0, "Line 6 should be 0 when no excess exists (deficiency scenario)"
=======
    assert (
        result[5].gasoline == 0
    ), "Line 6 should be 0 when no excess exists (deficiency scenario)"
>>>>>>> 02958e4b
    assert result[5].diesel == 0
    assert result[5].jet_fuel == 0

    # Line 8 (deferral): Deficiency exists, so deferral is allowed up to min(deficiency (Line 4 - Line 10), 5% of Line 4)
    # Line 10 (raw) = Line 2 + Line 5 + Line 7 - Line 9 = 0 + 0 + 0 - 0 = 0
    # Deficiency (Line 4 - Line 10): gasoline=500-0=500, diesel=1600-0=1600, jet_fuel=900-0=900
    # 5% of Line 4: gasoline=25 (5% * 500), diesel=80 (5% * 1600), jet_fuel=45 (5% * 900)
    # User input: gasoline=50, diesel=100, jet_fuel=150
    # Capped at min(deficiency, 5% of Line 4): min(500,25)=25, min(1600,80)=80, min(900,45)=45
<<<<<<< HEAD
    assert result[7].gasoline == 25, "Line 8 should be capped at min(deficiency (Line 4 - Line 10), 5% of Line 4)"
=======
    assert (
        result[7].gasoline == 25
    ), "Line 8 should be capped at min(deficiency (Line 4 - Line 10), 5% of Line 4)"
>>>>>>> 02958e4b
    assert result[7].diesel == 80
    assert result[7].jet_fuel == 45


@pytest.mark.anyio
async def test_calculate_summary_filters_ineligible_renewable_fuel_post_2025(
    compliance_report_summary_service,
    mock_repo,
    mock_summary_repo,
    mock_trxn_repo,
):
    compliance_report = MagicMock(spec=ComplianceReport)
    compliance_report.compliance_report_id = 1
    compliance_report.organization_id = 1
    compliance_report.compliance_report_group_uuid = "test-group"
    compliance_report.version = 0
    compliance_report.nickname = "Test Report"
    compliance_report.reporting_frequency = None

    compliance_period = MagicMock()
    compliance_period.description = "2025"
    compliance_period.effective_date = datetime(2025, 1, 1)
    compliance_period.expiration_date = datetime(2025, 12, 31)
    compliance_report.compliance_period = compliance_period

    summary_model = ComplianceReportSummary(
        summary_id=1,
        compliance_report_id=1,
    )
    compliance_report.summary = summary_model

    compliance_report_summary_service.cr_repo.get_compliance_report_by_id = AsyncMock(
        return_value=compliance_report
    )
    mock_repo.get_assessed_compliance_report_by_period.return_value = None

    def _make_record(category, fuel_type_name, *, canada=False, q1=False, country=None):
        fuel_type = MagicMock()
        fuel_type.renewable = True
        fuel_type.fuel_type = fuel_type_name
        fuel_type.fossil_derived = False
        fuel_category = MagicMock()
        fuel_category.category = category
        record = MagicMock()
        record.fuel_type = fuel_type
        record.fuel_category = fuel_category
        record.is_canada_produced = canada
        record.is_q1_supplied = q1
        if country:
            fuel_code = MagicMock()
            fuel_code.fuel_production_facility_country = country
            record.fuel_code = fuel_code
        else:
            record.fuel_code = None
        return record

    canadian_supply = _make_record("Diesel", "Biodiesel", canada=True)
<<<<<<< HEAD
    q1_supply = _make_record(
        "Diesel", "HDRD", q1=True, country="United States"
    )
    ineligible_supply = _make_record(
        "Diesel", "Biodiesel", country="United States"
    )
=======
    q1_supply = _make_record("Diesel", "HDRD", q1=True, country="United States")
    ineligible_supply = _make_record("Diesel", "Biodiesel", country="United States")
>>>>>>> 02958e4b
    gasoline_other_use = _make_record("Gasoline", "Ethanol", canada=True)

    compliance_report_summary_service.fuel_supply_repo.get_effective_fuel_supplies = (
        AsyncMock(return_value=[canadian_supply, q1_supply, ineligible_supply])
    )
    compliance_report_summary_service.other_uses_repo.get_effective_other_uses = (
        AsyncMock(return_value=[gasoline_other_use])
    )
<<<<<<< HEAD
    compliance_report_summary_service.notional_transfer_service.get_notional_transfers = (
        AsyncMock(return_value=MagicMock(notional_transfers=[]))
=======
    compliance_report_summary_service.notional_transfer_service.get_notional_transfers = AsyncMock(
        return_value=MagicMock(notional_transfers=[])
>>>>>>> 02958e4b
    )
    compliance_report_summary_service.fuel_export_repo.get_effective_fuel_exports = (
        AsyncMock(return_value=[])
    )
<<<<<<< HEAD
    compliance_report_summary_service.allocation_agreement_repo.get_allocation_agreements = (
        AsyncMock(return_value=[])
=======
    compliance_report_summary_service.allocation_agreement_repo.get_allocation_agreements = AsyncMock(
        return_value=[]
>>>>>>> 02958e4b
    )

    captured_records = []

    def _aggregate(records, fossil_derived):
        if fossil_derived:
            return {"gasoline": 0, "diesel": 0, "jet_fuel": 0}
        captured_records.append(records)
        return {"gasoline": 0, "diesel": 0, "jet_fuel": 0}

    compliance_report_summary_service.repo.aggregate_quantities = MagicMock(
        side_effect=_aggregate
    )
<<<<<<< HEAD
    compliance_report_summary_service.calculate_renewable_fuel_target_summary = MagicMock(
        return_value=[
            ComplianceReportSummaryRowSchema(
                line=index,
                description="",
                field="",
                gasoline=0,
                diesel=0,
                jet_fuel=0,
                value=0,
                total_value=0,
            )
            for index in range(1, 12)
        ]
    )
    compliance_report_summary_service.calculate_low_carbon_fuel_target_summary = AsyncMock(
        return_value=([], 0)
    )
    compliance_report_summary_service.calculate_non_compliance_penalty_summary = MagicMock(
        return_value=[]
=======
    compliance_report_summary_service.calculate_renewable_fuel_target_summary = (
        MagicMock(
            return_value=[
                ComplianceReportSummaryRowSchema(
                    line=index,
                    description="",
                    field="",
                    gasoline=0,
                    diesel=0,
                    jet_fuel=0,
                    value=0,
                    total_value=0,
                )
                for index in range(1, 12)
            ]
        )
    )
    compliance_report_summary_service.calculate_low_carbon_fuel_target_summary = (
        AsyncMock(return_value=([], 0))
    )
    compliance_report_summary_service.calculate_non_compliance_penalty_summary = (
        MagicMock(return_value=[])
>>>>>>> 02958e4b
    )
    compliance_report_summary_service.convert_summary_to_dict = MagicMock(
        return_value=ComplianceReportSummarySchema(
            summary_id=1,
            compliance_report_id=1,
            is_locked=False,
            quarter=None,
            renewable_fuel_target_summary=[],
            low_carbon_fuel_target_summary=[],
            non_compliance_penalty_summary=[],
            can_sign=False,
        )
    )
    compliance_report_summary_service._should_lock_lines_7_and_9 = AsyncMock(
        return_value=False
    )
    compliance_report_summary_service.repo.save_compliance_report_summary = AsyncMock()

    await compliance_report_summary_service.calculate_compliance_report_summary(1)

    # Ensure renewable aggregation excluded ineligible supply but kept eligible ones.
    assert captured_records, "Expected renewable aggregation records to be captured"
    renewable_records = captured_records[-1]
    assert canadian_supply in renewable_records
    assert q1_supply in renewable_records
    assert gasoline_other_use in renewable_records
    assert ineligible_supply not in renewable_records

<<<<<<< HEAD
=======

>>>>>>> 02958e4b
@pytest.mark.anyio
async def test_calculate_renewable_fuel_target_summary_no_copy_lines_6_and_8(
    compliance_report_summary_service,
):
    # Test Line 6 and Line 8 with realistic excess scenario using corrected logic
    # Line 6 and Line 8 caps are now based on Line 10 - Line 4 (not Line 2 - Line 4)
    fossil_quantities = {"gasoline": 10000, "diesel": 20000, "jet_fuel": 30000}
<<<<<<< HEAD
    renewable_quantities = {"gasoline": 1500, "diesel": 3000, "jet_fuel": 2000}  # Enough to create excess
=======
    renewable_quantities = {
        "gasoline": 1500,
        "diesel": 3000,
        "jet_fuel": 2000,
    }  # Enough to create excess
>>>>>>> 02958e4b
    previous_retained = {"gasoline": 0, "diesel": 0, "jet_fuel": 0}
    previous_obligation = {"gasoline": 0, "diesel": 0, "jet_fuel": 0}
    notional_transfers_sum = {"gasoline": 0, "diesel": 0, "jet_fuel": 0}
    compliance_period = 2030
    summary_model = ComplianceReportSummary(
        line_6_renewable_fuel_retained_gasoline=100,  # User wants to retain 100
        line_6_renewable_fuel_retained_diesel=200,  # User wants to retain 200
        line_6_renewable_fuel_retained_jet_fuel=150,  # User wants to retain 150
        line_8_obligation_deferred_gasoline=0,
        line_8_obligation_deferred_diesel=0,
        line_8_obligation_deferred_jet_fuel=0,
    )
    # Don't set line_4 values - let them be calculated
    # Line 3 (tracked) = fossil + renewable = gas:11,500, diesel:23,000, jet:32,000
    # Line 4 (required) for 2030: gas:11,500*0.05=575, diesel:23,000*0.08=1,840, jet:32,000*0.03=960
    # Line 10 (raw, before Line 6/8) = Line 2 + Line 5 + Line 7 - Line 9 = gas:1500, diesel:3000, jet:2000
    # Excess (Line 10 - Line 4) = gas:1500-575=925, diesel:3000-1840=1160, jet:2000-960=1040
    # 5% of Line 4: gas:28.75, diesel:92, jet:48
    # Max retention = min(excess, 5% of Line 4): gas:28.75, diesel:92, jet:48

    result = compliance_report_summary_service.calculate_renewable_fuel_target_summary(
        fossil_quantities,
        renewable_quantities,
        previous_retained,
        previous_obligation,
        notional_transfers_sum,
        compliance_period,
        summary_model,
    )

    _assert_renewable_common(result)
    # Line 6 (retention): User input is capped at min(excess (Line 10 - Line 4), 5% of Line 4)
    # Gasoline: excess=925, 5%=28.75, user=100 -> capped at 28.75 ≈ 29
    # Diesel: excess=1160, 5%=92, user=200 -> capped at 92
    # Jet fuel: excess=1040, 5%=48, user=150 -> capped at 48
<<<<<<< HEAD
    assert result[5].gasoline == 29, "Line 6 gasoline should be capped at min(excess, 5% of Line 4) (≈29)"
    assert result[5].diesel == 92, "Line 6 diesel should be capped at min(excess, 5% of Line 4) (92)"
    assert result[5].jet_fuel == 48, "Line 6 jet fuel should be capped at min(excess, 5% of Line 4) (48)"

    # Line 8 (deferral): Since there's an excess (not deficiency), Line 8 should be 0
    assert result[7].gasoline == 0, "Line 8 should be 0 when supplier has excess (compliant)"
=======
    assert (
        result[5].gasoline == 29
    ), "Line 6 gasoline should be capped at min(excess, 5% of Line 4) (≈29)"
    assert (
        result[5].diesel == 92
    ), "Line 6 diesel should be capped at min(excess, 5% of Line 4) (92)"
    assert (
        result[5].jet_fuel == 48
    ), "Line 6 jet fuel should be capped at min(excess, 5% of Line 4) (48)"

    # Line 8 (deferral): Since there's an excess (not deficiency), Line 8 should be 0
    assert (
        result[7].gasoline == 0
    ), "Line 8 should be 0 when supplier has excess (compliant)"
>>>>>>> 02958e4b
    assert result[7].diesel == 0
    assert result[7].jet_fuel == 0


@pytest.mark.anyio
async def test_calculate_renewable_fuel_target_summary_with_previous_retained(
    compliance_report_summary_service,
):
    # Test that Line 6 caps correctly account for previously retained fuel (Line 7)
    # This demonstrates the difference between using Line 2 vs Line 10 for excess calculation
    fossil_quantities = {"gasoline": 10000, "diesel": 20000, "jet_fuel": 30000}
<<<<<<< HEAD
    renewable_quantities = {"gasoline": 400, "diesel": 800, "jet_fuel": 600}  # Below requirement
    previous_retained = {"gasoline": 200, "diesel": 1200, "jet_fuel": 500}  # From last year
=======
    renewable_quantities = {
        "gasoline": 400,
        "diesel": 800,
        "jet_fuel": 600,
    }  # Below requirement
    previous_retained = {
        "gasoline": 200,
        "diesel": 1200,
        "jet_fuel": 500,
    }  # From last year
>>>>>>> 02958e4b
    previous_obligation = {"gasoline": 0, "diesel": 0, "jet_fuel": 0}
    notional_transfers_sum = {"gasoline": 0, "diesel": 0, "jet_fuel": 0}
    compliance_period = 2030

    # Line 3 (tracked) = fossil + renewable = gas:10,400, diesel:20,800, jet:30,600
    # Line 4 (required) for 2030: gas:10,400*0.05=520, diesel:20,800*0.08=1,664, jet:30,600*0.03=918
    # Line 10 (raw) = Line 2 + Line 5 + Line 7 - Line 9 = gas:400+0+200-0=600, diesel:800+0+1200-0=2000, jet:600+0+500-0=1100
    # Using OLD logic (Line 2 - Line 4): gas:400-520=-120 (no excess), diesel:800-1664=-864 (no excess), jet:600-918=-318 (no excess)
    # Using NEW logic (Line 10 - Line 4): gas:600-520=80 (excess!), diesel:2000-1664=336 (excess!), jet:1100-918=182 (excess!)

    summary_model = ComplianceReportSummary(
        line_6_renewable_fuel_retained_gasoline=100,  # User wants to retain 100
        line_6_renewable_fuel_retained_diesel=200,
        line_6_renewable_fuel_retained_jet_fuel=150,
        line_8_obligation_deferred_gasoline=0,
        line_8_obligation_deferred_diesel=0,
        line_8_obligation_deferred_jet_fuel=0,
    )

    result = compliance_report_summary_service.calculate_renewable_fuel_target_summary(
        fossil_quantities,
        renewable_quantities,
        previous_retained,
        previous_obligation,
        notional_transfers_sum,
        compliance_period,
        summary_model,
    )

    _assert_renewable_common(result)

    # Line 6 (retention): With NEW logic, there IS excess because of previous retained fuel
    # 5% of Line 4: gas:26, diesel:83, jet:46 (rounded)
    # Excess: gas:80, diesel:336, jet:182
    # Max retention = min(excess, 5% of Line 4): gas:min(80,26)=26, diesel:min(336,83)=83, jet:min(182,46)=46
    # User input: gas:100, diesel:200, jet:150
    # Capped: gas:26, diesel:83, jet:46
<<<<<<< HEAD
    assert result[5].gasoline == 26, "Line 6 gasoline should allow retention due to previous retained fuel"
    assert result[5].diesel == 83, "Line 6 diesel should allow retention due to previous retained fuel"
    assert result[5].jet_fuel == 46, "Line 6 jet fuel should allow retention due to previous retained fuel"
=======
    assert (
        result[5].gasoline == 26
    ), "Line 6 gasoline should allow retention due to previous retained fuel"
    assert (
        result[5].diesel == 83
    ), "Line 6 diesel should allow retention due to previous retained fuel"
    assert (
        result[5].jet_fuel == 46
    ), "Line 6 jet fuel should allow retention due to previous retained fuel"
>>>>>>> 02958e4b

    # Line 8 (deferral): Since there's excess, no deferral allowed
    assert result[7].gasoline == 0
    assert result[7].diesel == 0
    assert result[7].jet_fuel == 0


@pytest.mark.anyio
async def test_calculate_renewable_fuel_target_summary_with_notional_transfers(
    compliance_report_summary_service,
):
    # Test that Line 6 caps correctly account for notional transfers (Line 5)
    fossil_quantities = {"gasoline": 10000, "diesel": 20000, "jet_fuel": 30000}
    renewable_quantities = {"gasoline": 450, "diesel": 1500, "jet_fuel": 800}
    previous_retained = {"gasoline": 0, "diesel": 0, "jet_fuel": 0}
    previous_obligation = {"gasoline": 0, "diesel": 0, "jet_fuel": 0}
<<<<<<< HEAD
    notional_transfers_sum = {"gasoline": 100, "diesel": 300, "jet_fuel": 200}  # Positive transfers
=======
    notional_transfers_sum = {
        "gasoline": 100,
        "diesel": 300,
        "jet_fuel": 200,
    }  # Positive transfers
>>>>>>> 02958e4b
    compliance_period = 2030

    # Line 3: gas:10,450, diesel:20,500, jet:30,800
    # Line 4: gas:522.5≈523, diesel:1,640, jet:924
    # Line 10 (raw) = Line 2 + Line 5 + Line 7 - Line 9 = gas:450+100=550, diesel:1500+300=1800, jet:800+200=1000
    # Using OLD logic (Line 2 - Line 4): gas:450-523=-73 (no excess), diesel:1500-1640=-140 (no excess), jet:800-924=-124 (no excess)
    # Using NEW logic (Line 10 - Line 4): gas:550-523=27 (excess!), diesel:1800-1640=160 (excess!), jet:1000-924=76 (excess!)

    summary_model = ComplianceReportSummary(
        line_6_renewable_fuel_retained_gasoline=50,
        line_6_renewable_fuel_retained_diesel=100,
        line_6_renewable_fuel_retained_jet_fuel=80,
        line_8_obligation_deferred_gasoline=0,
        line_8_obligation_deferred_diesel=0,
        line_8_obligation_deferred_jet_fuel=0,
    )

    result = compliance_report_summary_service.calculate_renewable_fuel_target_summary(
        fossil_quantities,
        renewable_quantities,
        previous_retained,
        previous_obligation,
        notional_transfers_sum,
        compliance_period,
        summary_model,
    )

    _assert_renewable_common(result)

    # 5% of Line 4: gas:26, diesel:82 (rounds to 80 with ROUND_HALF_UP), jet:46
    # Excess: gas:27, diesel:160, jet:76
    # Max retention = min(excess, 5%): gas:min(27,26)=26, diesel:min(160,80)=80, jet:min(76,46)=46
    # User input capped: gas:min(50,26)=26, diesel:min(100,80)=80, jet:min(80,46)=46
<<<<<<< HEAD
    assert result[5].gasoline == 26, "Line 6 should allow retention due to notional transfers"
    assert result[5].diesel == 80, "Line 6 should allow retention due to notional transfers"
    assert result[5].jet_fuel == 46, "Line 6 should allow retention due to notional transfers"
=======
    assert (
        result[5].gasoline == 26
    ), "Line 6 should allow retention due to notional transfers"
    assert (
        result[5].diesel == 80
    ), "Line 6 should allow retention due to notional transfers"
    assert (
        result[5].jet_fuel == 46
    ), "Line 6 should allow retention due to notional transfers"
>>>>>>> 02958e4b


@pytest.mark.anyio
async def test_calculate_renewable_fuel_target_summary_with_previous_obligation(
    compliance_report_summary_service,
):
    # Test that Line 8 caps correctly account for previous obligation (Line 9)
    fossil_quantities = {"gasoline": 10000, "diesel": 20000, "jet_fuel": 30000}
<<<<<<< HEAD
    renewable_quantities = {"gasoline": 500, "diesel": 1600, "jet_fuel": 900}  # Exactly at requirement
    previous_retained = {"gasoline": 0, "diesel": 0, "jet_fuel": 0}
    previous_obligation = {"gasoline": 50, "diesel": 100, "jet_fuel": 75}  # Deferred from last year
=======
    renewable_quantities = {
        "gasoline": 500,
        "diesel": 1600,
        "jet_fuel": 900,
    }  # Exactly at requirement
    previous_retained = {"gasoline": 0, "diesel": 0, "jet_fuel": 0}
    previous_obligation = {
        "gasoline": 50,
        "diesel": 100,
        "jet_fuel": 75,
    }  # Deferred from last year
>>>>>>> 02958e4b
    notional_transfers_sum = {"gasoline": 0, "diesel": 0, "jet_fuel": 0}
    compliance_period = 2030

    # Line 3: gas:10,500, diesel:21,600, jet:30,900
    # Line 4: gas:525, diesel:1,728, jet:927
    # Line 10 (raw) = Line 2 + Line 5 + Line 7 - Line 9 = gas:500-50=450, diesel:1600-100=1500, jet:900-75=825
    # Using OLD logic (Line 2 - Line 4): gas:500-525=-25, diesel:1600-1728=-128, jet:900-927=-27
    # Using NEW logic (Line 10 - Line 4): gas:450-525=-75 (bigger deficiency!), diesel:1500-1728=-228, jet:825-927=-102
    # The previous obligation creates a LARGER deficiency, allowing more deferral

    summary_model = ComplianceReportSummary(
        line_6_renewable_fuel_retained_gasoline=0,
        line_6_renewable_fuel_retained_diesel=0,
        line_6_renewable_fuel_retained_jet_fuel=0,
        line_8_obligation_deferred_gasoline=100,  # User wants to defer
        line_8_obligation_deferred_diesel=150,
        line_8_obligation_deferred_jet_fuel=120,
<<<<<<< HEAD
=======
    )

    result = compliance_report_summary_service.calculate_renewable_fuel_target_summary(
        fossil_quantities,
        renewable_quantities,
        previous_retained,
        previous_obligation,
        notional_transfers_sum,
        compliance_period,
        summary_model,
    )

    _assert_renewable_common(result)

    # Line 6: No excess, so no retention
    assert result[5].gasoline == 0
    assert result[5].diesel == 0
    assert result[5].jet_fuel == 0

    # Line 8 (deferral): Deficiency exists due to previous obligation
    # 5% of Line 4: gas:26, diesel:86, jet:46
    # Deficiency: gas:75, diesel:228, jet:102
    # Max deferral = min(deficiency, 5%): gas:min(75,26)=26, diesel:min(228,86)=86, jet:min(102,46)=46
    # User input capped: gas:min(100,26)=26, diesel:min(150,86)=86, jet:min(120,46)=46
    assert (
        result[7].gasoline == 26
    ), "Line 8 should allow deferral due to previous obligation increasing deficiency"
    assert (
        result[7].diesel == 86
    ), "Line 8 should allow deferral due to previous obligation increasing deficiency"
    assert (
        result[7].jet_fuel == 46
    ), "Line 8 should allow deferral due to previous obligation increasing deficiency"


@pytest.mark.anyio
async def test_calculate_renewable_fuel_target_summary_complex_all_lines(
    compliance_report_summary_service,
):
    # Comprehensive test with all lines having non-zero values
    # This is the ultimate test showing why Line 10 logic is necessary
    fossil_quantities = {"gasoline": 100000, "diesel": 200000, "jet_fuel": 150000}
    renewable_quantities = {"gasoline": 4000, "diesel": 12000, "jet_fuel": 3500}
    previous_retained = {
        "gasoline": 500,
        "diesel": 1000,
        "jet_fuel": 300,
    }  # From last year
    previous_obligation = {
        "gasoline": 200,
        "diesel": 500,
        "jet_fuel": 100,
    }  # Deferred from last year
    notional_transfers_sum = {
        "gasoline": 300,
        "diesel": -200,
        "jet_fuel": 400,
    }  # Mixed transfers
    compliance_period = 2030

    # Line 3 (tracked): gas:104,300, diesel:212,000, jet:153,900
    # Line 4 (required): gas:5,215, diesel:16,960, jet:4,617
    # Line 10 (raw) = Line 2 + Line 5 + Line 7 - Line 9
    #   gas: 4000 + 300 + 500 - 200 = 4,600
    #   diesel: 12000 + (-200) + 1000 - 500 = 12,300
    #   jet: 3500 + 400 + 300 - 100 = 4,100
    #
    # Excess/Deficiency (Line 10 - Line 4):
    #   gas: 4600 - 5215 = -615 (deficiency)
    #   diesel: 12300 - 16960 = -4660 (deficiency)
    #   jet: 4100 - 4617 = -517 (deficiency)

    summary_model = ComplianceReportSummary(
        line_6_renewable_fuel_retained_gasoline=300,
        line_6_renewable_fuel_retained_diesel=500,
        line_6_renewable_fuel_retained_jet_fuel=250,
        line_8_obligation_deferred_gasoline=400,
        line_8_obligation_deferred_diesel=1000,
        line_8_obligation_deferred_jet_fuel=300,
>>>>>>> 02958e4b
    )

    result = compliance_report_summary_service.calculate_renewable_fuel_target_summary(
        fossil_quantities,
        renewable_quantities,
        previous_retained,
        previous_obligation,
        notional_transfers_sum,
        compliance_period,
        summary_model,
    )

    _assert_renewable_common(result)

<<<<<<< HEAD
    # Line 6: No excess, so no retention
    assert result[5].gasoline == 0
    assert result[5].diesel == 0
    assert result[5].jet_fuel == 0

    # Line 8 (deferral): Deficiency exists due to previous obligation
    # 5% of Line 4: gas:26, diesel:86, jet:46
    # Deficiency: gas:75, diesel:228, jet:102
    # Max deferral = min(deficiency, 5%): gas:min(75,26)=26, diesel:min(228,86)=86, jet:min(102,46)=46
    # User input capped: gas:min(100,26)=26, diesel:min(150,86)=86, jet:min(120,46)=46
    assert result[7].gasoline == 26, "Line 8 should allow deferral due to previous obligation increasing deficiency"
    assert result[7].diesel == 86, "Line 8 should allow deferral due to previous obligation increasing deficiency"
    assert result[7].jet_fuel == 46, "Line 8 should allow deferral due to previous obligation increasing deficiency"


@pytest.mark.anyio
async def test_calculate_renewable_fuel_target_summary_complex_all_lines(
    compliance_report_summary_service,
):
    # Comprehensive test with all lines having non-zero values
    # This is the ultimate test showing why Line 10 logic is necessary
    fossil_quantities = {"gasoline": 100000, "diesel": 200000, "jet_fuel": 150000}
    renewable_quantities = {"gasoline": 4000, "diesel": 12000, "jet_fuel": 3500}
    previous_retained = {"gasoline": 500, "diesel": 1000, "jet_fuel": 300}  # From last year
    previous_obligation = {"gasoline": 200, "diesel": 500, "jet_fuel": 100}  # Deferred from last year
    notional_transfers_sum = {"gasoline": 300, "diesel": -200, "jet_fuel": 400}  # Mixed transfers
    compliance_period = 2030

    # Line 3 (tracked): gas:104,300, diesel:212,000, jet:153,900
    # Line 4 (required): gas:5,215, diesel:16,960, jet:4,617
    # Line 10 (raw) = Line 2 + Line 5 + Line 7 - Line 9
    #   gas: 4000 + 300 + 500 - 200 = 4,600
    #   diesel: 12000 + (-200) + 1000 - 500 = 12,300
    #   jet: 3500 + 400 + 300 - 100 = 4,100
    #
    # Excess/Deficiency (Line 10 - Line 4):
    #   gas: 4600 - 5215 = -615 (deficiency)
    #   diesel: 12300 - 16960 = -4660 (deficiency)
    #   jet: 4100 - 4617 = -517 (deficiency)

    summary_model = ComplianceReportSummary(
        line_6_renewable_fuel_retained_gasoline=300,
        line_6_renewable_fuel_retained_diesel=500,
        line_6_renewable_fuel_retained_jet_fuel=250,
        line_8_obligation_deferred_gasoline=400,
        line_8_obligation_deferred_diesel=1000,
        line_8_obligation_deferred_jet_fuel=300,
    )

    result = compliance_report_summary_service.calculate_renewable_fuel_target_summary(
        fossil_quantities,
        renewable_quantities,
        previous_retained,
        previous_obligation,
        notional_transfers_sum,
        compliance_period,
        summary_model,
    )

    _assert_renewable_common(result)

=======
>>>>>>> 02958e4b
    # Line 6: All show deficiency, so no retention allowed
    assert result[5].gasoline == 0, "No retention when deficiency exists"
    assert result[5].diesel == 0, "No retention when deficiency exists"
    assert result[5].jet_fuel == 0, "No retention when deficiency exists"

    # Line 8 (deferral): Deficiency exists, capped at min(deficiency, 5% of Line 4)
    # 5% of Line 4: gas:260.75≈260, diesel:848, jet:230.85≈230 (with ROUND_HALF_UP)
    # Deficiency: gas:615, diesel:4660, jet:517
    # Max deferral: gas:min(615,260)=260, diesel:min(4660,848)=848, jet:min(517,230)=230
    # User input capped: gas:min(400,260)=260, diesel:min(1000,848)=848, jet:min(300,230)=230
<<<<<<< HEAD
    assert result[7].gasoline == 260, "Deferral correctly capped with all lines considered"
    assert result[7].diesel == 848, "Deferral correctly capped with all lines considered"
    assert result[7].jet_fuel == 230, "Deferral correctly capped with all lines considered"
=======
    assert (
        result[7].gasoline == 260
    ), "Deferral correctly capped with all lines considered"
    assert (
        result[7].diesel == 848
    ), "Deferral correctly capped with all lines considered"
    assert (
        result[7].jet_fuel == 230
    ), "Deferral correctly capped with all lines considered"
>>>>>>> 02958e4b


@pytest.mark.anyio
async def test_can_sign_flag_logic(
    compliance_report_summary_service, mock_repo, mock_summary_repo, mock_trxn_repo
):
    # Scenario 1: All conditions met.
    mock_effective_fuel_supplies = [MagicMock()]
    mock_notional_transfers = MagicMock(notional_transfers=[MagicMock()])
    mock_fuel_exports = [MagicMock()]
    mock_allocation_agreements = [MagicMock()]

    mock_summary = MagicMock(
        is_locked=False,
        line_6_renewable_fuel_retained_gasoline=10,
        line_6_renewable_fuel_retained_diesel=20,
        line_6_renewable_fuel_retained_jet_fuel=30,
        line_7_previously_retained_gasoline=10,
        line_7_previously_retained_diesel=20,
        line_7_previously_retained_jet_fuel=30,
        line_8_obligation_deferred_gasoline=5,
        line_8_obligation_deferred_diesel=10,
        line_8_obligation_deferred_jet_fuel=15,
        line_4_eligible_renewable_fuel_required_gasoline=25,
        line_4_eligible_renewable_fuel_required_diesel=50,
        line_4_eligible_renewable_fuel_required_jet_fuel=10,
    )
    mock_compliance_report = MagicMock(
        version=0,
        compliance_report_group_uuid="mock-group-uuid",
        compliance_period=MagicMock(
            effective_date=MagicMock(year=2024), description="2024"
        ),
        nickname="test-report",
        organization_id=1,
        compliance_report_id=1,
        summary=mock_summary,
    )
    mock_trxn_repo.calculate_line_17_available_balance_for_period.return_value = 1000
    previous_retained = {"gasoline": 10, "diesel": 20, "jet_fuel": 30}
    previous_obligation = {"gasoline": 5, "diesel": 10, "jet_fuel": 15}

    mock_repo.get_compliance_report_by_id = AsyncMock(
        return_value=mock_compliance_report
    )

    mock_summary_repo.get_assessed_compliance_report_by_period = AsyncMock(
        return_value=MagicMock(
            summary=MagicMock(
                line_6_renewable_fuel_retained_gasoline=previous_retained["gasoline"],
                line_6_renewable_fuel_retained_diesel=previous_retained["diesel"],
                line_6_renewable_fuel_retained_jet_fuel=previous_retained["jet_fuel"],
                line_8_obligation_deferred_gasoline=previous_obligation["gasoline"],
                line_8_obligation_deferred_diesel=previous_obligation["diesel"],
                line_8_obligation_deferred_jet_fuel=previous_obligation["jet_fuel"],
            )
        )
    )

    compliance_report_summary_service.fuel_supply_repo.get_effective_fuel_supplies = (
        AsyncMock(return_value=mock_effective_fuel_supplies)
    )
    compliance_report_summary_service.notional_transfer_service.calculate_notional_transfers = AsyncMock(
        return_value=mock_notional_transfers
    )
    compliance_report_summary_service.fuel_export_repo.get_effective_fuel_exports = (
        AsyncMock(return_value=mock_fuel_exports)
    )
    compliance_report_summary_service.allocation_agreement_repo.get_allocation_agreements = AsyncMock(
        return_value=mock_allocation_agreements
    )
    compliance_report_summary_service.calculate_fossil_fuel_quantities = AsyncMock(
        return_value={"gasoline": 100, "diesel": 200, "jet_fuel": 50}
    )
    compliance_report_summary_service.calculate_renewable_fuel_quantities = AsyncMock(
        return_value={"gasoline": 50, "diesel": 100, "jet_fuel": 20}
    )
    compliance_report_summary_service.calculate_notional_transfers_sum = AsyncMock(
        return_value={"gasoline": 10, "diesel": 20, "jet_fuel": 5}
    )

    # Replace the renewable summary method with a dummy implementation.
    def mock_calculate_renewable_fuel_target_summary(*args, **kwargs):
        result = []
        for line in range(1, 12):
            row = ComplianceReportSummaryRowSchema(
                line=line,
                line_type="test",
                description="test description",
                gasoline=10.0,
                diesel=10.0,
                jet_fuel=10.0,
                total_value=30.0,
            )
            result.append(row)
        return result

    compliance_report_summary_service.calculate_renewable_fuel_target_summary = (
        mock_calculate_renewable_fuel_target_summary
    )

    result = (
        await compliance_report_summary_service.calculate_compliance_report_summary(1)
    )
    # Expect can_sign True when all conditions met.
    assert result.can_sign is True

    # Scenario 2: When no conditions are met.
    compliance_report_summary_service.fuel_supply_repo.get_effective_fuel_supplies = (
        AsyncMock(return_value=[])
    )
    compliance_report_summary_service.notional_transfer_service.calculate_notional_transfers = AsyncMock(
        return_value=MagicMock(notional_transfers=[])
    )
    compliance_report_summary_service.fuel_export_repo.get_effective_fuel_exports = (
        AsyncMock(return_value=[])
    )
    compliance_report_summary_service.allocation_agreement_repo.get_allocation_agreements = AsyncMock(
        return_value=[]
    )

    # Call the method again
    result = (
        await compliance_report_summary_service.calculate_compliance_report_summary(1)
    )

    # Assert that `can_sign` is False
    assert result.can_sign is False


@pytest.mark.anyio
@pytest.mark.parametrize(
    "fuel_data, expected_result",
    [
        # Fuel Supply: positive
        (
            {
                "target_ci": 100,
                "eer": 1,
                "ci_of_fuel": 80,
                "uci": 10,
                "quantity": 1_000_000,
                "q1_quantity": 0,
                "q2_quantity": 0,
                "q3_quantity": 0,
                "q4_quantity": 0,
                "energy_density": 1,
            },
            10,
        ),
        # Fuel Supply: positive - 2 quartetrs
        (
            {
                "target_ci": 100,
                "eer": 1,
                "ci_of_fuel": 80,
                "uci": 10,
                "quantity": 500_000,
                "q1_quantity": 0,
                "q2_quantity": 500_000,
                "q3_quantity": 0,
                "q4_quantity": 0,
                "energy_density": 1,
            },
            10,
        ),
        # Fuel Supply: negative
        (
            {
                "target_ci": 80,
                "eer": 1,
                "ci_of_fuel": 90,
                "uci": 5,
                "quantity": 1_000_000,
                "q1_quantity": 0,
                "q2_quantity": 0,
                "q3_quantity": 0,
                "q4_quantity": 0,
                "energy_density": 1,
            },
            -15,
        ),
    ],
)
async def test_calculate_fuel_supply_compliance_units_parametrized(
    compliance_report_summary_service, fuel_data, expected_result
):
    mock_fuel_supply = Mock(**fuel_data)
    compliance_report_summary_service.fuel_supply_repo.get_effective_fuel_supplies = (
        AsyncMock(return_value=[mock_fuel_supply])
    )
    dummy_report = MagicMock()
    dummy_report.compliance_report_group_uuid = "dummy-group"
    result = (
        await compliance_report_summary_service.calculate_fuel_supply_compliance_units(
            dummy_report
        )
    )
    assert result == expected_result


@pytest.mark.anyio
@pytest.mark.parametrize(
    "fuel_export_data, expected_result",
    [
        (
            {
                "target_ci": 100,
                "eer": 1,
                "ci_of_fuel": 80,
                "uci": 10,
                "quantity": 1_000_000,
                "energy_density": 1,
            },
            -10,
        ),
        (
            {
                "target_ci": 80,
                "eer": 1,
                "ci_of_fuel": 90,
                "uci": 5,
                "quantity": 1_000_000,
                "energy_density": 1,
            },
            0,
        ),
    ],
)
async def test_calculate_fuel_export_compliance_units_parametrized(
    compliance_report_summary_service, fuel_export_data, expected_result
):
    mock_fuel_export = MagicMock(**fuel_export_data)
    compliance_report_summary_service.fuel_export_repo.get_effective_fuel_exports = (
        AsyncMock(return_value=[mock_fuel_export])
    )
    dummy_report = MagicMock()
    dummy_report.compliance_report_group_uuid = "dummy-group"
    result = (
        await compliance_report_summary_service.calculate_fuel_export_compliance_units(
            dummy_report
        )
    )
    assert result == expected_result


@pytest.mark.anyio
async def test_line_17_method_called_during_summary_calculation(
    compliance_report_summary_service, mock_trxn_repo, mock_summary_repo
):
    """Test that the Line 17 TFRS method is called during low carbon fuel target summary calculation"""
    compliance_period_start = datetime(2024, 1, 1)
    compliance_period_end = datetime(2024, 12, 31)
    organization_id = 123

    # Mock compliance report (non-supplemental)
    compliance_report = MagicMock(spec=ComplianceReport)
    compliance_report.version = 0
    compliance_report.summary = MagicMock()
    compliance_report.summary.line_17_non_banked_units_used = None
    compliance_report.summary.is_locked = False  # Add is_locked attribute

    # Setup repository mocks
    mock_summary_repo.get_transferred_out_compliance_units.return_value = 100
    mock_summary_repo.get_received_compliance_units.return_value = 200
    mock_summary_repo.get_issued_compliance_units.return_value = 300

    # Mock the TFRS Line 17 calculation
    expected_line_17_balance = 1500
    mock_trxn_repo.calculate_line_17_available_balance_for_period.return_value = (
        expected_line_17_balance
    )

    compliance_report_summary_service.calculate_fuel_supply_compliance_units = (
        AsyncMock(return_value=400)
    )
    compliance_report_summary_service.calculate_fuel_export_compliance_units = (
        AsyncMock(return_value=50)
    )

    # Call the low carbon fuel target summary calculation
    summary, penalty = (
        await compliance_report_summary_service.calculate_low_carbon_fuel_target_summary(
            compliance_period_start,
            compliance_period_end,
            organization_id,
            compliance_report,
        )
    )

    # Verify the Line 17 method was called with correct parameters
    mock_trxn_repo.calculate_line_17_available_balance_for_period.assert_called_once_with(
        organization_id, compliance_period_start.year
    )

    # Verify Line 17 value appears in the summary
    line_values = _get_line_values(summary)
    assert line_values[17] == expected_line_17_balance


@pytest.mark.anyio
async def test_line_17_different_compliance_periods(
    compliance_report_summary_service, mock_trxn_repo, mock_summary_repo
):
    """Test Line 17 calculation with different compliance periods"""
    organization_id = 456

    # Test 2023 compliance period
    compliance_period_start_2023 = datetime(2023, 1, 1)
    compliance_period_end_2023 = datetime(2023, 12, 31)

    compliance_report_2023 = MagicMock(spec=ComplianceReport)
    compliance_report_2023.version = 0
    compliance_report_2023.summary = MagicMock()
    compliance_report_2023.summary.line_17_non_banked_units_used = None
    compliance_report_2023.summary.is_locked = False  # Add is_locked attribute

    # Setup mocks
    mock_summary_repo.get_transferred_out_compliance_units.return_value = 50
    mock_summary_repo.get_received_compliance_units.return_value = 100
    mock_summary_repo.get_issued_compliance_units.return_value = 150

    mock_trxn_repo.calculate_line_17_available_balance_for_period.return_value = 800

    compliance_report_summary_service.calculate_fuel_supply_compliance_units = (
        AsyncMock(return_value=200)
    )
    compliance_report_summary_service.calculate_fuel_export_compliance_units = (
        AsyncMock(return_value=25)
    )

    # Call for 2023
    await compliance_report_summary_service.calculate_low_carbon_fuel_target_summary(
        compliance_period_start_2023,
        compliance_period_end_2023,
        organization_id,
        compliance_report_2023,
    )

    # Verify 2023 was used
    mock_trxn_repo.calculate_line_17_available_balance_for_period.assert_called_with(
        organization_id, 2023
    )

    # Reset mock
    mock_trxn_repo.reset_mock()

    # Test 2025 compliance period
    compliance_period_start_2025 = datetime(2025, 1, 1)
    compliance_period_end_2025 = datetime(2025, 12, 31)

    compliance_report_2025 = MagicMock(spec=ComplianceReport)
    compliance_report_2025.version = 0
    compliance_report_2025.summary = MagicMock()
    compliance_report_2025.summary.line_17_non_banked_units_used = None
    compliance_report_2025.summary.is_locked = False  # Add is_locked attribute

    mock_trxn_repo.calculate_line_17_available_balance_for_period.return_value = 1200

    # Call for 2025
    await compliance_report_summary_service.calculate_low_carbon_fuel_target_summary(
        compliance_period_start_2025,
        compliance_period_end_2025,
        organization_id,
        compliance_report_2025,
    )

    # Verify 2025 was used
    mock_trxn_repo.calculate_line_17_available_balance_for_period.assert_called_with(
        organization_id, 2025
    )


@pytest.mark.anyio
async def test_supplemental_report_preserves_existing_line_17_value(
    compliance_report_summary_service, mock_trxn_repo, mock_summary_repo
):
    """Test that supplemental reports preserve existing Line 17 values"""
    compliance_period_start = datetime(2024, 1, 1)
    compliance_period_end = datetime(2024, 12, 31)
    organization_id = 789

    # Mock supplemental report with existing Line 17 value
    compliance_report = MagicMock(spec=ComplianceReport)
    compliance_report.version = 1  # Supplemental
    compliance_report.summary = MagicMock()
    existing_line_17_value = 2500
    compliance_report.summary.line_17_non_banked_units_used = existing_line_17_value
    compliance_report.summary.is_locked = True  # Add is_locked attribute

    # Setup repository mocks
    mock_summary_repo.get_transferred_out_compliance_units.return_value = 150
    mock_summary_repo.get_received_compliance_units.return_value = 250
    mock_summary_repo.get_issued_compliance_units.return_value = 350

    # Mock previous summary for supplemental reports
    previous_summary_mock = MagicMock()
    previous_summary_mock.line_18_units_to_be_banked = 75
    previous_summary_mock.line_19_units_to_be_exported = 125
    mock_summary_repo.get_previous_summary = AsyncMock(
        return_value=previous_summary_mock
    )

    compliance_report_summary_service.calculate_fuel_supply_compliance_units = (
        AsyncMock(return_value=450)
    )
    compliance_report_summary_service.calculate_fuel_export_compliance_units = (
        AsyncMock(return_value=65)
    )

    # Call the method
    summary, penalty = (
        await compliance_report_summary_service.calculate_low_carbon_fuel_target_summary(
            compliance_period_start,
            compliance_period_end,
            organization_id,
            compliance_report,
        )
    )

    # Verify the Line 17 method was NOT called for supplemental with existing value
    mock_trxn_repo.calculate_line_17_available_balance_for_period.assert_not_called()

    # Verify existing Line 17 value is preserved
    line_values = _get_line_values(summary)
    assert line_values[17] == existing_line_17_value


@pytest.mark.anyio
async def test_supplemental_report_calculates_line_17_when_missing(
    compliance_report_summary_service, mock_trxn_repo, mock_summary_repo
):
    """Test that supplemental reports calculate Line 17 when no existing value is present"""
    compliance_period_start = datetime(2024, 1, 1)
    compliance_period_end = datetime(2024, 12, 31)
    organization_id = 321

    # Mock supplemental report WITHOUT existing Line 17 value
    compliance_report = MagicMock(spec=ComplianceReport)
    compliance_report.version = 2  # Supplemental
    compliance_report.summary = MagicMock()
    compliance_report.summary.line_17_non_banked_units_used = None  # No existing value
    compliance_report.summary.is_locked = False  # Add is_locked attribute

    # Setup repository mocks
    mock_summary_repo.get_transferred_out_compliance_units.return_value = 80
    mock_summary_repo.get_received_compliance_units.return_value = 160
    mock_summary_repo.get_issued_compliance_units.return_value = 240

    # Mock previous summary for supplemental reports
    previous_summary_mock = MagicMock()
    previous_summary_mock.line_18_units_to_be_banked = 40
    previous_summary_mock.line_19_units_to_be_exported = 60
    mock_summary_repo.get_previous_summary = AsyncMock(
        return_value=previous_summary_mock
    )

    # Mock the TFRS Line 17 calculation
    expected_line_17_balance = 1800
    mock_trxn_repo.calculate_line_17_available_balance_for_period.return_value = (
        expected_line_17_balance
    )

    compliance_report_summary_service.calculate_fuel_supply_compliance_units = (
        AsyncMock(return_value=320)
    )
    compliance_report_summary_service.calculate_fuel_export_compliance_units = (
        AsyncMock(return_value=45)
    )

    # Call the method
    summary, penalty = (
        await compliance_report_summary_service.calculate_low_carbon_fuel_target_summary(
            compliance_period_start,
            compliance_period_end,
            organization_id,
            compliance_report,
        )
    )

    # Verify the Line 17 method was called for supplemental without existing value
    mock_trxn_repo.calculate_line_17_available_balance_for_period.assert_called_once_with(
        organization_id, compliance_period_start.year
    )

    # Verify Line 17 value in summary
    line_values = _get_line_values(summary)
    assert line_values[17] == expected_line_17_balance


@pytest.mark.anyio
async def test_line_17_error_handling(
    compliance_report_summary_service, mock_trxn_repo, mock_summary_repo
):
    """Test error handling when Line 17 calculation fails"""
    compliance_period_start = datetime(2024, 1, 1)
    compliance_period_end = datetime(2024, 12, 31)
    organization_id = 999

    # Mock compliance report
    compliance_report = MagicMock(spec=ComplianceReport)
    compliance_report.version = 0
    compliance_report.summary = MagicMock()
    compliance_report.summary.line_17_non_banked_units_used = None
    compliance_report.summary.is_locked = False  # Add is_locked attribute

    # Setup repository mocks
    mock_summary_repo.get_transferred_out_compliance_units.return_value = 100
    mock_summary_repo.get_received_compliance_units.return_value = 200
    mock_summary_repo.get_issued_compliance_units.return_value = 300

    # Mock the TFRS Line 17 calculation to raise an exception
    mock_trxn_repo.calculate_line_17_available_balance_for_period.side_effect = (
        Exception("Database connection failed")
    )

    compliance_report_summary_service.calculate_fuel_supply_compliance_units = (
        AsyncMock(return_value=400)
    )
    compliance_report_summary_service.calculate_fuel_export_compliance_units = (
        AsyncMock(return_value=50)
    )

    # Test that the exception is properly propagated
    with pytest.raises(Exception, match="Database connection failed"):
        await compliance_report_summary_service.calculate_low_carbon_fuel_target_summary(
            compliance_period_start,
            compliance_period_end,
            organization_id,
            compliance_report,
        )


@pytest.mark.anyio
async def test_line_17_zero_balance_handling(
    compliance_report_summary_service, mock_trxn_repo, mock_summary_repo
):
    """Test handling of zero balance from Line 17 calculation"""
    compliance_period_start = datetime(2024, 1, 1)
    compliance_period_end = datetime(2024, 12, 31)
    organization_id = 111

    # Mock compliance report
    compliance_report = MagicMock(spec=ComplianceReport)
    compliance_report.version = 0
    compliance_report.summary = MagicMock()
    compliance_report.summary.line_17_non_banked_units_used = None
    compliance_report.summary.is_locked = False  # Add is_locked attribute

    # Setup repository mocks
    mock_summary_repo.get_transferred_out_compliance_units.return_value = 75
    mock_summary_repo.get_received_compliance_units.return_value = 125
    mock_summary_repo.get_issued_compliance_units.return_value = 175

    # Mock the TFRS Line 17 calculation to return 0
    mock_trxn_repo.calculate_line_17_available_balance_for_period.return_value = 0

    compliance_report_summary_service.calculate_fuel_supply_compliance_units = (
        AsyncMock(return_value=250)
    )
    compliance_report_summary_service.calculate_fuel_export_compliance_units = (
        AsyncMock(return_value=35)
    )

    # Call the method
    summary, penalty = (
        await compliance_report_summary_service.calculate_low_carbon_fuel_target_summary(
            compliance_period_start,
            compliance_period_end,
            organization_id,
            compliance_report,
        )
    )

    # Verify Line 17 is 0
    line_values = _get_line_values(summary)
    assert line_values[17] == 0

    # Verify other calculations proceed normally
    assert line_values[12] == 75  # Transferred out
    assert line_values[13] == 125  # Received
    assert line_values[14] == 175  # Issued


@pytest.mark.anyio
async def test_supplemental_report_unlocked_recalculates_line_17(
    compliance_report_summary_service, mock_trxn_repo, mock_summary_repo
):
    """Test that unlocked supplemental reports recalculate Line 17 even with existing value"""
    compliance_period_start = datetime(2024, 1, 1)
    compliance_period_end = datetime(2024, 12, 31)
    organization_id = 654

    # Mock supplemental report with existing Line 17 value but NOT locked
    compliance_report = MagicMock(spec=ComplianceReport)
    compliance_report.version = 1  # Supplemental
    compliance_report.summary = MagicMock()
    existing_line_17_value = 1500  # This should be ignored since not locked
    compliance_report.summary.line_17_non_banked_units_used = existing_line_17_value
    compliance_report.summary.is_locked = False  # NOT locked - should recalculate

    # Setup repository mocks
    mock_summary_repo.get_transferred_out_compliance_units.return_value = 200
    mock_summary_repo.get_received_compliance_units.return_value = 400
    mock_summary_repo.get_issued_compliance_units.return_value = 600

    # Mock previous summary for supplemental reports
    previous_summary_mock = MagicMock()
    previous_summary_mock.line_18_units_to_be_banked = 100
    previous_summary_mock.line_19_units_to_be_exported = 150
    mock_summary_repo.get_previous_summary = AsyncMock(
        return_value=previous_summary_mock
    )

    # Mock the TFRS Line 17 calculation - this should be called and used
    expected_line_17_balance = 2200  # Different from existing value
    mock_trxn_repo.calculate_line_17_available_balance_for_period.return_value = (
        expected_line_17_balance
    )

    compliance_report_summary_service.calculate_fuel_supply_compliance_units = (
        AsyncMock(return_value=500)
    )
    compliance_report_summary_service.calculate_fuel_export_compliance_units = (
        AsyncMock(return_value=75)
    )

    # Call the method
    summary, penalty = (
        await compliance_report_summary_service.calculate_low_carbon_fuel_target_summary(
            compliance_period_start,
            compliance_period_end,
            organization_id,
            compliance_report,
        )
    )

    # Verify the Line 17 method WAS called for unlocked supplemental
    mock_trxn_repo.calculate_line_17_available_balance_for_period.assert_called_once_with(
        organization_id, compliance_period_start.year
    )

    # Verify NEW calculated Line 17 value is used, not the existing one
    line_values = _get_line_values(summary)
    assert line_values[17] == expected_line_17_balance
    assert line_values[17] != existing_line_17_value  # Should be different


@pytest.mark.anyio
async def test_line_17_integration_with_compliance_report_creation(
    compliance_report_summary_service, mock_trxn_repo, mock_summary_repo
):
    """Test that Line 17 calculation integrates properly with compliance report summary creation workflow"""
    compliance_period_start = datetime(2024, 1, 1)
    compliance_period_end = datetime(2024, 12, 31)
    organization_id = 555

    # Mock compliance report
    compliance_report = MagicMock(spec=ComplianceReport)
    compliance_report.version = 0
    compliance_report.summary = MagicMock()
    compliance_report.summary.line_17_non_banked_units_used = None
    compliance_report.summary.is_locked = False  # Add is_locked attribute

    # Setup repository mocks with realistic values
    mock_summary_repo.get_transferred_out_compliance_units.return_value = 500
    mock_summary_repo.get_received_compliance_units.return_value = 1000
    mock_summary_repo.get_issued_compliance_units.return_value = 1500

    # Mock TFRS Line 17 calculation with a realistic balance
    expected_line_17_balance = 2750
    mock_trxn_repo.calculate_line_17_available_balance_for_period.return_value = (
        expected_line_17_balance
    )

    compliance_report_summary_service.calculate_fuel_supply_compliance_units = (
        AsyncMock(return_value=800)
    )
    compliance_report_summary_service.calculate_fuel_export_compliance_units = (
        AsyncMock(return_value=150)
    )

    # Call the method
    summary, penalty = (
        await compliance_report_summary_service.calculate_low_carbon_fuel_target_summary(
            compliance_period_start,
            compliance_period_end,
            organization_id,
            compliance_report,
        )
    )

    # Verify Line 17 method was called correctly
    mock_trxn_repo.calculate_line_17_available_balance_for_period.assert_called_once_with(
        organization_id, 2024
    )

    # Verify the summary contains the correct Line 17 value
    line_values = _get_line_values(summary)
    assert line_values[17] == expected_line_17_balance

    # Verify that other summary lines also contain expected values
    assert line_values[12] == 500  # Transferred out
    assert line_values[13] == 1000  # Received
    assert line_values[14] == 1500  # Issued

    # Verify that a summary was returned
    assert summary is not None
    assert len(summary) > 0

    # Verify penalty was calculated
    assert penalty is not None


@pytest.mark.anyio
async def test_calculate_notional_transfers_sum_quarterly_logic(
    compliance_report_summary_service,
):
    """Test the quarterly notional transfer calculation logic we added"""

    # Test data for notional transfers with quarterly fields
    test_notional_transfers = [
        # Regular transfer with quantity field only
        NotionalTransferSchema(
            notional_transfer_id=1,
            compliance_report_id=1,
            fuel_category="Gasoline",
            received_or_transferred=ReceivedOrTransferredEnumSchema.Received,
            quantity=1000,
            q1_quantity=None,
            q2_quantity=None,
            q3_quantity=None,
            q4_quantity=None,
            legal_name="Test Company 1",
            address_for_service="123 Test St",
            group_uuid="test-group-1",
            version=1,
            action_type="create",
        ),
        # Quarterly transfer with quarterly fields only
        NotionalTransferSchema(
            notional_transfer_id=2,
            compliance_report_id=1,
            fuel_category="Diesel",
            received_or_transferred=ReceivedOrTransferredEnumSchema.Received,
            quantity=None,
            q1_quantity=250,
            q2_quantity=300,
            q3_quantity=200,
            q4_quantity=250,
            legal_name="Test Company 2",
            address_for_service="456 Test Ave",
            group_uuid="test-group-2",
            version=1,
            action_type="create",
        ),
        # Transferred quarterly transfer
        NotionalTransferSchema(
            notional_transfer_id=3,
            compliance_report_id=1,
            fuel_category="Jet fuel",
            received_or_transferred=ReceivedOrTransferredEnumSchema.Transferred,
            quantity=None,
            q1_quantity=100,
            q2_quantity=150,
            q3_quantity=100,
            q4_quantity=150,
            legal_name="Test Company 3",
            address_for_service="789 Test Blvd",
            group_uuid="test-group-3",
            version=1,
            action_type="create",
        ),
        # Mixed quarterly transfer (some quarters with values)
        NotionalTransferSchema(
            notional_transfer_id=4,
            compliance_report_id=1,
            fuel_category="Gasoline",
            received_or_transferred=ReceivedOrTransferredEnumSchema.Received,
            quantity=None,
            q1_quantity=500,
            q2_quantity=None,
            q3_quantity=300,
            q4_quantity=None,
            legal_name="Test Company 4",
            address_for_service="321 Test Dr",
            group_uuid="test-group-4",
            version=1,
            action_type="create",
        ),
    ]

    # Test the logic directly (same as implemented in summary service)
    notional_transfers_sums = {"gasoline": 0, "diesel": 0, "jet_fuel": 0}

    for transfer in test_notional_transfers:
        # Normalize the fuel category key
        normalized_category = transfer.fuel_category.replace(" ", "_").lower()

        # Calculate total quantity - use quarterly fields if main quantity is None
        total_quantity = transfer.quantity
        if total_quantity is None:
            # Sum up quarterly quantities for quarterly notional transfers
            quarterly_sum = (
                (transfer.q1_quantity or 0)
                + (transfer.q2_quantity or 0)
                + (transfer.q3_quantity or 0)
                + (transfer.q4_quantity or 0)
            )
            total_quantity = quarterly_sum if quarterly_sum > 0 else 0

        # Update the corresponding category sum
        if transfer.received_or_transferred.lower() == "received":
            notional_transfers_sums[normalized_category] += total_quantity
        elif transfer.received_or_transferred.lower() == "transferred":
            notional_transfers_sums[normalized_category] -= total_quantity

    # Verify the calculations
    # Expected results:
    # Gasoline: 1000 (regular) + 800 (500 + 300 from quarterly) = 1800
    # Diesel: 1000 (250 + 300 + 200 + 250 from quarterly) = 1000
    # Jet fuel: -500 (transferred, so negative: -(100 + 150 + 100 + 150)) = -500

    assert notional_transfers_sums["gasoline"] == 1800
    assert notional_transfers_sums["diesel"] == 1000
    assert notional_transfers_sums["jet_fuel"] == -500


@pytest.mark.anyio
async def test_quarterly_notional_transfer_edge_cases():
    """Test edge cases for quarterly notional transfer calculations"""

    test_edge_cases = [
        # Transfer with quantity=0 and quarterly fields (quantity takes precedence)
        NotionalTransferSchema(
            notional_transfer_id=1,
            compliance_report_id=1,
            fuel_category="Gasoline",
            received_or_transferred=ReceivedOrTransferredEnumSchema.Received,
            quantity=0,
            q1_quantity=100,
            q2_quantity=200,
            q3_quantity=150,
            q4_quantity=50,
            legal_name="Test Company 1",
            address_for_service="123 Test St",
            group_uuid="test-group-1",
            version=1,
            action_type="create",
        ),
        # Transfer with quarterly fields only (at least one non-zero)
        NotionalTransferSchema(
            notional_transfer_id=2,
            compliance_report_id=1,
            fuel_category="Diesel",
            received_or_transferred=ReceivedOrTransferredEnumSchema.Received,
            quantity=None,
            q1_quantity=0,
            q2_quantity=0,
            q3_quantity=100,  # At least one non-zero quarterly field
            q4_quantity=0,
            legal_name="Test Company 2",
            address_for_service="456 Test Ave",
            group_uuid="test-group-2",
            version=1,
            action_type="create",
        ),
        # Transfer with negative quarterly values (unusual but possible)
        NotionalTransferSchema(
            notional_transfer_id=3,
            compliance_report_id=1,
            fuel_category="Jet fuel",
            received_or_transferred=ReceivedOrTransferredEnumSchema.Received,
            quantity=None,
            q1_quantity=-50,
            q2_quantity=100,
            q3_quantity=-25,
            q4_quantity=75,
            legal_name="Test Company 3",
            address_for_service="789 Test Blvd",
            group_uuid="test-group-3",
            version=1,
            action_type="create",
        ),
    ]

    # Test the quarterly calculation logic
    notional_transfers_sums = {"gasoline": 0, "diesel": 0, "jet_fuel": 0}

    for transfer in test_edge_cases:
        # Normalize the fuel category key
        normalized_category = transfer.fuel_category.replace(" ", "_").lower()

        # Calculate total quantity - use quarterly fields if main quantity is None
        total_quantity = transfer.quantity
        if total_quantity is None:
            # Sum up quarterly quantities for quarterly notional transfers
            quarterly_sum = (
                (transfer.q1_quantity or 0)
                + (transfer.q2_quantity or 0)
                + (transfer.q3_quantity or 0)
                + (transfer.q4_quantity or 0)
            )
            total_quantity = quarterly_sum if quarterly_sum > 0 else 0

        # Update the corresponding category sum
        if transfer.received_or_transferred.lower() == "received":
            notional_transfers_sums[normalized_category] += total_quantity
        elif transfer.received_or_transferred.lower() == "transferred":
            notional_transfers_sums[normalized_category] -= total_quantity

    # Expected results:
    # Gasoline: quantity=0, so use 0 (not quarterly fields)
    # Diesel: 0 + 0 + 100 + 0 = 100
    # Jet fuel: -50 + 100 + (-25) + 75 = 100

    assert notional_transfers_sums["gasoline"] == 0
    assert notional_transfers_sums["diesel"] == 100
    assert notional_transfers_sums["jet_fuel"] == 100


@pytest.mark.anyio
async def test_notional_transfer_summary_integration_with_quarterly(
    compliance_report_summary_service, mock_trxn_repo, mock_summary_repo
):
    """Integration test for compliance report summary with quarterly notional transfers"""

    # Setup compliance report
    compliance_period_start = datetime(2024, 1, 1)
    compliance_period_end = datetime(2024, 12, 31)
    organization_id = 1

    compliance_report = MagicMock(spec=ComplianceReport)
    compliance_report.version = 0
    compliance_report.summary = MagicMock()
    compliance_report.summary.line_17_non_banked_units_used = None
    compliance_report.summary.is_locked = False

    # Mock quarterly notional transfers
    quarterly_notional_transfers = [
        NotionalTransferSchema(
            notional_transfer_id=1,
            compliance_report_id=1,
            fuel_category="Gasoline",
            received_or_transferred=ReceivedOrTransferredEnumSchema.Received,
            quantity=None,
            q1_quantity=500,
            q2_quantity=500,
            q3_quantity=0,
            q4_quantity=0,
            legal_name="Test Company",
            address_for_service="123 Test St",
            group_uuid="test-group-1",
            version=1,
            action_type="create",
        )
    ]

    mock_notional_transfers_response = MagicMock()
    mock_notional_transfers_response.notional_transfers = quarterly_notional_transfers

    # Setup repository responses
    mock_summary_repo.get_transferred_out_compliance_units.return_value = 100
    mock_summary_repo.get_received_compliance_units.return_value = 200
    mock_summary_repo.get_issued_compliance_units.return_value = 300
    mock_trxn_repo.calculate_line_17_available_balance_for_period.return_value = 1000

    # Mock the notional transfer service to return our quarterly data
    compliance_report_summary_service.notional_transfer_service.calculate_notional_transfers = AsyncMock(
        return_value=mock_notional_transfers_response
    )

    compliance_report_summary_service.calculate_fuel_supply_compliance_units = (
        AsyncMock(return_value=400)
    )
    compliance_report_summary_service.calculate_fuel_export_compliance_units = (
        AsyncMock(return_value=50)
    )

    # Call the low carbon fuel target summary calculation
    summary, penalty = (
        await compliance_report_summary_service.calculate_low_carbon_fuel_target_summary(
            compliance_period_start,
            compliance_period_end,
            organization_id,
            compliance_report,
        )
    )

    # Verify the summary was calculated without errors
    assert isinstance(summary, list)
    assert len(summary) == 11

    # Verify that the calculation completed successfully (not asserting the mock call since it's internal)
    assert summary is not None


@pytest.mark.anyio
async def test_quarterly_notional_transfer_calculation_logic(
    compliance_report_summary_service, mock_trxn_repo, mock_summary_repo
):
    """Test the quarterly notional transfer calculation logic in the compliance report summary"""

    # Setup compliance report
    compliance_period_start = datetime(2024, 1, 1)
    compliance_period_end = datetime(2024, 12, 31)
    organization_id = 1

    compliance_report = MagicMock(spec=ComplianceReport)
    compliance_report.compliance_report_id = 1
    compliance_report.version = 0
    compliance_report.summary = MagicMock()
    compliance_report.summary.line_17_non_banked_units_used = None
    compliance_report.summary.is_locked = False
    compliance_report.compliance_report_group_uuid = "test-group-uuid"
    compliance_report.compliance_period = MagicMock()
    compliance_report.compliance_period.effective_date = compliance_period_start
    compliance_report.compliance_period.expiration_date = compliance_period_end
    compliance_report.compliance_period.description = "2024"
    compliance_report.organization_id = organization_id

    # Create test notional transfers with quarterly data
    test_notional_transfers = [
        NotionalTransferSchema(
            notional_transfer_id=1,
            compliance_report_id=1,
            fuel_category="Gasoline",
            received_or_transferred=ReceivedOrTransferredEnumSchema.Received,
            quantity=None,  # Use quarterly fields
            q1_quantity=500,
            q2_quantity=500,
            q3_quantity=0,
            q4_quantity=0,
            legal_name="Test Company 1",
            address_for_service="123 Test St",
            group_uuid="test-group-1",
            version=1,
            action_type="create",
        ),
        NotionalTransferSchema(
            notional_transfer_id=2,
            compliance_report_id=1,
            fuel_category="Diesel",
            received_or_transferred=ReceivedOrTransferredEnumSchema.Transferred,
            quantity=None,  # Use quarterly fields
            q1_quantity=200,
            q2_quantity=300,
            q3_quantity=100,
            q4_quantity=200,
            legal_name="Test Company 2",
            address_for_service="456 Test Ave",
            group_uuid="test-group-2",
            version=1,
            action_type="create",
        ),
    ]

    mock_notional_transfers_response = MagicMock()
    mock_notional_transfers_response.notional_transfers = test_notional_transfers

    # Setup repository responses
    mock_summary_repo.get_transferred_out_compliance_units.return_value = 100
    mock_summary_repo.get_received_compliance_units.return_value = 200
    mock_summary_repo.get_issued_compliance_units.return_value = 300
    mock_trxn_repo.calculate_line_17_available_balance_for_period.return_value = 1000

    # Mock other required methods
    compliance_report_summary_service.notional_transfer_service.calculate_notional_transfers = AsyncMock(
        return_value=mock_notional_transfers_response
    )
    compliance_report_summary_service.calculate_fuel_supply_compliance_units = (
        AsyncMock(return_value=400)
    )
    compliance_report_summary_service.calculate_fuel_export_compliance_units = (
        AsyncMock(return_value=50)
    )
    compliance_report_summary_service.fuel_supply_repo.get_effective_fuel_supplies = (
        AsyncMock(return_value=[])
    )
    compliance_report_summary_service.other_uses_repo.get_effective_other_uses = (
        AsyncMock(return_value=[])
    )
    compliance_report_summary_service.fuel_export_repo.get_effective_fuel_exports = (
        AsyncMock(return_value=[])
    )
    compliance_report_summary_service.allocation_agreement_repo.get_allocation_agreements = AsyncMock(
        return_value=[]
    )
    compliance_report_summary_service.repo.get_compliance_report_by_id = AsyncMock(
        return_value=compliance_report
    )
    compliance_report_summary_service.calculate_quarterly_fuel_supply_compliance_units = AsyncMock(
        return_value=[0, 0, 0, 0]
    )

    # Mock aggregate methods to return empty results
    mock_summary_repo.aggregate_quantities.return_value = {}

    # Call the compliance report summary calculation
    result = (
        await compliance_report_summary_service.calculate_compliance_report_summary(
            compliance_report.compliance_report_id
        )
    )

    # Verify the summary was calculated without errors
    assert result is not None
    assert hasattr(result, "renewable_fuel_target_summary")
    assert hasattr(result, "low_carbon_fuel_target_summary")

    # The main test is that the calculation completed successfully with quarterly notional transfers
    # and the quarterly calculation logic we added didn't cause any errors
    # This verifies that our quarterly notional transfer schema validation and processing works
    assert result is not None


@pytest.mark.anyio
async def test_penalty_override_enabled_2024_compliance_period(
    compliance_report_summary_service,
):
    """Test penalty override fields are available for 2024+ compliance periods"""
    from lcfs.db.models.compliance.ComplianceReportSummary import (
        ComplianceReportSummary,
    )
    from lcfs.db.models.compliance.ComplianceReport import ComplianceReport
    from datetime import datetime, timezone

    # Create a 2024 compliance report
    compliance_report = MagicMock(spec=ComplianceReport)
    compliance_report.compliance_period = MagicMock()
    compliance_report.compliance_period.description = "2024"

    penalty_date = datetime(2024, 6, 15, 10, 30, 0, tzinfo=timezone.utc)

    summary_obj = ComplianceReportSummary(
        compliance_report_id=1,
        penalty_override_enabled=True,
        renewable_penalty_override=1500.75,
        low_carbon_penalty_override=750.50,
        penalty_override_date=penalty_date,
        penalty_override_user=123,
        # Required fields for renewable calculations
        line_4_eligible_renewable_fuel_required_gasoline=100000,
        line_4_eligible_renewable_fuel_required_diesel=50000,
        line_4_eligible_renewable_fuel_required_jet_fuel=25000,
        # Initialize other required fields
        line_11_fossil_derived_base_fuel_total=0,
        line_21_non_compliance_penalty_payable=0,
        total_non_compliance_penalty_payable=0,
    )

    result = compliance_report_summary_service.convert_summary_to_dict(
        summary_obj, compliance_report
    )

    assert result.penalty_override_enabled is True
    assert result.renewable_penalty_override == 1500.75
    assert result.low_carbon_penalty_override == 750.50
    assert result.penalty_override_date == penalty_date
    assert result.penalty_override_user == 123


@pytest.mark.anyio
async def test_penalty_override_disabled_pre_2024_compliance_period(
    compliance_report_summary_service,
):
    """Test penalty override fields are disabled for pre-2024 compliance periods"""
    from lcfs.db.models.compliance.ComplianceReportSummary import (
        ComplianceReportSummary,
    )
    from lcfs.db.models.compliance.ComplianceReport import ComplianceReport
    from datetime import datetime, timezone

    # Create a 2023 compliance report
    compliance_report = MagicMock(spec=ComplianceReport)
    compliance_report.compliance_period = MagicMock()
    compliance_report.compliance_period.description = "2023"

    penalty_date = datetime(2023, 6, 15, 10, 30, 0, tzinfo=timezone.utc)

    summary_obj = ComplianceReportSummary(
        compliance_report_id=1,
        penalty_override_enabled=True,  # Should be ignored for 2023
        renewable_penalty_override=1500.75,
        low_carbon_penalty_override=750.50,
        penalty_override_date=penalty_date,
        penalty_override_user=123,
        # Required fields for renewable calculations
        line_4_eligible_renewable_fuel_required_gasoline=100000,
        line_4_eligible_renewable_fuel_required_diesel=50000,
        line_4_eligible_renewable_fuel_required_jet_fuel=25000,
        # Initialize other required fields
        line_11_fossil_derived_base_fuel_total=0,
        line_21_non_compliance_penalty_payable=0,
        total_non_compliance_penalty_payable=0,
    )

    result = compliance_report_summary_service.convert_summary_to_dict(
        summary_obj, compliance_report
    )

    # All penalty override fields should be disabled/None for pre-2024
    assert result.penalty_override_enabled is False
    assert result.renewable_penalty_override is None
    assert result.low_carbon_penalty_override is None
    assert result.penalty_override_date is None
    assert result.penalty_override_user is None


@pytest.mark.anyio
async def test_penalty_override_without_compliance_report(
    compliance_report_summary_service,
):
    """Test penalty override fields are disabled when no compliance report is provided"""
    from lcfs.db.models.compliance.ComplianceReportSummary import (
        ComplianceReportSummary,
    )
    from datetime import datetime, timezone

    penalty_date = datetime(2024, 6, 15, 10, 30, 0, tzinfo=timezone.utc)

    summary_obj = ComplianceReportSummary(
        compliance_report_id=1,
        penalty_override_enabled=True,
        renewable_penalty_override=1500.75,
        low_carbon_penalty_override=750.50,
        penalty_override_date=penalty_date,
        penalty_override_user=123,
        # Required fields for renewable calculations
        line_4_eligible_renewable_fuel_required_gasoline=100000,
        line_4_eligible_renewable_fuel_required_diesel=50000,
        line_4_eligible_renewable_fuel_required_jet_fuel=25000,
        # Initialize other required fields
        line_11_fossil_derived_base_fuel_total=0,
        line_21_non_compliance_penalty_payable=0,
        total_non_compliance_penalty_payable=0,
    )

    result = compliance_report_summary_service.convert_summary_to_dict(
        summary_obj, None
    )

    # All penalty override fields should be disabled/None when no compliance report
    assert result.penalty_override_enabled is False
    assert result.renewable_penalty_override is None
    assert result.low_carbon_penalty_override is None
    assert result.penalty_override_date is None
    assert result.penalty_override_user is None


@pytest.mark.anyio
async def test_calculate_non_compliance_penalty_with_override_scenarios(
    compliance_report_summary_service, compliance_report_summary_row_schema
):
    """Test penalty calculation scenarios with different override states"""

    # Test scenario 1: Normal penalty calculation (no override)
    mock_renewable_summary = [
        compliance_report_summary_row_schema(
            line=11, gasoline=500, diesel=750, jet_fuel=250, total_value=1500
        )
    ]

    penalty_payable_units = -2  # Should result in penalty
    result = compliance_report_summary_service.calculate_non_compliance_penalty_summary(
        penalty_payable_units, mock_renewable_summary
    )

    assert len(result) == 3
    # Line 11 (renewable fuel penalty) - can be int, string, or legacy format
    assert result[0].line in [11, "11", "11 | 22"]
    assert result[0].total_value == 1500
    # Line 21 (low carbon fuel penalty) - can be int, string, or legacy format
    assert result[1].line in [21, "21", "21 | 33"]
    assert result[1].total_value == 1200  # -2 * -600 = 1200
    # Total
    assert result[2].line is None
    assert result[2].total_value == 2700  # 1500 + 1200

    # Test scenario 2: Zero penalty units
    penalty_payable_units = 0
    result = compliance_report_summary_service.calculate_non_compliance_penalty_summary(
        penalty_payable_units, mock_renewable_summary
    )

    assert len(result) == 3
    assert result[1].total_value == 0  # No penalty when units are 0
    assert result[2].total_value == 1500  # Only renewable penalty


@pytest.mark.anyio
async def test_penalty_override_calculation_integration():
    """Test that penalty override values are properly used in total calculation"""
    from lcfs.db.models.compliance.ComplianceReportSummary import (
        ComplianceReportSummary,
    )

    # This would typically be tested at the repository level where the total is calculated
    # based on override state, but we can test the logic here

    summary_obj = ComplianceReportSummary()

    # Test with override enabled
    summary_obj.penalty_override_enabled = True
    summary_obj.renewable_penalty_override = 1000.0
    summary_obj.low_carbon_penalty_override = 500.0
    summary_obj.line_11_fossil_derived_base_fuel_total = 1500.0  # Should be ignored
    summary_obj.line_21_non_compliance_penalty_payable = 750.0  # Should be ignored

    # This logic would be in the repository when saving
    if summary_obj.penalty_override_enabled:
        renewable_override = summary_obj.renewable_penalty_override or 0
        low_carbon_override = summary_obj.low_carbon_penalty_override or 0
        expected_total = renewable_override + low_carbon_override
    else:
        line_11_total = summary_obj.line_11_fossil_derived_base_fuel_total or 0
        line_21_total = summary_obj.line_21_non_compliance_penalty_payable or 0
        expected_total = line_11_total + line_21_total

    assert expected_total == 1500.0  # 1000 + 500 (override values)

    # Test with override disabled
    summary_obj.penalty_override_enabled = False

    if summary_obj.penalty_override_enabled:
        renewable_override = summary_obj.renewable_penalty_override or 0
        low_carbon_override = summary_obj.low_carbon_penalty_override or 0
        expected_total = renewable_override + low_carbon_override
    else:
        line_11_total = summary_obj.line_11_fossil_derived_base_fuel_total or 0
        line_21_total = summary_obj.line_21_non_compliance_penalty_payable or 0
        expected_total = line_11_total + line_21_total

    assert expected_total == 2250.0  # 1500 + 750 (calculated values)


@pytest.mark.anyio
async def test_penalty_override_with_null_values():
    """Test penalty override calculation with null override values"""
    from lcfs.db.models.compliance.ComplianceReportSummary import (
        ComplianceReportSummary,
    )

    summary_obj = ComplianceReportSummary()
    summary_obj.penalty_override_enabled = True
    summary_obj.renewable_penalty_override = None  # Null value
    summary_obj.low_carbon_penalty_override = 500.0

    # Test the null handling logic
    renewable_override = summary_obj.renewable_penalty_override or 0
    low_carbon_override = summary_obj.low_carbon_penalty_override or 0
    expected_total = renewable_override + low_carbon_override

    assert expected_total == 500.0  # 0 + 500 (null treated as 0)


@pytest.mark.anyio
async def test_penalty_override_with_zero_values():
    """Test penalty override calculation with explicit zero values"""
    from lcfs.db.models.compliance.ComplianceReportSummary import (
        ComplianceReportSummary,
    )

    summary_obj = ComplianceReportSummary()
    summary_obj.penalty_override_enabled = True
    summary_obj.renewable_penalty_override = 0.0
    summary_obj.low_carbon_penalty_override = 0.0

    # Test the zero handling logic
    renewable_override = summary_obj.renewable_penalty_override or 0
    low_carbon_override = summary_obj.low_carbon_penalty_override or 0
    expected_total = renewable_override + low_carbon_override

    assert expected_total == 0.0  # 0 + 0 (explicit zeros)


# Tests for Summary Lines 7 & 9 Auto-population and Locking (Issue #2893)

@pytest.mark.anyio
async def test_renewable_fuel_target_summary_contains_lines_7_and_9(
    compliance_report_summary_service,
):
    """Test that renewable fuel target summary includes Lines 7 & 9 in the result."""
    # Mock data
    fossil_quantities = {"gasoline": 1000, "diesel": 2000, "jet_fuel": 500}
    renewable_quantities = {"gasoline": 100, "diesel": 200, "jet_fuel": 50}
    previous_retained = {"gasoline": 10, "diesel": 20, "jet_fuel": 5}  # This should populate Line 7
    previous_obligation = {"gasoline": 5, "diesel": 10, "jet_fuel": 2}  # This should populate Line 9
    notional_transfers_sums = {"gasoline": 0, "diesel": 0, "jet_fuel": 0}
<<<<<<< HEAD
    previous_year_required = {"gasoline": 400, "diesel": 750, "jet_fuel": 0}
    
=======

    previous_year_required = {"gasoline": 400, "diesel": 750, "jet_fuel": 0}

>>>>>>> 02958e4b
    # Create a proper ComplianceReportSummary mock with the actual fields
    from lcfs.db.models.compliance.ComplianceReportSummary import ComplianceReportSummary
    mock_prev_summary = ComplianceReportSummary(
        line_6_renewable_fuel_retained_gasoline=100,
        line_6_renewable_fuel_retained_diesel=200,
        line_6_renewable_fuel_retained_jet_fuel=50,
        line_8_obligation_deferred_gasoline=10,
        line_8_obligation_deferred_diesel=20,
        line_8_obligation_deferred_jet_fuel=5,
        line_4_eligible_renewable_fuel_required_gasoline=50,
        line_4_eligible_renewable_fuel_required_diesel=80,
        line_4_eligible_renewable_fuel_required_jet_fuel=0,
    )
    
    # Test that the method includes Lines 7 & 9 in the result
    result = compliance_report_summary_service.calculate_renewable_fuel_target_summary(
        fossil_quantities,
        renewable_quantities,
        previous_retained,
        previous_obligation,
        notional_transfers_sums,
        2025,
        mock_prev_summary,
        previous_year_required,
    )
    
    # Check that all lines are present in the result - should be 11 lines total
    assert len(result) == 11, f"Expected 11 lines, got {len(result)}"
    
    # Find Lines 7 & 9 in the result (handle both legacy and non-legacy formats)
    line_7_row = next((row for row in result if row.line in [7, "7", "7 | 18"]), None)
    line_9_row = next((row for row in result if row.line in [9, "9", "9 | 20"]), None)
<<<<<<< HEAD
    
    assert line_7_row is not None, f"Line 7 should be present in summary. Found lines: {[row.line for row in result]}"
    assert line_9_row is not None, f"Line 9 should be present in summary. Found lines: {[row.line for row in result]}"
    assert line_7_row.gasoline == previous_retained["gasoline"]  # 10
    assert line_7_row.diesel == previous_retained["diesel"]      # 20
    assert line_7_row.jet_fuel == previous_retained["jet_fuel"]  # 5
    assert line_7_row.max_gasoline == 20
    assert line_7_row.max_diesel == 38
    assert line_7_row.max_jet_fuel == 5
    
=======

    assert (
        line_7_row is not None
    ), f"Line 7 should be present in summary. Found lines: {[row.line for row in result]}"
    assert (
        line_9_row is not None
    ), f"Line 9 should be present in summary. Found lines: {[row.line for row in result]}"

    assert line_7_row.max_gasoline == 20
    assert line_7_row.max_diesel == 38
    assert line_7_row.max_jet_fuel == 5

>>>>>>> 02958e4b
    assert line_9_row.gasoline == previous_obligation["gasoline"]  # 5
    assert line_9_row.diesel == previous_obligation["diesel"]      # 10
    assert line_9_row.jet_fuel == previous_obligation["jet_fuel"]  # 2<|MERGE_RESOLUTION|>--- conflicted
+++ resolved
@@ -9,17 +9,11 @@
 from lcfs.db.models.compliance.ComplianceReportStatus import ComplianceReportStatus
 from lcfs.web.api.compliance_report.schema import (
     ComplianceReportSummaryRowSchema,
-<<<<<<< HEAD
-    ComplianceReportSummarySchema
-)
-from lcfs.web.api.compliance_report.summary_service import ComplianceReportSummaryService
-=======
     ComplianceReportSummarySchema,
 )
 from lcfs.web.api.compliance_report.summary_service import (
     ComplianceReportSummaryService,
 )
->>>>>>> 02958e4b
 from lcfs.web.api.notional_transfer.schema import (
     NotionalTransferSchema,
     ReceivedOrTransferredEnumSchema,
@@ -27,9 +21,6 @@
 
 
 def _assert_repo_calls(
-<<<<<<< HEAD
-    mock_repo, mock_trxn_repo, start_date, end_date, organization_id, transaction_start_date=None, transaction_end_date=None
-=======
     mock_repo,
     mock_trxn_repo,
     start_date,
@@ -37,7 +28,6 @@
     organization_id,
     transaction_start_date=None,
     transaction_end_date=None,
->>>>>>> 02958e4b
 ):
     """Verify that repository methods are called as expected.
 
@@ -304,7 +294,6 @@
         mock_assessed_report
     )
 
-
     mock_trxn_repo.calculate_line_17_available_balance_for_period.return_value = (
         1000  # Expected to be called
     )
@@ -331,9 +320,7 @@
     assert line_values[12] == 500
     assert line_values[13] == 300
     assert line_values[14] == 200
-    assert (
-        line_values[15] == 15
-    )  # From assessed_report_mock.line_18_units_to_be_banked
+    assert line_values[15] == 15  # From assessed_report_mock.line_18_units_to_be_banked
     assert (
         line_values[16] == 15
     )  # From assessed_report_mock.line_19_units_to_be_exported
@@ -367,10 +354,7 @@
     mock_trxn_repo.calculate_line_17_available_balance_for_period.assert_called_once_with(
         organization_id, compliance_period_start.year
     )
-<<<<<<< HEAD
-=======
-
->>>>>>> 02958e4b
+
     # get_assessed_compliance_report_by_period is called TWICE:
     # 1. In _calculate_transaction_period_dates to check for previous year's report (2023)
     # 2. In calculate_low_carbon_fuel_target_summary for current year (2024)
@@ -912,13 +896,9 @@
 
     # Penalty should be applied due to no renewables, checking for decimal values
     assert result[10].gasoline == 15.08  # 50.25 L shortfall * $0.30/L = 15.075 rounded
-<<<<<<< HEAD
-    assert result[10].diesel == 72.18  # 160.4 L shortfall * $0.45/L = 72.18 (8% of 2005 = 160.4)
-=======
     assert (
         result[10].diesel == 72.18
     )  # 160.4 L shortfall * $0.45/L = 72.18 (8% of 2005 = 160.4)
->>>>>>> 02958e4b
     assert result[10].jet_fuel == 45.08  # 90.15 L shortfall * $0.50/L = 45.075 rounded
     assert result[10].total_value == (15.08 + 72.18 + 45.08)  # 132.34
 
@@ -1010,13 +990,9 @@
     # Line 6 (retention): Line 10 (raw) = 0, Line 4 = 500/1600/900, so Line 10 - Line 4 < 0 (no excess)
     # Per LCFA s.10(2), retention is only allowed when there's an excess (Line 10 > Line 4)
     # Therefore, Line 6 must be 0 for all fuel types
-<<<<<<< HEAD
-    assert result[5].gasoline == 0, "Line 6 should be 0 when no excess exists (deficiency scenario)"
-=======
     assert (
         result[5].gasoline == 0
     ), "Line 6 should be 0 when no excess exists (deficiency scenario)"
->>>>>>> 02958e4b
     assert result[5].diesel == 0
     assert result[5].jet_fuel == 0
 
@@ -1026,13 +1002,9 @@
     # 5% of Line 4: gasoline=25 (5% * 500), diesel=80 (5% * 1600), jet_fuel=45 (5% * 900)
     # User input: gasoline=50, diesel=100, jet_fuel=150
     # Capped at min(deficiency, 5% of Line 4): min(500,25)=25, min(1600,80)=80, min(900,45)=45
-<<<<<<< HEAD
-    assert result[7].gasoline == 25, "Line 8 should be capped at min(deficiency (Line 4 - Line 10), 5% of Line 4)"
-=======
     assert (
         result[7].gasoline == 25
     ), "Line 8 should be capped at min(deficiency (Line 4 - Line 10), 5% of Line 4)"
->>>>>>> 02958e4b
     assert result[7].diesel == 80
     assert result[7].jet_fuel == 45
 
@@ -1090,17 +1062,8 @@
         return record
 
     canadian_supply = _make_record("Diesel", "Biodiesel", canada=True)
-<<<<<<< HEAD
-    q1_supply = _make_record(
-        "Diesel", "HDRD", q1=True, country="United States"
-    )
-    ineligible_supply = _make_record(
-        "Diesel", "Biodiesel", country="United States"
-    )
-=======
     q1_supply = _make_record("Diesel", "HDRD", q1=True, country="United States")
     ineligible_supply = _make_record("Diesel", "Biodiesel", country="United States")
->>>>>>> 02958e4b
     gasoline_other_use = _make_record("Gasoline", "Ethanol", canada=True)
 
     compliance_report_summary_service.fuel_supply_repo.get_effective_fuel_supplies = (
@@ -1109,24 +1072,14 @@
     compliance_report_summary_service.other_uses_repo.get_effective_other_uses = (
         AsyncMock(return_value=[gasoline_other_use])
     )
-<<<<<<< HEAD
-    compliance_report_summary_service.notional_transfer_service.get_notional_transfers = (
-        AsyncMock(return_value=MagicMock(notional_transfers=[]))
-=======
     compliance_report_summary_service.notional_transfer_service.get_notional_transfers = AsyncMock(
         return_value=MagicMock(notional_transfers=[])
->>>>>>> 02958e4b
     )
     compliance_report_summary_service.fuel_export_repo.get_effective_fuel_exports = (
         AsyncMock(return_value=[])
     )
-<<<<<<< HEAD
-    compliance_report_summary_service.allocation_agreement_repo.get_allocation_agreements = (
-        AsyncMock(return_value=[])
-=======
     compliance_report_summary_service.allocation_agreement_repo.get_allocation_agreements = AsyncMock(
         return_value=[]
->>>>>>> 02958e4b
     )
 
     captured_records = []
@@ -1140,28 +1093,6 @@
     compliance_report_summary_service.repo.aggregate_quantities = MagicMock(
         side_effect=_aggregate
     )
-<<<<<<< HEAD
-    compliance_report_summary_service.calculate_renewable_fuel_target_summary = MagicMock(
-        return_value=[
-            ComplianceReportSummaryRowSchema(
-                line=index,
-                description="",
-                field="",
-                gasoline=0,
-                diesel=0,
-                jet_fuel=0,
-                value=0,
-                total_value=0,
-            )
-            for index in range(1, 12)
-        ]
-    )
-    compliance_report_summary_service.calculate_low_carbon_fuel_target_summary = AsyncMock(
-        return_value=([], 0)
-    )
-    compliance_report_summary_service.calculate_non_compliance_penalty_summary = MagicMock(
-        return_value=[]
-=======
     compliance_report_summary_service.calculate_renewable_fuel_target_summary = (
         MagicMock(
             return_value=[
@@ -1184,7 +1115,6 @@
     )
     compliance_report_summary_service.calculate_non_compliance_penalty_summary = (
         MagicMock(return_value=[])
->>>>>>> 02958e4b
     )
     compliance_report_summary_service.convert_summary_to_dict = MagicMock(
         return_value=ComplianceReportSummarySchema(
@@ -1213,10 +1143,7 @@
     assert gasoline_other_use in renewable_records
     assert ineligible_supply not in renewable_records
 
-<<<<<<< HEAD
-=======
-
->>>>>>> 02958e4b
+
 @pytest.mark.anyio
 async def test_calculate_renewable_fuel_target_summary_no_copy_lines_6_and_8(
     compliance_report_summary_service,
@@ -1224,15 +1151,11 @@
     # Test Line 6 and Line 8 with realistic excess scenario using corrected logic
     # Line 6 and Line 8 caps are now based on Line 10 - Line 4 (not Line 2 - Line 4)
     fossil_quantities = {"gasoline": 10000, "diesel": 20000, "jet_fuel": 30000}
-<<<<<<< HEAD
-    renewable_quantities = {"gasoline": 1500, "diesel": 3000, "jet_fuel": 2000}  # Enough to create excess
-=======
     renewable_quantities = {
         "gasoline": 1500,
         "diesel": 3000,
         "jet_fuel": 2000,
     }  # Enough to create excess
->>>>>>> 02958e4b
     previous_retained = {"gasoline": 0, "diesel": 0, "jet_fuel": 0}
     previous_obligation = {"gasoline": 0, "diesel": 0, "jet_fuel": 0}
     notional_transfers_sum = {"gasoline": 0, "diesel": 0, "jet_fuel": 0}
@@ -1268,14 +1191,6 @@
     # Gasoline: excess=925, 5%=28.75, user=100 -> capped at 28.75 ≈ 29
     # Diesel: excess=1160, 5%=92, user=200 -> capped at 92
     # Jet fuel: excess=1040, 5%=48, user=150 -> capped at 48
-<<<<<<< HEAD
-    assert result[5].gasoline == 29, "Line 6 gasoline should be capped at min(excess, 5% of Line 4) (≈29)"
-    assert result[5].diesel == 92, "Line 6 diesel should be capped at min(excess, 5% of Line 4) (92)"
-    assert result[5].jet_fuel == 48, "Line 6 jet fuel should be capped at min(excess, 5% of Line 4) (48)"
-
-    # Line 8 (deferral): Since there's an excess (not deficiency), Line 8 should be 0
-    assert result[7].gasoline == 0, "Line 8 should be 0 when supplier has excess (compliant)"
-=======
     assert (
         result[5].gasoline == 29
     ), "Line 6 gasoline should be capped at min(excess, 5% of Line 4) (≈29)"
@@ -1290,7 +1205,6 @@
     assert (
         result[7].gasoline == 0
     ), "Line 8 should be 0 when supplier has excess (compliant)"
->>>>>>> 02958e4b
     assert result[7].diesel == 0
     assert result[7].jet_fuel == 0
 
@@ -1302,10 +1216,6 @@
     # Test that Line 6 caps correctly account for previously retained fuel (Line 7)
     # This demonstrates the difference between using Line 2 vs Line 10 for excess calculation
     fossil_quantities = {"gasoline": 10000, "diesel": 20000, "jet_fuel": 30000}
-<<<<<<< HEAD
-    renewable_quantities = {"gasoline": 400, "diesel": 800, "jet_fuel": 600}  # Below requirement
-    previous_retained = {"gasoline": 200, "diesel": 1200, "jet_fuel": 500}  # From last year
-=======
     renewable_quantities = {
         "gasoline": 400,
         "diesel": 800,
@@ -1316,7 +1226,6 @@
         "diesel": 1200,
         "jet_fuel": 500,
     }  # From last year
->>>>>>> 02958e4b
     previous_obligation = {"gasoline": 0, "diesel": 0, "jet_fuel": 0}
     notional_transfers_sum = {"gasoline": 0, "diesel": 0, "jet_fuel": 0}
     compliance_period = 2030
@@ -1354,11 +1263,6 @@
     # Max retention = min(excess, 5% of Line 4): gas:min(80,26)=26, diesel:min(336,83)=83, jet:min(182,46)=46
     # User input: gas:100, diesel:200, jet:150
     # Capped: gas:26, diesel:83, jet:46
-<<<<<<< HEAD
-    assert result[5].gasoline == 26, "Line 6 gasoline should allow retention due to previous retained fuel"
-    assert result[5].diesel == 83, "Line 6 diesel should allow retention due to previous retained fuel"
-    assert result[5].jet_fuel == 46, "Line 6 jet fuel should allow retention due to previous retained fuel"
-=======
     assert (
         result[5].gasoline == 26
     ), "Line 6 gasoline should allow retention due to previous retained fuel"
@@ -1368,7 +1272,6 @@
     assert (
         result[5].jet_fuel == 46
     ), "Line 6 jet fuel should allow retention due to previous retained fuel"
->>>>>>> 02958e4b
 
     # Line 8 (deferral): Since there's excess, no deferral allowed
     assert result[7].gasoline == 0
@@ -1385,15 +1288,11 @@
     renewable_quantities = {"gasoline": 450, "diesel": 1500, "jet_fuel": 800}
     previous_retained = {"gasoline": 0, "diesel": 0, "jet_fuel": 0}
     previous_obligation = {"gasoline": 0, "diesel": 0, "jet_fuel": 0}
-<<<<<<< HEAD
-    notional_transfers_sum = {"gasoline": 100, "diesel": 300, "jet_fuel": 200}  # Positive transfers
-=======
     notional_transfers_sum = {
         "gasoline": 100,
         "diesel": 300,
         "jet_fuel": 200,
     }  # Positive transfers
->>>>>>> 02958e4b
     compliance_period = 2030
 
     # Line 3: gas:10,450, diesel:20,500, jet:30,800
@@ -1427,11 +1326,6 @@
     # Excess: gas:27, diesel:160, jet:76
     # Max retention = min(excess, 5%): gas:min(27,26)=26, diesel:min(160,80)=80, jet:min(76,46)=46
     # User input capped: gas:min(50,26)=26, diesel:min(100,80)=80, jet:min(80,46)=46
-<<<<<<< HEAD
-    assert result[5].gasoline == 26, "Line 6 should allow retention due to notional transfers"
-    assert result[5].diesel == 80, "Line 6 should allow retention due to notional transfers"
-    assert result[5].jet_fuel == 46, "Line 6 should allow retention due to notional transfers"
-=======
     assert (
         result[5].gasoline == 26
     ), "Line 6 should allow retention due to notional transfers"
@@ -1441,7 +1335,6 @@
     assert (
         result[5].jet_fuel == 46
     ), "Line 6 should allow retention due to notional transfers"
->>>>>>> 02958e4b
 
 
 @pytest.mark.anyio
@@ -1450,11 +1343,6 @@
 ):
     # Test that Line 8 caps correctly account for previous obligation (Line 9)
     fossil_quantities = {"gasoline": 10000, "diesel": 20000, "jet_fuel": 30000}
-<<<<<<< HEAD
-    renewable_quantities = {"gasoline": 500, "diesel": 1600, "jet_fuel": 900}  # Exactly at requirement
-    previous_retained = {"gasoline": 0, "diesel": 0, "jet_fuel": 0}
-    previous_obligation = {"gasoline": 50, "diesel": 100, "jet_fuel": 75}  # Deferred from last year
-=======
     renewable_quantities = {
         "gasoline": 500,
         "diesel": 1600,
@@ -1466,7 +1354,6 @@
         "diesel": 100,
         "jet_fuel": 75,
     }  # Deferred from last year
->>>>>>> 02958e4b
     notional_transfers_sum = {"gasoline": 0, "diesel": 0, "jet_fuel": 0}
     compliance_period = 2030
 
@@ -1484,8 +1371,6 @@
         line_8_obligation_deferred_gasoline=100,  # User wants to defer
         line_8_obligation_deferred_diesel=150,
         line_8_obligation_deferred_jet_fuel=120,
-<<<<<<< HEAD
-=======
     )
 
     result = compliance_report_summary_service.calculate_renewable_fuel_target_summary(
@@ -1565,7 +1450,6 @@
         line_8_obligation_deferred_gasoline=400,
         line_8_obligation_deferred_diesel=1000,
         line_8_obligation_deferred_jet_fuel=300,
->>>>>>> 02958e4b
     )
 
     result = compliance_report_summary_service.calculate_renewable_fuel_target_summary(
@@ -1580,70 +1464,6 @@
 
     _assert_renewable_common(result)
 
-<<<<<<< HEAD
-    # Line 6: No excess, so no retention
-    assert result[5].gasoline == 0
-    assert result[5].diesel == 0
-    assert result[5].jet_fuel == 0
-
-    # Line 8 (deferral): Deficiency exists due to previous obligation
-    # 5% of Line 4: gas:26, diesel:86, jet:46
-    # Deficiency: gas:75, diesel:228, jet:102
-    # Max deferral = min(deficiency, 5%): gas:min(75,26)=26, diesel:min(228,86)=86, jet:min(102,46)=46
-    # User input capped: gas:min(100,26)=26, diesel:min(150,86)=86, jet:min(120,46)=46
-    assert result[7].gasoline == 26, "Line 8 should allow deferral due to previous obligation increasing deficiency"
-    assert result[7].diesel == 86, "Line 8 should allow deferral due to previous obligation increasing deficiency"
-    assert result[7].jet_fuel == 46, "Line 8 should allow deferral due to previous obligation increasing deficiency"
-
-
-@pytest.mark.anyio
-async def test_calculate_renewable_fuel_target_summary_complex_all_lines(
-    compliance_report_summary_service,
-):
-    # Comprehensive test with all lines having non-zero values
-    # This is the ultimate test showing why Line 10 logic is necessary
-    fossil_quantities = {"gasoline": 100000, "diesel": 200000, "jet_fuel": 150000}
-    renewable_quantities = {"gasoline": 4000, "diesel": 12000, "jet_fuel": 3500}
-    previous_retained = {"gasoline": 500, "diesel": 1000, "jet_fuel": 300}  # From last year
-    previous_obligation = {"gasoline": 200, "diesel": 500, "jet_fuel": 100}  # Deferred from last year
-    notional_transfers_sum = {"gasoline": 300, "diesel": -200, "jet_fuel": 400}  # Mixed transfers
-    compliance_period = 2030
-
-    # Line 3 (tracked): gas:104,300, diesel:212,000, jet:153,900
-    # Line 4 (required): gas:5,215, diesel:16,960, jet:4,617
-    # Line 10 (raw) = Line 2 + Line 5 + Line 7 - Line 9
-    #   gas: 4000 + 300 + 500 - 200 = 4,600
-    #   diesel: 12000 + (-200) + 1000 - 500 = 12,300
-    #   jet: 3500 + 400 + 300 - 100 = 4,100
-    #
-    # Excess/Deficiency (Line 10 - Line 4):
-    #   gas: 4600 - 5215 = -615 (deficiency)
-    #   diesel: 12300 - 16960 = -4660 (deficiency)
-    #   jet: 4100 - 4617 = -517 (deficiency)
-
-    summary_model = ComplianceReportSummary(
-        line_6_renewable_fuel_retained_gasoline=300,
-        line_6_renewable_fuel_retained_diesel=500,
-        line_6_renewable_fuel_retained_jet_fuel=250,
-        line_8_obligation_deferred_gasoline=400,
-        line_8_obligation_deferred_diesel=1000,
-        line_8_obligation_deferred_jet_fuel=300,
-    )
-
-    result = compliance_report_summary_service.calculate_renewable_fuel_target_summary(
-        fossil_quantities,
-        renewable_quantities,
-        previous_retained,
-        previous_obligation,
-        notional_transfers_sum,
-        compliance_period,
-        summary_model,
-    )
-
-    _assert_renewable_common(result)
-
-=======
->>>>>>> 02958e4b
     # Line 6: All show deficiency, so no retention allowed
     assert result[5].gasoline == 0, "No retention when deficiency exists"
     assert result[5].diesel == 0, "No retention when deficiency exists"
@@ -1654,11 +1474,6 @@
     # Deficiency: gas:615, diesel:4660, jet:517
     # Max deferral: gas:min(615,260)=260, diesel:min(4660,848)=848, jet:min(517,230)=230
     # User input capped: gas:min(400,260)=260, diesel:min(1000,848)=848, jet:min(300,230)=230
-<<<<<<< HEAD
-    assert result[7].gasoline == 260, "Deferral correctly capped with all lines considered"
-    assert result[7].diesel == 848, "Deferral correctly capped with all lines considered"
-    assert result[7].jet_fuel == 230, "Deferral correctly capped with all lines considered"
-=======
     assert (
         result[7].gasoline == 260
     ), "Deferral correctly capped with all lines considered"
@@ -1668,7 +1483,6 @@
     assert (
         result[7].jet_fuel == 230
     ), "Deferral correctly capped with all lines considered"
->>>>>>> 02958e4b
 
 
 @pytest.mark.anyio
@@ -3046,7 +2860,6 @@
 
 
 # Tests for Summary Lines 7 & 9 Auto-population and Locking (Issue #2893)
-
 @pytest.mark.anyio
 async def test_renewable_fuel_target_summary_contains_lines_7_and_9(
     compliance_report_summary_service,
@@ -3055,19 +2868,25 @@
     # Mock data
     fossil_quantities = {"gasoline": 1000, "diesel": 2000, "jet_fuel": 500}
     renewable_quantities = {"gasoline": 100, "diesel": 200, "jet_fuel": 50}
-    previous_retained = {"gasoline": 10, "diesel": 20, "jet_fuel": 5}  # This should populate Line 7
-    previous_obligation = {"gasoline": 5, "diesel": 10, "jet_fuel": 2}  # This should populate Line 9
+    previous_retained = {
+        "gasoline": 10,
+        "diesel": 20,
+        "jet_fuel": 5,
+    }  # This should populate Line 7
+    previous_obligation = {
+        "gasoline": 5,
+        "diesel": 10,
+        "jet_fuel": 2,
+    }  # This should populate Line 9
     notional_transfers_sums = {"gasoline": 0, "diesel": 0, "jet_fuel": 0}
-<<<<<<< HEAD
+
     previous_year_required = {"gasoline": 400, "diesel": 750, "jet_fuel": 0}
-    
-=======
-
-    previous_year_required = {"gasoline": 400, "diesel": 750, "jet_fuel": 0}
-
->>>>>>> 02958e4b
+
     # Create a proper ComplianceReportSummary mock with the actual fields
-    from lcfs.db.models.compliance.ComplianceReportSummary import ComplianceReportSummary
+    from lcfs.db.models.compliance.ComplianceReportSummary import (
+        ComplianceReportSummary,
+    )
+
     mock_prev_summary = ComplianceReportSummary(
         line_6_renewable_fuel_retained_gasoline=100,
         line_6_renewable_fuel_retained_diesel=200,
@@ -3079,7 +2898,7 @@
         line_4_eligible_renewable_fuel_required_diesel=80,
         line_4_eligible_renewable_fuel_required_jet_fuel=0,
     )
-    
+
     # Test that the method includes Lines 7 & 9 in the result
     result = compliance_report_summary_service.calculate_renewable_fuel_target_summary(
         fossil_quantities,
@@ -3091,25 +2910,13 @@
         mock_prev_summary,
         previous_year_required,
     )
-    
+
     # Check that all lines are present in the result - should be 11 lines total
     assert len(result) == 11, f"Expected 11 lines, got {len(result)}"
-    
+
     # Find Lines 7 & 9 in the result (handle both legacy and non-legacy formats)
     line_7_row = next((row for row in result if row.line in [7, "7", "7 | 18"]), None)
     line_9_row = next((row for row in result if row.line in [9, "9", "9 | 20"]), None)
-<<<<<<< HEAD
-    
-    assert line_7_row is not None, f"Line 7 should be present in summary. Found lines: {[row.line for row in result]}"
-    assert line_9_row is not None, f"Line 9 should be present in summary. Found lines: {[row.line for row in result]}"
-    assert line_7_row.gasoline == previous_retained["gasoline"]  # 10
-    assert line_7_row.diesel == previous_retained["diesel"]      # 20
-    assert line_7_row.jet_fuel == previous_retained["jet_fuel"]  # 5
-    assert line_7_row.max_gasoline == 20
-    assert line_7_row.max_diesel == 38
-    assert line_7_row.max_jet_fuel == 5
-    
-=======
 
     assert (
         line_7_row is not None
@@ -3122,7 +2929,7 @@
     assert line_7_row.max_diesel == 38
     assert line_7_row.max_jet_fuel == 5
 
->>>>>>> 02958e4b
     assert line_9_row.gasoline == previous_obligation["gasoline"]  # 5
-    assert line_9_row.diesel == previous_obligation["diesel"]      # 10
+    assert line_9_row.diesel == previous_obligation["diesel"]  # 10
+
     assert line_9_row.jet_fuel == previous_obligation["jet_fuel"]  # 2