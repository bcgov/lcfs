--- conflicted
+++ resolved
@@ -628,13 +628,8 @@
 async def test_calculate_renewable_fuel_target_summary_no_renewables(
     compliance_report_summary_service,
 ):
-<<<<<<< HEAD
-    # Test case with no renewable quantities
-    fossil_quantities = {"gasoline": 1000, "diesel": 2000, "jet_fuel": 3000}
-=======
     # Test case where there are no renewable quantities, resulting in penalties with decimals
     fossil_quantities = {"gasoline": 1005, "diesel": 2005, "jet_fuel": 3005}
->>>>>>> 8bbfaec2
     renewable_quantities = {"gasoline": 0, "diesel": 0, "jet_fuel": 0}
     previous_retained = {"gasoline": 0, "diesel": 0, "jet_fuel": 0}
     previous_obligation = {"gasoline": 0, "diesel": 0, "jet_fuel": 0}
@@ -659,22 +654,13 @@
         summary_model,
     )
 
-<<<<<<< HEAD
     _assert_renewable_common(result)
-    # Penalty is expected due to no renewables.
-    assert result[10].gasoline == 15.0
-    assert result[10].diesel == 36.0
-    assert result[10].jet_fuel == 45.0
-    assert result[10].total_value == 96.0
-=======
-    assert len(result) == 11
-    assert isinstance(result[0], ComplianceReportSummaryRowSchema)
+
     # Penalty should be applied due to no renewables, checking for decimal values
     assert result[10].gasoline == 15.08  # 50.25 L shortfall * $0.30/L = 15.075 rounded
     assert result[10].diesel == 36.09  # 80.2 L shortfall * $0.45/L = 36.09
     assert result[10].jet_fuel == 45.08  # 90.15 L shortfall * $0.50/L = 45.075 rounded
     assert result[10].total_value == (15.08 + 36.09 + 45.08)  # 96.25
->>>>>>> 8bbfaec2
 
 
 @pytest.mark.anyio
@@ -922,33 +908,17 @@
             result.append(row)
         return result
 
-<<<<<<< HEAD
     compliance_report_summary_service.calculate_renewable_fuel_target_summary = (
         mock_calculate_renewable_fuel_target_summary
     )
-=======
-    # Replace the method completely
-    compliance_report_summary_service.calculate_renewable_fuel_target_summary = (
-        mock_calculate_renewable_fuel_target_summary
-    )
-
-    # Call the method
+
     result = (
         await compliance_report_summary_service.calculate_compliance_report_summary(1)
     )
->>>>>>> 8bbfaec2
-
-    result = (
-        await compliance_report_summary_service.calculate_compliance_report_summary(1)
-    )
     # Expect can_sign True when all conditions met.
     assert result.can_sign is True
 
-<<<<<<< HEAD
     # Scenario 2: When no conditions are met.
-=======
-    # Scenario 2: No conditions met
->>>>>>> 8bbfaec2
     compliance_report_summary_service.fuel_supply_repo.get_effective_fuel_supplies = (
         AsyncMock(return_value=[])
     )
@@ -961,10 +931,6 @@
     compliance_report_summary_service.allocation_agreement_repo.get_allocation_agreements = AsyncMock(
         return_value=[]
     )
-<<<<<<< HEAD
-    result = (
-        await compliance_report_summary_service.calculate_compliance_report_summary(1)
-=======
 
     # Call the method again
     result = (
@@ -972,41 +938,6 @@
     )
 
     # Assert that `can_sign` is False
-    assert result.can_sign is False
-
-
-@pytest.mark.anyio
-async def test_calculate_fuel_quantities_fossil_derived(
-    compliance_report_summary_service,
-    mock_repo,
-    mock_trxn_repo,
-    mock_fuel_supply_repo,
-):
-    # Create a mock repository
-    mock_repo.aggregate_quantities.return_value = {"diesel": 100.0}
-    mock_repo.aggregate_other_uses_quantity.return_value = {"gasoline": 50.0}
-
-    # Define test inputs
-    compliance_report_id = 1
-    effective_fuel_supplies: List[FuelSupply] = (
-        []
-    )  # Add mock FuelSupply objects as needed
-    fossil_derived = True
-
-    # Call the method under test
-    result = await compliance_report_summary_service.calculate_fuel_quantities(
-        compliance_report_id, effective_fuel_supplies, fossil_derived
-    )
-
-    # Assertions
-    assert result == {"diesel": 100.0, "gasoline": 50.0}
-    mock_repo.aggregate_quantities.assert_called_once_with(
-        effective_fuel_supplies, fossil_derived
-    )
-    mock_repo.aggregate_other_uses_quantity.assert_awaited_once_with(
-        compliance_report_id, fossil_derived
->>>>>>> 8bbfaec2
-    )
     assert result.can_sign is False
 
 
