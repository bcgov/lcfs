import pytest
from datetime import datetime, date
from types import SimpleNamespace
from typing import List
from unittest.mock import AsyncMock, MagicMock, Mock

from lcfs.db.models import ComplianceReport
from lcfs.db.models.compliance.ComplianceReport import ReportingFrequency
from lcfs.db.models.compliance.ComplianceReportSummary import ComplianceReportSummary
from lcfs.db.models.compliance.ComplianceReportStatus import (
    ComplianceReportStatus,
    ComplianceReportStatusEnum,
)
from lcfs.web.api.compliance_report.schema import (
    ComplianceReportSummaryRowSchema,
    ComplianceReportSummarySchema,
)
from lcfs.web.api.compliance_report.summary_service import (
    ComplianceReportSummaryService,
)
from lcfs.web.api.notional_transfer.schema import (
    NotionalTransferSchema,
    ReceivedOrTransferredEnumSchema,
)
from lcfs.tests.compliance_report.utils import make_summary, make_report


def _assert_repo_calls(
    mock_repo,
    mock_trxn_repo,
    start_date,
    end_date,
    organization_id,
    transaction_start_date=None,
    transaction_end_date=None,
):
    """Verify that repository methods are called as expected.

    Args:
        mock_repo: Mock summary repository
        mock_trxn_repo: Mock transaction repository
        start_date: Compliance period start date (for Line 14)
        end_date: Compliance period end date (for Line 14)
        organization_id: Organization ID
        transaction_start_date: Transaction period start date (for Lines 12 & 13). If None, uses start_date.
        transaction_end_date: Transaction period end date (for Lines 12 & 13). If None, uses end_date.
    """
    # For Lines 12 & 13 (transfers), use transaction dates
    trans_start = transaction_start_date if transaction_start_date else start_date
    trans_end = transaction_end_date if transaction_end_date else end_date

    mock_repo.get_transferred_out_compliance_units.assert_called_once_with(
        trans_start, trans_end, organization_id
    )
    mock_repo.get_received_compliance_units.assert_called_once_with(
        trans_start, trans_end, organization_id
    )
    # Line 14 (issued units) still uses compliance period dates
    mock_repo.get_issued_compliance_units.assert_called_once_with(
        start_date, end_date, organization_id
    )
    mock_trxn_repo.calculate_line_17_available_balance_for_period.assert_called_once_with(
        organization_id, start_date.year
    )


def _get_line_values(summary: List[ComplianceReportSummaryRowSchema]) -> dict:
    """Helper to map summary rows' line numbers to their values."""
    return {item.line: item.value for item in summary}


def _assert_renewable_common(result: List[ComplianceReportSummaryRowSchema]):
    """Common assertions for renewable fuel summary tests."""
    assert len(result) == 11
    assert isinstance(result[0], ComplianceReportSummaryRowSchema)


@pytest.mark.anyio
async def test_low_carbon_deltas_use_previous_version_when_unassessed(
    compliance_report_summary_service,
    mock_summary_repo,
    mock_repo,
    mock_trxn_repo,
):
    """Supplemental without an assessed baseline should net against previous version, not zero."""

    compliance_period_start = datetime(2024, 1, 1)
    compliance_period_end = datetime(2024, 12, 31)
    organization_id = 1

    # No assessed report available
    mock_repo.get_assessed_compliance_report_by_period.return_value = None

    # Previous version summary has issued/exported units
    previous_summary = ComplianceReportSummary(
        line_18_units_to_be_banked=50,
        line_19_units_to_be_exported=25,
    )
    mock_summary_repo.get_previous_summary = AsyncMock(return_value=previous_summary)

    # Current supplemental report (version > 0)
    compliance_report = MagicMock(spec=ComplianceReport)
    compliance_report.version = 1
    compliance_report.organization_id = organization_id
    compliance_report.compliance_period = MagicMock(
        effective_date=compliance_period_start,
        expiration_date=compliance_period_end,
        description="2024",
    )
    compliance_report.compliance_report_group_uuid = "group-uuid"
    compliance_report.compliance_report_id = 123
    compliance_report.summary = MagicMock()
    compliance_report.summary.is_locked = False
    compliance_report.summary.line_17_non_banked_units_used = None

    # Repo aggregates
    mock_summary_repo.get_transferred_out_compliance_units.return_value = 0
    mock_summary_repo.get_received_compliance_units.return_value = 0
    mock_summary_repo.get_issued_compliance_units.return_value = 0
    mock_trxn_repo.calculate_line_17_available_balance_for_period = AsyncMock(
        return_value=0
    )

    # Current issuance/export
    compliance_report_summary_service.calculate_fuel_supply_compliance_units = (
        AsyncMock(return_value=120)
    )
    compliance_report_summary_service.calculate_fuel_export_compliance_units = (
        AsyncMock(return_value=-20)
    )

    summary, _ = (
        await compliance_report_summary_service.calculate_low_carbon_fuel_target_summary(
            compliance_period_start,
            compliance_period_end,
            organization_id,
            compliance_report,
        )
    )

    line_values = _get_line_values(summary)

    # Lines 15/16 pull from previous version (not zero) when no assessed report exists
    assert line_values[15] == 50
    assert line_values[16] == 25

    # Line 20 nets current issuance minus previous lines
    # 120 + (-20) - 50 - 25 = 25
    assert line_values[20] == 25


@pytest.mark.anyio
async def test_line20_early_issuance_without_assessed_uses_full_current_units(
    compliance_report_summary_service,
    mock_repo,
    mock_trxn_repo,
):
    """Early-issuance supplementals with no assessed baseline should show full current issuance in line 20."""

    compliance_period_start = datetime(2024, 1, 1)
    compliance_period_end = datetime(2024, 12, 31)

    mock_repo.get_assessed_compliance_report_by_period.return_value = None
    compliance_report_summary_service.repo.get_previous_summary = AsyncMock(
        return_value=None
    )
    compliance_report_summary_service.repo.get_transferred_out_compliance_units = AsyncMock(
        return_value=0
    )
    compliance_report_summary_service.repo.get_received_compliance_units = AsyncMock(
        return_value=0
    )
    compliance_report_summary_service.repo.get_issued_compliance_units = AsyncMock(
        return_value=0
    )
    mock_trxn_repo.calculate_line_17_available_balance_for_period = AsyncMock(
        return_value=10
    )

    compliance_report = MagicMock(spec=ComplianceReport)
    compliance_report.version = 2
    compliance_report.reporting_frequency = ReportingFrequency.QUARTERLY
    compliance_report.organization_id = 7
    compliance_report.compliance_report_id = 77
    compliance_report.compliance_report_group_uuid = "group-uuid"
    compliance_report.compliance_period = MagicMock(
        effective_date=compliance_period_start,
        expiration_date=compliance_period_end,
        description="2024",
    )
    compliance_report.summary = ComplianceReportSummary(is_locked=False)

    compliance_report_summary_service.calculate_fuel_supply_compliance_units = (
        AsyncMock(return_value=120)
    )
    compliance_report_summary_service.calculate_fuel_export_compliance_units = (
        AsyncMock(return_value=30)
    )

    summary, _ = (
        await compliance_report_summary_service.calculate_low_carbon_fuel_target_summary(
            compliance_period_start,
            compliance_period_end,
            compliance_report.organization_id,
            compliance_report,
        )
    )

    line_values = _get_line_values(summary)
    assert line_values[15] == 0
    assert line_values[16] == 0
    assert line_values[20] == 150  # 120 + 30 - 0 - 0
    compliance_report_summary_service.repo.get_previous_summary.assert_awaited_once_with(
        compliance_report
    )


@pytest.mark.anyio
async def test_submitted_summary_returns_stored_line6_values(
    compliance_report_summary_service, mock_repo
):
    """Submitted reports should return stored summary values (line 6) without recalculation."""

    summary_model = ComplianceReportSummary(
        line_6_renewable_fuel_retained_gasoline=111,
        line_6_renewable_fuel_retained_diesel=222,
        line_6_renewable_fuel_retained_jet_fuel=333,
        line_4_eligible_renewable_fuel_required_gasoline=10,
        line_4_eligible_renewable_fuel_required_diesel=10,
        line_4_eligible_renewable_fuel_required_jet_fuel=10,
        line_21_non_compliance_penalty_payable=0,
    )
    summary_model.is_locked = False

    compliance_report = MagicMock(spec=ComplianceReport)
    compliance_report.summary = summary_model
    compliance_report.compliance_period = MagicMock(description="2024")
    compliance_report.current_status = MagicMock(
        status=ComplianceReportStatusEnum.Submitted
    )
    compliance_report.nickname = "Test"

    mock_repo.get_compliance_report_by_id.return_value = compliance_report

    summary_schema = await compliance_report_summary_service.calculate_compliance_report_summary(
        report_id=1
    )

    line6_row = next(
        row for row in summary_schema.renewable_fuel_target_summary if row.line == 6
    )
    assert line6_row.gasoline == 111
    assert line6_row.diesel == 222
    assert line6_row.jet_fuel == 333


@pytest.mark.anyio
async def test_locked_summary_handles_none_fields_without_crash(
    compliance_report_summary_service, mock_repo
):
    """Locked summaries with None fields should coalesce to 0 and still display stored line 6."""

    summary_model = ComplianceReportSummary(
        line_6_renewable_fuel_retained_gasoline=5,
        line_6_renewable_fuel_retained_diesel=6,
        line_6_renewable_fuel_retained_jet_fuel=7,
        line_4_eligible_renewable_fuel_required_gasoline=None,
        line_4_eligible_renewable_fuel_required_diesel=None,
        line_4_eligible_renewable_fuel_required_jet_fuel=None,
        line_21_non_compliance_penalty_payable=None,
        is_locked=True,
    )

    compliance_report = MagicMock(spec=ComplianceReport)
    compliance_report.summary = summary_model
    compliance_report.compliance_period = MagicMock(description="2024")
    compliance_report.current_status = MagicMock(
        status=ComplianceReportStatusEnum.Submitted
    )
    compliance_report.nickname = "Test"

    mock_repo.get_compliance_report_by_id.return_value = compliance_report

    summary_schema = await compliance_report_summary_service.calculate_compliance_report_summary(
        report_id=2
    )

    line6_row = next(
        row for row in summary_schema.renewable_fuel_target_summary if row.line == 6
    )
    assert line6_row.gasoline == 5
    assert line6_row.diesel == 6
    assert line6_row.jet_fuel == 7


@pytest.mark.anyio
async def test_auto_populates_lines_7_9_for_2025_with_previous_assessed(
    compliance_report_summary_service, mock_repo
):
    """Lines 7/9 pull from previous assessed for 2025+, and are locked in the summary schema."""

    prev_summary = ComplianceReportSummary(
        line_6_renewable_fuel_retained_gasoline=10,
        line_6_renewable_fuel_retained_diesel=20,
        line_6_renewable_fuel_retained_jet_fuel=30,
        line_8_obligation_deferred_gasoline=5,
        line_8_obligation_deferred_diesel=6,
        line_8_obligation_deferred_jet_fuel=7,
        line_18_units_to_be_banked=0,
        line_19_units_to_be_exported=0,
    )
    prev_report = MagicMock()
    prev_report.summary = prev_summary
    mock_repo.get_assessed_compliance_report_by_period.return_value = prev_report

    summary_model = ComplianceReportSummary(is_locked=False)
    compliance_report = MagicMock(spec=ComplianceReport)
    compliance_report.summary = summary_model
    compliance_report.compliance_period = SimpleNamespace(
        description="2025",
        effective_date=datetime(2025, 1, 1),
        expiration_date=datetime(2025, 12, 31),
    )
    compliance_report.current_status = MagicMock(
        status=ComplianceReportStatusEnum.Draft
    )
    compliance_report.nickname = "Test"
    compliance_report.organization_id = 1
    compliance_report.compliance_report_id = 3
    compliance_report.version = 0

    # Ensure dependency mocks are present
    compliance_report_summary_service.allocation_agreement_repo = AsyncMock()
    compliance_report_summary_service.allocation_agreement_repo.get_allocation_agreements = AsyncMock(
        return_value=[]
    )

    mock_repo.get_compliance_report_by_id.return_value = compliance_report

    summary_schema = await compliance_report_summary_service.calculate_compliance_report_summary(
        report_id=3
    )

    line7 = next(
        row for row in summary_schema.renewable_fuel_target_summary if row.line == 7
    )
    line9 = next(
        row for row in summary_schema.renewable_fuel_target_summary if row.line == 9
    )
    assert line7.gasoline == 10 and line7.diesel == 20 and line7.jet_fuel == 30
    assert line9.gasoline == 5 and line9.diesel == 6 and line9.jet_fuel == 7
    assert summary_schema.lines_7_and_9_locked is True


@pytest.mark.anyio
async def test_lines_7_and_9_unlocked_before_2025(
    compliance_report_summary_service, mock_repo
):
    """Pre-2025 reports keep lines 7/9 editable even if a previous assessed report exists."""

    prev_report = MagicMock()
    prev_report.summary = ComplianceReportSummary(
        line_6_renewable_fuel_retained_gasoline=99,
        line_6_renewable_fuel_retained_diesel=99,
        line_6_renewable_fuel_retained_jet_fuel=99,
        line_8_obligation_deferred_gasoline=88,
        line_8_obligation_deferred_diesel=88,
        line_8_obligation_deferred_jet_fuel=88,
    )
    mock_repo.get_assessed_compliance_report_by_period.return_value = prev_report

    compliance_report = MagicMock(spec=ComplianceReport)
    compliance_report.compliance_period = SimpleNamespace(description="2024")
    compliance_report.organization_id = 1

    locked = await compliance_report_summary_service._should_lock_lines_7_and_9(
        compliance_report
    )
    assert locked is False


@pytest.mark.anyio
async def test_retention_capped_to_five_percent(
    compliance_report_summary_service,
):
    """Line 6 retention is capped to 5% of line 4."""

    fossil = {"gasoline": 0, "diesel": 0, "jet_fuel": 0}
    renewable = {"gasoline": 20000, "diesel": 20000, "jet_fuel": 20000}  # line4=1000
    previous_retained = {"gasoline": 0, "diesel": 0, "jet_fuel": 0}
    previous_obligation = {"gasoline": 0, "diesel": 0, "jet_fuel": 0}
    notional = {"gasoline": 0, "diesel": 0, "jet_fuel": 0}
    compliance_period = 2024

    prev_summary = ComplianceReportSummary(
        line_6_renewable_fuel_retained_gasoline=200,  # Should cap to 50
        line_6_renewable_fuel_retained_diesel=200,
        line_6_renewable_fuel_retained_jet_fuel=200,
        line_8_obligation_deferred_gasoline=0,
        line_8_obligation_deferred_diesel=0,
        line_8_obligation_deferred_jet_fuel=0,
    )

    result = compliance_report_summary_service.calculate_renewable_fuel_target_summary(
        fossil_quantities=fossil,
        renewable_quantities=renewable,
        previous_retained=previous_retained,
        previous_obligation=previous_obligation,
        notional_transfers_sums=notional,
        compliance_period=compliance_period,
        prev_summary=prev_summary,
        previous_year_required={"gasoline": 1000, "diesel": 1000, "jet_fuel": 1000},
    )

    line6 = next(row for row in result if row.line == 6)
    assert line6.gasoline == 50 and line6.diesel == 40 and line6.jet_fuel == 0


@pytest.mark.anyio
async def test_deferral_capped_to_five_percent(
    compliance_report_summary_service,
):
    """Line 8 deferral is capped to 5% of line 4."""

    fossil = {"gasoline": 20000, "diesel": 20000, "jet_fuel": 0}  # drives line4 requirements
    renewable = {"gasoline": 0, "diesel": 0, "jet_fuel": 0}  # deficiency case
    previous_retained = {"gasoline": 0, "diesel": 0, "jet_fuel": 0}
    previous_obligation = {"gasoline": 0, "diesel": 0, "jet_fuel": 0}
    notional = {"gasoline": 0, "diesel": 0, "jet_fuel": 0}
    compliance_period = 2024

    prev_summary = ComplianceReportSummary(
        line_6_renewable_fuel_retained_gasoline=0,
        line_6_renewable_fuel_retained_diesel=0,
        line_6_renewable_fuel_retained_jet_fuel=0,
        line_8_obligation_deferred_gasoline=200,
        line_8_obligation_deferred_diesel=200,
        line_8_obligation_deferred_jet_fuel=200,
    )

    result = compliance_report_summary_service.calculate_renewable_fuel_target_summary(
        fossil_quantities=fossil,
        renewable_quantities=renewable,
        previous_retained=previous_retained,
        previous_obligation=previous_obligation,
        notional_transfers_sums=notional,
        compliance_period=compliance_period,
        prev_summary=prev_summary,
        previous_year_required={"gasoline": 1000, "diesel": 1000, "jet_fuel": 1000},
    )

    line8 = next(row for row in result if row.line == 8)
    assert line8.gasoline == 50 and line8.diesel == 40 and line8.jet_fuel == 0


def test_line6_recalculation_trims_unlocked_values(
    compliance_report_summary_service,
):
    """Unlocked summaries recalc line 6 and can trim stored values when caps are lower."""

    fossil = {"gasoline": 1000, "diesel": 0, "jet_fuel": 0}  # drives line4=50
    renewable = {"gasoline": 2000, "diesel": 0, "jet_fuel": 0}  # large excess
    previous_retained = {"gasoline": 0, "diesel": 0, "jet_fuel": 0}
    previous_obligation = {"gasoline": 0, "diesel": 0, "jet_fuel": 0}
    notional = {"gasoline": 0, "diesel": 0, "jet_fuel": 0}

    prev_summary = ComplianceReportSummary(
        line_6_renewable_fuel_retained_gasoline=100,  # Will be capped to 8
        line_6_renewable_fuel_retained_diesel=0,
        line_6_renewable_fuel_retained_jet_fuel=0,
        line_8_obligation_deferred_gasoline=0,
        line_8_obligation_deferred_diesel=0,
        line_8_obligation_deferred_jet_fuel=0,
        is_locked=False,
    )

    result = compliance_report_summary_service.calculate_renewable_fuel_target_summary(
        fossil_quantities=fossil,
        renewable_quantities=renewable,
        previous_retained=previous_retained,
        previous_obligation=previous_obligation,
        notional_transfers_sums=notional,
        compliance_period=2024,
        prev_summary=prev_summary,
        previous_year_required={"gasoline": 0, "diesel": 0, "jet_fuel": 0},
    )

    line6 = next(row for row in result if row.line == 6)
    assert line6.gasoline == 8


@pytest.mark.anyio
@pytest.mark.parametrize(
    ("year", "expected_jet_required"),
    [
        (2028, 10),  # 1% of 1000
        (2030, 30),  # 3% of 1000
    ],
)
async def test_jet_fuel_requirement_ramp(
    compliance_report_summary_service, year, expected_jet_required
):
    """Line 4 jet fuel requirement ramps by year."""

    fossil = {"gasoline": 0, "diesel": 0, "jet_fuel": 1000}
    renewable = {"gasoline": 0, "diesel": 0, "jet_fuel": 0}
    previous_retained = {"gasoline": 0, "diesel": 0, "jet_fuel": 0}
    previous_obligation = {"gasoline": 0, "diesel": 0, "jet_fuel": 0}
    notional = {"gasoline": 0, "diesel": 0, "jet_fuel": 0}

    prev_summary = ComplianceReportSummary()

    result = compliance_report_summary_service.calculate_renewable_fuel_target_summary(
        fossil_quantities=fossil,
        renewable_quantities=renewable,
        previous_retained=previous_retained,
        previous_obligation=previous_obligation,
        notional_transfers_sums=notional,
        compliance_period=year,
        prev_summary=prev_summary,
        previous_year_required={"gasoline": 0, "diesel": 0, "jet_fuel": 0},
    )

    line4 = next(row for row in result if row.line == 4)
    assert line4.jet_fuel == expected_jet_required


@pytest.mark.anyio
async def test_chain_low_carbon_uses_assessed_baseline(
    compliance_report_summary_service, mock_repo, mock_trxn_repo, mock_summary_repo
):
    """For later versions, assessed baseline should drive lines 15/16, not previous version."""

    compliance_period_start = datetime(2025, 1, 1)
    compliance_period_end = datetime(2025, 12, 31)
    organization_id = 9

    assessed_summary = ComplianceReportSummary(
        line_18_units_to_be_banked=12,
        line_19_units_to_be_exported=34,
    )
    assessed_report = MagicMock()
    assessed_report.summary = assessed_summary
    mock_repo.get_assessed_compliance_report_by_period.return_value = assessed_report

    compliance_report = MagicMock(spec=ComplianceReport)
    compliance_report.version = 2
    compliance_report.organization_id = organization_id
    compliance_report.compliance_period = MagicMock(
        effective_date=compliance_period_start,
        expiration_date=compliance_period_end,
        description="2025",
    )
    compliance_report.compliance_report_id = 456
    compliance_report.summary = ComplianceReportSummary(is_locked=False)

    # Previous version summary should be ignored because assessed baseline exists
    previous_version_summary = ComplianceReportSummary(
        line_18_units_to_be_banked=99, line_19_units_to_be_exported=88
    )
    mock_summary_repo.get_previous_summary = AsyncMock(
        return_value=previous_version_summary
    )

    mock_summary_repo.get_transferred_out_compliance_units.return_value = 0
    mock_summary_repo.get_received_compliance_units.return_value = 0
    mock_summary_repo.get_issued_compliance_units.return_value = 0
    mock_trxn_repo.calculate_line_17_available_balance_for_period = AsyncMock(
        return_value=0
    )
    compliance_report_summary_service.calculate_fuel_supply_compliance_units = (
        AsyncMock(return_value=1)
    )
    compliance_report_summary_service.calculate_fuel_export_compliance_units = (
        AsyncMock(return_value=1)
    )

    summary, _ = await compliance_report_summary_service.calculate_low_carbon_fuel_target_summary(
        compliance_period_start,
        compliance_period_end,
        organization_id,
        compliance_report,
    )

    line_values = _get_line_values(summary)
    assert line_values[15] == 12
    assert line_values[16] == 34
    # Line 20 uses assessed baseline
    assert line_values[20] == (1 + 1 - 12 - 34)


@pytest.mark.anyio
async def test_locked_supplemental_reuses_stored_line17(
    compliance_report_summary_service, mock_repo, mock_trxn_repo
):
    """Locked supplementals should reuse stored line 17 and skip recalculation."""

    compliance_period_start = datetime(2025, 1, 1)
    compliance_period_end = datetime(2025, 12, 31)

    mock_repo.get_assessed_compliance_report_by_period.return_value = None
    compliance_report_summary_service.repo.get_previous_summary = AsyncMock(
        return_value=None
    )
    mock_trxn_repo.calculate_line_17_available_balance_for_period = AsyncMock(
        return_value=9999
    )

    summary_model = ComplianceReportSummary(
        is_locked=True, line_17_non_banked_units_used=321
    )
    compliance_report = MagicMock(spec=ComplianceReport)
    compliance_report.version = 1
    compliance_report.organization_id = 5
    compliance_report.compliance_period = MagicMock(
        effective_date=compliance_period_start,
        expiration_date=compliance_period_end,
        description="2025",
    )
    compliance_report.compliance_report_id = 333
    compliance_report.summary = summary_model

    compliance_report_summary_service.calculate_fuel_supply_compliance_units = (
        AsyncMock(return_value=0)
    )
    compliance_report_summary_service.calculate_fuel_export_compliance_units = (
        AsyncMock(return_value=0)
    )

    summary, _ = (
        await compliance_report_summary_service.calculate_low_carbon_fuel_target_summary(
            compliance_period_start,
            compliance_period_end,
            compliance_report.organization_id,
            compliance_report,
        )
    )

    line_values = _get_line_values(summary)
    assert line_values[17] == 321
    mock_trxn_repo.calculate_line_17_available_balance_for_period.assert_not_awaited()


@pytest.mark.anyio
async def test_unlocked_supplemental_recalculates_line17(
    compliance_report_summary_service, mock_repo, mock_trxn_repo
):
    """Unlocked supplementals recompute line 17 from transaction aggregates."""

    compliance_period_start = datetime(2025, 1, 1)
    compliance_period_end = datetime(2025, 12, 31)

    mock_repo.get_assessed_compliance_report_by_period.return_value = None
    compliance_report_summary_service.repo.get_previous_summary = AsyncMock(
        return_value=None
    )
    mock_trxn_repo.calculate_line_17_available_balance_for_period = AsyncMock(
        return_value=654
    )

    summary_model = ComplianceReportSummary(
        is_locked=False, line_17_non_banked_units_used=111
    )
    compliance_report = MagicMock(spec=ComplianceReport)
    compliance_report.version = 1
    compliance_report.organization_id = 6
    compliance_report.compliance_period = MagicMock(
        effective_date=compliance_period_start,
        expiration_date=compliance_period_end,
        description="2025",
    )
    compliance_report.compliance_report_id = 444
    compliance_report.summary = summary_model

    compliance_report_summary_service.calculate_fuel_supply_compliance_units = (
        AsyncMock(return_value=0)
    )
    compliance_report_summary_service.calculate_fuel_export_compliance_units = (
        AsyncMock(return_value=0)
    )

    summary, _ = (
        await compliance_report_summary_service.calculate_low_carbon_fuel_target_summary(
            compliance_period_start,
            compliance_period_end,
            compliance_report.organization_id,
            compliance_report,
        )
    )

    line_values = _get_line_values(summary)
    assert line_values[17] == 654
    mock_trxn_repo.calculate_line_17_available_balance_for_period.assert_awaited_once_with(
        compliance_report.organization_id, compliance_period_start.year
    )


@pytest.mark.anyio
@pytest.mark.parametrize(
    "description, reporting_frequency, fuel_supply_data, quarterly_quantities",
    [
        (
            "Annual report using 'quantity'",
            None,  # Use default (annual) reporting
            [
                {
                    "target_ci": 100,
                    "eer": 1.0,
                    "ci_of_fuel": 80,
                    "uci": 0,
                    "quantity": 100000,
                    "energy_density": 10,
                },
                {
                    "target_ci": 90,
                    "eer": 1.2,
                    "ci_of_fuel": 70,
                    "uci": 0,
                    "quantity": 200000,
                    "energy_density": 8,
                },
                {
                    "target_ci": 80,
                    "eer": 0.5,
                    "ci_of_fuel": 60,
                    "uci": 0,
                    "quantity": 300000,
                    "energy_density": 8,
                },
            ],
            [0, 0, 0, 0],
        ),
        (
            "Quarterly report using Q1 quantities",
            ReportingFrequency.QUARTERLY,
            [
                {
                    "target_ci": 100,
                    "eer": 1.0,
                    "ci_of_fuel": 80,
                    "uci": 0,
                    "q1_quantity": 100000,
                    "energy_density": 10,
                },
                {
                    "target_ci": 90,
                    "eer": 1.2,
                    "ci_of_fuel": 70,
                    "uci": 0,
                    "q1_quantity": 200000,
                    "energy_density": 8,
                },
                {
                    "target_ci": 80,
                    "eer": 0.5,
                    "ci_of_fuel": 60,
                    "uci": 0,
                    "q1_quantity": 300000,
                    "energy_density": 8,
                },
            ],
            # Row 1: (100*1.0 - 80) * (100000*10/1000000) = 20 * 1 = 20
            # Row 2: (90*1.2 - 70) * (200000*8/1000000) = 38 * 1.6 = 60.8
            # Row 3: (80*0.5 - 60) * (300000*8/1000000) = -20 * 2.4 = -48
            # Total: 20 + 60.8 - 48 = 32.8 -> 33 (ROUND_HALF_UP)
            [33, 0, 0, 0],
        ),
        (
            "Quarterly report with multiple quarter fields",
            ReportingFrequency.QUARTERLY,
            [
                {
                    "target_ci": 100,
                    "eer": 1.0,
                    "ci_of_fuel": 80,
                    "uci": 0,
                    "q1_quantity": 50000,
                    "q2_quantity": 50000,
                    "energy_density": 10,
                },
                {
                    "target_ci": 90,
                    "eer": 1.2,
                    "ci_of_fuel": 70,
                    "uci": 0,
                    "q3_quantity": 200000,
                    "energy_density": 8,
                },
                {
                    "target_ci": 80,
                    "eer": 0.5,
                    "ci_of_fuel": 60,
                    "uci": 0,
                    "q4_quantity": 300000,
                    "energy_density": 8,
                },
            ],
            # Q1: Row1 (100*1 - 80) * (50000*10/1000000) = 20 * 0.5 = 10
            # Q2: Row1 (100*1 - 80) * (50000*10/1000000) = 20 * 0.5 = 10
            # Q3: Row2 (90*1.2 - 70) * (200000*8/1000000) = 38 * 1.6 = 60.8 -> 61
            # Q4: Row3 (80*0.5 - 60) * (300000*8/1000000) = -20 * 2.4 = -48
            [10, 10, 61, -48],
        ),
    ],
)
async def test_calculate_low_carbon_fuel_target_summary_parametrized(
    compliance_report_summary_service,
    mock_trxn_repo,
    mock_fuel_supply_repo,
    quarterly_quantities,
    mock_summary_repo,
    mock_repo,  # Add mock_repo parameter
    reporting_frequency,
    fuel_supply_data,
    description,
):
    # Common input data
    compliance_period_start = datetime(2024, 1, 1)
    compliance_period_end = datetime(2024, 12, 31)
    organization_id = 1
    compliance_report = MagicMock(spec=ComplianceReport)
    compliance_report.version = 0
    if reporting_frequency:
        compliance_report.reporting_frequency = reporting_frequency

    # Set up effective fuel supplies based on the parameterized fuel_supply_data.
    fuel_supplies = [MagicMock(**data) for data in fuel_supply_data]
    mock_fuel_supply_repo.get_effective_fuel_supplies = AsyncMock(
        return_value=fuel_supplies
    )

    # Setup repository responses and calculation method mocks.
    mock_summary_repo.get_transferred_out_compliance_units.return_value = 500
    mock_summary_repo.get_received_compliance_units.return_value = 300
    mock_summary_repo.get_issued_compliance_units.return_value = 200
    # Mock get_assessed_compliance_report_by_period to return None for original reports (version 0)
    mock_repo.get_assessed_compliance_report_by_period.return_value = None
    mock_trxn_repo.calculate_line_17_available_balance_for_period.return_value = 1000
    compliance_report_summary_service.calculate_fuel_supply_compliance_units = (
        AsyncMock(return_value=100)
    )
    compliance_report_summary_service.calculate_fuel_export_compliance_units = (
        AsyncMock(return_value=100)
    )

    # Call the target method.
    summary, penalty = (
        await compliance_report_summary_service.calculate_low_carbon_fuel_target_summary(
            compliance_period_start,
            compliance_period_end,
            organization_id,
            compliance_report,
        )
    )

    # Common assertions for summary lines.
    assert isinstance(summary, list)
    assert len(summary) == 11
    assert all(isinstance(item, ComplianceReportSummaryRowSchema) for item in summary)
    line_values = _get_line_values(summary)
    # Expected common line values.
    assert line_values[12] == 500  # Transferred out
    assert line_values[13] == 300  # Received
    assert line_values[14] == 200  # Issued
    assert line_values[18] == 100
    assert line_values[19] == 100
    assert line_values[20] == 200
    assert line_values[21] == 0  # Not calculated yet
    assert line_values[22] == 1200  # Sum of above

    quarterly_summary = await compliance_report_summary_service.calculate_quarterly_fuel_supply_compliance_units(
        compliance_report
    )

    assert (quarterly_summary[0]) == quarterly_quantities[0]
    assert (quarterly_summary[1]) == quarterly_quantities[1]
    assert (quarterly_summary[2]) == quarterly_quantities[2]
    assert (quarterly_summary[3]) == quarterly_quantities[3]

    # For first report (no previous assessed report), transaction period is Jan 1 - Mar 31 (following year)
    transaction_start = datetime(2024, 1, 1, 0, 0, 0)
    transaction_end = datetime(2025, 3, 31, 23, 59, 59)

    _assert_repo_calls(
        mock_summary_repo,
        mock_trxn_repo,
        compliance_period_start,
        compliance_period_end,
        organization_id,
        transaction_start,
        transaction_end,
    )


@pytest.mark.anyio
async def test_supplemental_low_carbon_fuel_target_summary(
    compliance_report_summary_service, mock_trxn_repo, mock_summary_repo, mock_repo
):
    # Reset mock to ensure clean state (previous parametrized tests may have left call counts)
    mock_repo.get_assessed_compliance_report_by_period.reset_mock()

    # Input setup: supplemental version (version = 2)
    compliance_period_start = datetime(2024, 1, 1)
    compliance_period_end = datetime(2024, 12, 31)
    organization_id = 1

    compliance_report = MagicMock(spec=ComplianceReport)
    compliance_report.configure_mock(version=2)  # Use configure_mock
    compliance_report.organization_id = organization_id
    compliance_report.compliance_period = MagicMock(
        effective_date=compliance_period_start,
        expiration_date=compliance_period_end,
        description=str(compliance_period_start.year),
    )
    compliance_report.compliance_report_group_uuid = (
        "test-uuid-supplemental"  # Added if needed
    )
    compliance_report.compliance_report_id = 12345  # Added if needed

    # Ensure compliance_report.summary.line_17_non_banked_units_used is None
    # so that trxn_repo.calculate_line_17_available_balance_for_period is called.
    mock_cr_summary = MagicMock(spec=ComplianceReportSummary)
    mock_cr_summary.line_17_non_banked_units_used = None
    mock_cr_summary.is_locked = False  # Add is_locked attribute
    compliance_report.summary = mock_cr_summary

    # Repository returns.
    mock_summary_repo.get_transferred_out_compliance_units.return_value = 500
    mock_summary_repo.get_received_compliance_units.return_value = 300
    mock_summary_repo.get_issued_compliance_units.return_value = 200

    # Mock assessed report for Line 15 and 16 values
    mock_assessed_report = MagicMock()
    mock_assessed_summary = MagicMock()
    mock_assessed_summary.line_18_units_to_be_banked = 15
    mock_assessed_summary.line_19_units_to_be_exported = 15
    mock_assessed_report.summary = mock_assessed_summary
    mock_repo.get_assessed_compliance_report_by_period.return_value = (
        mock_assessed_report
    )

    mock_trxn_repo.calculate_line_17_available_balance_for_period.return_value = (
        1000  # Expected to be called
    )
    compliance_report_summary_service.calculate_fuel_supply_compliance_units = (
        AsyncMock(return_value=100)
    )
    compliance_report_summary_service.calculate_fuel_export_compliance_units = (
        AsyncMock(return_value=100)
    )

    summary, penalty = (
        await compliance_report_summary_service.calculate_low_carbon_fuel_target_summary(
            compliance_period_start,
            compliance_period_end,
            organization_id,
            compliance_report,
        )
    )

    # Assert supplemental summary lines.
    assert isinstance(summary, list)
    assert len(summary) == 11
    line_values = _get_line_values(summary)
    assert line_values[12] == 500
    assert line_values[13] == 300
    assert line_values[14] == 200
    assert line_values[15] == 15  # From assessed_report_mock.line_18_units_to_be_banked
    assert (
        line_values[16] == 15
    )  # From assessed_report_mock.line_19_units_to_be_exported
    assert (
        line_values[17] == 1000
    )  # From mock_trxn_repo.calculate_line_17_available_balance_for_period
    assert line_values[18] == 100
    assert line_values[19] == 100
    # Line 20 = line 18 + line 19 - line 15 - line 16 = 100 + 100 - 15 - 15 = 170
    assert line_values[20] == 170
    assert (
        line_values[21] == 0
    )  # Assuming no penalty calculated in this part for this value
    # Line 22 = line 17 + line 20 = 1000 + 170 = 1170
    assert line_values[22] == 1170

    # For supplemental report with previous assessed report, transaction period is Apr 1 - Mar 31 (following year)
    transaction_start = datetime(2024, 4, 1, 0, 0, 0)
    transaction_end = datetime(2025, 3, 31, 23, 59, 59)

    _assert_repo_calls(
        mock_summary_repo,  # This is self.repo in the service method
        mock_trxn_repo,
        compliance_period_start,
        compliance_period_end,
        organization_id,
        transaction_start,
        transaction_end,
    )
    # Ensure calculate_line_17_available_balance_for_period was called
    mock_trxn_repo.calculate_line_17_available_balance_for_period.assert_called_once_with(
        organization_id, compliance_period_start.year
    )

    # get_assessed_compliance_report_by_period is called TWICE:
    # 1. In _calculate_transaction_period_dates to check for previous year's report (2023)
    # 2. In calculate_low_carbon_fuel_target_summary for current year (2024)
    assert mock_repo.get_assessed_compliance_report_by_period.call_count == 2


@pytest.mark.anyio
async def test_supplemental_report_uses_existing_summary_line_17(
    compliance_report_summary_service, mock_trxn_repo, mock_summary_repo, mock_repo
):
    """
    Tests that for a supplemental report with an existing summary,
    line 17 (available_balance_for_period) is taken from
    summary.line_17_non_banked_units_used and trxn_repo.calculate_line_17_available_balance_for_period
    is NOT called.
    """
    compliance_period_start = datetime(2024, 1, 1)
    compliance_period_end = datetime(2024, 12, 31)
    organization_id = 1
    existing_line_17_value = 777  # Distinct value for testing

    # Setup ComplianceReport mock
    compliance_report = MagicMock(spec=ComplianceReport)
    compliance_report.version = 1  # Supplemental report
    compliance_report.organization_id = organization_id
    compliance_report.compliance_period = MagicMock(
        effective_date=compliance_period_start,
        expiration_date=compliance_period_end,
        description="2024",
    )
    compliance_report.compliance_report_group_uuid = "test-group-uuid"
    compliance_report.compliance_report_id = 123

    # Setup ComplianceReportSummary mock attached to the report
    mock_summary_model = MagicMock(spec=ComplianceReportSummary)
    mock_summary_model.line_17_non_banked_units_used = existing_line_17_value
    mock_summary_model.is_locked = (
        True  # Add is_locked attribute for supplemental report
    )
    # Ensure other potentially accessed attributes on summary have defaults if necessary
    mock_summary_model.line_18_units_to_be_banked = 0
    mock_summary_model.line_19_units_to_be_exported = 0

    compliance_report.summary = mock_summary_model

    # Setup repository mocks
    mock_summary_repo.get_transferred_out_compliance_units.return_value = 100
    mock_summary_repo.get_received_compliance_units.return_value = 50
    mock_summary_repo.get_issued_compliance_units.return_value = 25

    # Mock assessed report for Line 15 and 16 values
    mock_assessed_report = MagicMock()
    mock_assessed_summary = MagicMock()
    mock_assessed_summary.line_18_units_to_be_banked = 10
    mock_assessed_summary.line_19_units_to_be_exported = 5
    mock_assessed_report.summary = mock_assessed_summary
    mock_repo.get_assessed_compliance_report_by_period.return_value = (
        mock_assessed_report
    )

    # For version > 0, get_previous_summary will be called
    previous_summary_mock = MagicMock(spec=ComplianceReportSummary)
    previous_summary_mock.line_18_units_to_be_banked = 10
    previous_summary_mock.line_19_units_to_be_exported = 5
    mock_summary_repo.get_previous_summary = AsyncMock(
        return_value=previous_summary_mock
    )

    # Mock calculation services
    compliance_report_summary_service.calculate_fuel_supply_compliance_units = (
        AsyncMock(return_value=20)
    )
    compliance_report_summary_service.calculate_fuel_export_compliance_units = (
        AsyncMock(return_value=10)
    )

    # Call the target method
    summary_result, _ = (
        await compliance_report_summary_service.calculate_low_carbon_fuel_target_summary(
            compliance_period_start,
            compliance_period_end,
            organization_id,
            compliance_report,
        )
    )

    # Assertions
    mock_trxn_repo.calculate_line_17_available_balance_for_period.assert_not_called()

    line_values = _get_line_values(summary_result)
    assert (
        line_values[17] == existing_line_17_value
    )  # Should use the value from compliance_report.summary

    # Check other values to ensure calculation proceeded
    assert line_values[12] == 100  # Transferred out
    assert line_values[13] == 50  # Received
    assert line_values[14] == 25  # Issued
    assert (
        line_values[15] == 10
    )  # Prev issued for fuel supply (from previous_summary_mock)
    assert (
        line_values[16] == 5
    )  # Prev issued for fuel export (from previous_summary_mock)
    assert line_values[18] == 20  # Curr issued for fuel supply
    assert line_values[19] == 10  # Curr issued for fuel export

    # Line 20 = line 18 + line 19 - line 15 - line 16
    # Line 20 = 20 + 10 - 10 - 5 = 15
    assert line_values[20] == 15

    # Line 22 = line 17 + line 20 (if > 0)
    # Line 22 = 777 + 15 = 792
    assert line_values[22] == existing_line_17_value + 15


@pytest.mark.anyio
@pytest.mark.parametrize(
    "penalty_payable, exp_row1, exp_row2, exp_row3",
    [
        (0, 6000, 0, 6000),
        (-2, 6000, 1200, 7200),
    ],
)
async def test_calculate_non_compliance_penalty_summary_parametrized(
    compliance_report_summary_service,
    compliance_report_summary_row_schema,
    penalty_payable,
    exp_row1,
    exp_row2,
    exp_row3,
):
    mock_compliance_report_summary = [
        compliance_report_summary_row_schema(
            line=11, gasoline=1000, diesel=2000, jet_fuel=3000, total_value=6000
        )
    ]
    result = compliance_report_summary_service.calculate_non_compliance_penalty_summary(
        penalty_payable, mock_compliance_report_summary
    )
    assert len(result) == 3
    assert result[0].total_value == exp_row1
    assert result[1].total_value == exp_row2
    assert result[2].total_value == exp_row3


@pytest.mark.anyio
async def test_calculate_renewable_fuel_target_summary_2024(
    compliance_report_summary_service,
):
    fossil_quantities = {"gasoline": 100, "diesel": 100, "jet_fuel": 100}
    renewable_quantities = {"gasoline": 100, "diesel": 100, "jet_fuel": 100}
    previous_retained = {"gasoline": 100, "diesel": 100, "jet_fuel": 100}
    previous_obligation = {"gasoline": 100, "diesel": 100, "jet_fuel": 100}
    notional_transfers_sum = {"gasoline": 100, "diesel": 100, "jet_fuel": 100}
    compliance_period = 2024
    summary_model = ComplianceReportSummary(
        line_6_renewable_fuel_retained_gasoline=100,
        line_6_renewable_fuel_retained_diesel=200,
        line_6_renewable_fuel_retained_jet_fuel=300,
        line_8_obligation_deferred_gasoline=100,
        line_8_obligation_deferred_diesel=100,
        line_8_obligation_deferred_jet_fuel=100,
        line_4_eligible_renewable_fuel_required_gasoline=1,
        line_4_eligible_renewable_fuel_required_diesel=1,
        line_4_eligible_renewable_fuel_required_jet_fuel=1,
    )

    result = compliance_report_summary_service.calculate_renewable_fuel_target_summary(
        fossil_quantities,
        renewable_quantities,
        previous_retained,
        previous_obligation,
        notional_transfers_sum,
        compliance_period,
        summary_model,
    )

    # Assert each line value as expected.
    _assert_renewable_common(result)
    # Line 1
    assert result[0].gasoline == 100.0
    assert result[0].diesel == 100.0
    assert result[0].jet_fuel == 100.0
    # Line 2
    assert result[1].gasoline == 100.0
    assert result[1].diesel == 100.0
    assert result[1].jet_fuel == 100.0
    # Line 3
    assert result[2].gasoline == 200.0
    assert result[2].diesel == 200.0
    assert result[2].jet_fuel == 200.0
    # Line 4
    assert result[3].gasoline == 10.0
    assert result[3].diesel == 8.0
    assert result[3].jet_fuel == 0.0
    # Line 5
    assert result[4].gasoline == 100.0
    assert result[4].diesel == 100.0
    assert result[4].jet_fuel == 100.0
    # Line 6 - values are preserved but capped at 5% of line 4
    # Line 4: gasoline=10 (5% = 0.5 → rounds to 1), diesel=8 (5% = 0.4 → rounds to 0), jet_fuel=0 (5% = 0)
    # Original values: gasoline=100, diesel=200, jet_fuel=300
    # Capped values: min(100, 1) = 1, min(200, 0) = 0, min(300, 0) = 0
    assert result[5].gasoline == 1
    assert result[5].diesel == 0
    assert result[5].jet_fuel == 0
    # Line 7
    assert result[6].gasoline == 100.0
    assert result[6].diesel == 100.0
    assert result[6].jet_fuel == 100.0
    # Line 8 - supplier is compliant (Line 2 >= Line 4), so deferment is zeroed
    assert result[7].gasoline == 0
    assert result[7].diesel == 0
    assert result[7].jet_fuel == 0
    # Line 9
    assert result[8].gasoline == 100.0
    assert result[8].diesel == 100.0
    assert result[8].jet_fuel == 100.0
    # Line 10
    # Net renewable supplied now reflects zero deferment (was 200 when Line 8 carried 1)
    assert result[9].gasoline == 199.0
    assert result[9].diesel == 200.0
    assert result[9].jet_fuel == 200.0
    # Line 11
    assert result[10].gasoline == 0.0
    assert result[10].diesel == 0.0
    assert result[10].jet_fuel == 0.0


@pytest.mark.anyio
async def test_calculate_renewable_fuel_target_summary_2028(
    compliance_report_summary_service,
):
    fossil_quantities = {"gasoline": 100, "diesel": 300, "jet_fuel": 500}
    renewable_quantities = {"gasoline": 200, "diesel": 400, "jet_fuel": 600}
    previous_retained = {"gasoline": 300, "diesel": 500, "jet_fuel": 100}
    previous_obligation = {"gasoline": 400, "diesel": 600, "jet_fuel": 200}
    notional_transfers_sum = {"gasoline": 500, "diesel": 100, "jet_fuel": 300}
    compliance_period = 2028
    summary_model = ComplianceReportSummary(
        line_6_renewable_fuel_retained_gasoline=100,
        line_6_renewable_fuel_retained_diesel=200,
        line_6_renewable_fuel_retained_jet_fuel=300,
        line_8_obligation_deferred_gasoline=300,
        line_8_obligation_deferred_diesel=200,
        line_8_obligation_deferred_jet_fuel=100,
    )

    result = compliance_report_summary_service.calculate_renewable_fuel_target_summary(
        fossil_quantities,
        renewable_quantities,
        previous_retained,
        previous_obligation,
        notional_transfers_sum,
        compliance_period,
        summary_model,
    )

    _assert_renewable_common(result)
    # Line 1
    assert result[0].gasoline == 100.0
    assert result[0].diesel == 300.0
    assert result[0].jet_fuel == 500.0
    # Line 2
    assert result[1].gasoline == 200.0
    assert result[1].diesel == 400.0
    assert result[1].jet_fuel == 600.0
    # Line 3
    assert result[2].gasoline == 300.0
    assert result[2].diesel == 700.0
    assert result[2].jet_fuel == 1100.0
    # Line 4
    assert result[3].gasoline == 15.0
    assert result[3].diesel == 56.0  # Updated for 8% diesel rate in 2028
    assert result[3].jet_fuel == 11
    # Line 5
    assert result[4].gasoline == 500.0
    assert result[4].diesel == 100.0
    assert result[4].jet_fuel == 300.0
    # Line 6 - values are preserved but capped at 5% of line 4
    # Line 4: gasoline=15 (5% = 0.75 -> rounds to 1), diesel=56 (5% = 2.8 -> rounds to 3), jet_fuel=11 (5% = 0.55 -> rounds to 1)
    # Original values: gasoline=100, diesel=200, jet_fuel=300
    # Capped values: min(100, 1) = 1, min(200, 3) = 3, min(300, 1) = 1
    assert result[5].gasoline == 1
    assert result[5].diesel == 3
    assert result[5].jet_fuel == 1
    # Line 7
    assert result[6].gasoline == 300.0
    assert result[6].diesel == 500.0
    assert result[6].jet_fuel == 100.0
    # Line 8 - supplier is compliant, deferment should be zeroed
    assert result[7].gasoline == 0
    assert result[7].diesel == 0
    assert result[7].jet_fuel == 0
    # Line 9
    assert result[8].gasoline == 400.0
    assert result[8].diesel == 600.0
    assert result[8].jet_fuel == 200.0
    # Line 10
    assert result[9].gasoline == 599.0
    assert result[9].diesel == 397.0
    assert result[9].jet_fuel == 799.0
    # Line 11
    assert result[10].gasoline == 0.0
    assert result[10].diesel == 0.0
    assert result[10].jet_fuel == 0.0


@pytest.mark.anyio
async def test_calculate_renewable_fuel_target_summary_2029(
    compliance_report_summary_service,
):
    fossil_quantities = {"gasoline": 300, "diesel": 200, "jet_fuel": 100}
    renewable_quantities = {"gasoline": 100, "diesel": 300, "jet_fuel": 200}
    previous_retained = {"gasoline": 200, "diesel": 100, "jet_fuel": 300}
    previous_obligation = {"gasoline": 300, "diesel": 200, "jet_fuel": 100}
    notional_transfers_sum = {"gasoline": 100, "diesel": 300, "jet_fuel": 200}
    compliance_period = 2029
    summary_model = ComplianceReportSummary(
        line_6_renewable_fuel_retained_gasoline=100,
        line_6_renewable_fuel_retained_diesel=200,
        line_6_renewable_fuel_retained_jet_fuel=300,
        line_8_obligation_deferred_gasoline=300,
        line_8_obligation_deferred_diesel=200,
        line_8_obligation_deferred_jet_fuel=100,
    )

    result = compliance_report_summary_service.calculate_renewable_fuel_target_summary(
        fossil_quantities,
        renewable_quantities,
        previous_retained,
        previous_obligation,
        notional_transfers_sum,
        compliance_period,
        summary_model,
    )

    _assert_renewable_common(result)
    # Line 1
    assert result[0].gasoline == 300.0
    assert result[0].diesel == 200.0
    assert result[0].jet_fuel == 100.0
    # Line 2
    assert result[1].gasoline == 100.0
    assert result[1].diesel == 300.0
    assert result[1].jet_fuel == 200.0
    # Line 3
    assert result[2].gasoline == 400.0
    assert result[2].diesel == 500.0
    assert result[2].jet_fuel == 300.0
    # Line 4
    assert result[3].gasoline == 20.0
    assert result[3].diesel == 40.0  # Updated for 8% diesel rate in 2029
    assert result[3].jet_fuel == 6.0
    # Line 5
    assert result[4].gasoline == 100.0
    assert result[4].diesel == 300.0
    assert result[4].jet_fuel == 200.0
    # Line 6 - values are preserved but capped at 5% of line 4
    # Line 4: gasoline=20 (5% = 1), diesel=40 (5% = 2), jet_fuel=6 (5% = 0.3 -> rounds to 0)
    # Original values: gasoline=100, diesel=200, jet_fuel=300
    # Capped values: min(100, 1) = 1, min(200, 2) = 2, min(300, 0) = 0
    assert result[5].gasoline == 1
    assert result[5].diesel == 2
    assert result[5].jet_fuel == 0
    # Line 7
    assert result[6].gasoline == 200.0
    assert result[6].diesel == 100.0
    assert result[6].jet_fuel == 300.0
    # Line 8 - supplier is compliant, deferment should be zeroed
    assert result[7].gasoline == 0
    assert result[7].diesel == 0
    assert result[7].jet_fuel == 0
    # Line 9
    assert result[8].gasoline == 300.0
    assert result[8].diesel == 200.0
    assert result[8].jet_fuel == 100.0
    # Line 10
    assert result[9].gasoline == 99.0
    assert result[9].diesel == 498.0
    assert result[9].jet_fuel == 600.0
    # Line 11
    assert result[10].gasoline == 0.0
    assert result[10].diesel == 0.0
    assert result[10].jet_fuel == 0.0


@pytest.mark.anyio
async def test_calculate_renewable_fuel_target_summary_2030(
    compliance_report_summary_service,
):
    fossil_quantities = {"gasoline": 100, "diesel": 200, "jet_fuel": 300}
    renewable_quantities = {"gasoline": 200, "diesel": 300, "jet_fuel": 100}
    previous_retained = {"gasoline": 300, "diesel": 100, "jet_fuel": 200}
    previous_obligation = {"gasoline": 100, "diesel": 200, "jet_fuel": 300}
    notional_transfers_sum = {"gasoline": 200, "diesel": 300, "jet_fuel": 100}
    compliance_period = 2030
    summary_model = ComplianceReportSummary(
        line_6_renewable_fuel_retained_gasoline=300,
        line_6_renewable_fuel_retained_diesel=200,
        line_6_renewable_fuel_retained_jet_fuel=100,
        line_8_obligation_deferred_gasoline=100,
        line_8_obligation_deferred_diesel=100,
        line_8_obligation_deferred_jet_fuel=100,
    )

    result = compliance_report_summary_service.calculate_renewable_fuel_target_summary(
        fossil_quantities,
        renewable_quantities,
        previous_retained,
        previous_obligation,
        notional_transfers_sum,
        compliance_period,
        summary_model,
    )

    _assert_renewable_common(result)
    # Line 1
    assert result[0].gasoline == 100.0
    assert result[0].diesel == 200.0
    assert result[0].jet_fuel == 300.0
    # Line 2
    assert result[1].gasoline == 200.0
    assert result[1].diesel == 300.0
    assert result[1].jet_fuel == 100.0
    # Line 3
    assert result[2].gasoline == 300.0
    assert result[2].diesel == 500.0
    assert result[2].jet_fuel == 400.0
    # Line 4
    assert result[3].gasoline == 15.0
    assert result[3].diesel == 40.0  # Updated for 8% diesel rate in 2030
    assert result[3].jet_fuel == 12.0
    # Line 5
    assert result[4].gasoline == 200.0
    assert result[4].diesel == 300.0
    assert result[4].jet_fuel == 100.0
    # Line 6 - values are preserved but capped at 5% of line 4
    # Line 4: gasoline=15 (5% = 0.75 -> rounds to 1), diesel=40 (5% = 2), jet_fuel=12 (5% = 0.6 -> rounds to 1)
    # Original values: gasoline=300, diesel=200, jet_fuel=100
    # Capped values: min(300, 1) = 1, min(200, 2) = 2, min(100, 1) = 1
    assert result[5].gasoline == 1
    assert result[5].diesel == 2
    assert result[5].jet_fuel == 1
    # Line 7
    assert result[6].gasoline == 300.0
    assert result[6].diesel == 100.0
    assert result[6].jet_fuel == 200.0
    # Line 8 - supplier is compliant, deferment should be zeroed
    assert result[7].gasoline == 0
    assert result[7].diesel == 0
    assert result[7].jet_fuel == 0
    # Line 9
    assert result[8].gasoline == 100.0
    assert result[8].diesel == 200.0
    assert result[8].jet_fuel == 300.0
    # Line 10
    assert result[9].gasoline == 599.0
    assert result[9].diesel == 498.0
    assert result[9].jet_fuel == 99.0
    # Line 11
    assert result[10].gasoline == 0.0
    assert result[10].diesel == 0.0
    assert result[10].jet_fuel == 0.0


@pytest.mark.anyio
async def test_calculate_renewable_fuel_target_summary_deferment_when_short(
    compliance_report_summary_service,
):
    """When a supplier is short on renewables, deferment should cap at 5% of line 4."""

    fossil_quantities = {"gasoline": 1000, "diesel": 0, "jet_fuel": 0}
    renewable_quantities = {"gasoline": 0, "diesel": 0, "jet_fuel": 0}
    previous_retained = {"gasoline": 0, "diesel": 0, "jet_fuel": 0}
    previous_obligation = {"gasoline": 0, "diesel": 0, "jet_fuel": 0}
    notional_transfers_sum = {"gasoline": 0, "diesel": 0, "jet_fuel": 0}
    compliance_period = 2025

    summary_model = ComplianceReportSummary(
        line_6_renewable_fuel_retained_gasoline=0,
        line_6_renewable_fuel_retained_diesel=0,
        line_6_renewable_fuel_retained_jet_fuel=0,
        line_8_obligation_deferred_gasoline=10,
        line_8_obligation_deferred_diesel=0,
        line_8_obligation_deferred_jet_fuel=0,
    )

    result = compliance_report_summary_service.calculate_renewable_fuel_target_summary(
        fossil_quantities,
        renewable_quantities,
        previous_retained,
        previous_obligation,
        notional_transfers_sum,
        compliance_period,
        summary_model,
    )

    _assert_renewable_common(result)

    # Compliance shortfall -> deferment is capped at 5% of line 4 (50 * 5% = 2.5 -> rounds to 3)
    assert result[7].gasoline == 3
    assert result[7].diesel == 0
    assert result[7].jet_fuel == 0


@pytest.mark.anyio
async def test_calculate_renewable_fuel_target_summary_no_renewables(
    compliance_report_summary_service,
):
    # Test case where there are no renewable quantities, resulting in penalties with decimals
    fossil_quantities = {"gasoline": 1005, "diesel": 2005, "jet_fuel": 3005}
    renewable_quantities = {"gasoline": 0, "diesel": 0, "jet_fuel": 0}
    previous_retained = {"gasoline": 0, "diesel": 0, "jet_fuel": 0}
    previous_obligation = {"gasoline": 0, "diesel": 0, "jet_fuel": 0}
    notional_transfers_sum = {"gasoline": 0, "diesel": 0, "jet_fuel": 0}
    compliance_period = 2030
    summary_model = ComplianceReportSummary(
        line_6_renewable_fuel_retained_gasoline=0,
        line_6_renewable_fuel_retained_diesel=0,
        line_6_renewable_fuel_retained_jet_fuel=0,
        line_8_obligation_deferred_gasoline=0,
        line_8_obligation_deferred_diesel=0,
        line_8_obligation_deferred_jet_fuel=0,
    )

    result = compliance_report_summary_service.calculate_renewable_fuel_target_summary(
        fossil_quantities,
        renewable_quantities,
        previous_retained,
        previous_obligation,
        notional_transfers_sum,
        compliance_period,
        summary_model,
    )

    _assert_renewable_common(result)

    # Penalty should be applied due to no renewables, checking for decimal values
    assert result[10].gasoline == 15.08  # 50.25 L shortfall * $0.30/L = 15.075 rounded
    assert (
        result[10].diesel == 72.18
    )  # 160.4 L shortfall * $0.45/L = 72.18 (8% of 2005 = 160.4)
    assert result[10].jet_fuel == 45.08  # 90.15 L shortfall * $0.50/L = 45.075 rounded
    assert result[10].total_value == (15.08 + 72.18 + 45.08)  # 132.34


@pytest.mark.anyio
async def test_calculate_renewable_fuel_target_summary_high_renewables(
    compliance_report_summary_service,
):
    # Renewable quantities exceed the requirements, so no penalty is applied.
    fossil_quantities = {"gasoline": 100, "diesel": 200, "jet_fuel": 300}
    renewable_quantities = {"gasoline": 500, "diesel": 600, "jet_fuel": 700}
    previous_retained = {"gasoline": 0, "diesel": 0, "jet_fuel": 0}
    previous_obligation = {"gasoline": 0, "diesel": 0, "jet_fuel": 0}
    notional_transfers_sum = {"gasoline": 0, "diesel": 0, "jet_fuel": 0}
    compliance_period = 2030
    summary_model = ComplianceReportSummary(
        line_6_renewable_fuel_retained_gasoline=0,
        line_6_renewable_fuel_retained_diesel=0,
        line_6_renewable_fuel_retained_jet_fuel=0,
        line_8_obligation_deferred_gasoline=0,
        line_8_obligation_deferred_diesel=0,
        line_8_obligation_deferred_jet_fuel=0,
    )

    result = compliance_report_summary_service.calculate_renewable_fuel_target_summary(
        fossil_quantities,
        renewable_quantities,
        previous_retained,
        previous_obligation,
        notional_transfers_sum,
        compliance_period,
        summary_model,
    )

    _assert_renewable_common(result)
    # No penalty expected.
    assert result[10].gasoline == 0
    assert result[10].diesel == 0
    assert result[10].jet_fuel == 0


@pytest.mark.anyio
async def test_calculate_renewable_fuel_target_summary_copy_lines_6_and_8(
    compliance_report_summary_service,
):
    # Test Line 6 and Line 8 logic per LCFA s.10(2) and s.10(3) using corrected logic
    # Line 6 and Line 8 caps are now based on Line 10 - Line 4 (not Line 2 - Line 4)
    # With renewable = 0, Line 10 = 0, so there's a deficiency, Line 6 (retention) must be 0
    # and Line 8 (deferral) is capped at min(deficiency (Line 4 - Line 10), 5% of Line 4)
    fossil_quantities = {"gasoline": 10000, "diesel": 20000, "jet_fuel": 30000}
    renewable_quantities = {"gasoline": 0, "diesel": 0, "jet_fuel": 0}
    notional_transfers_sum = {"gasoline": 0, "diesel": 0, "jet_fuel": 0}
    compliance_period = 2030
    summary_model = ComplianceReportSummary(
        line_6_renewable_fuel_retained_gasoline=100,  # User input - will be capped to 0 (no excess)
        line_6_renewable_fuel_retained_diesel=200,
        line_6_renewable_fuel_retained_jet_fuel=300,
        line_8_obligation_deferred_gasoline=50,  # User input - will be capped to prescribed portion
        line_8_obligation_deferred_diesel=100,
        line_8_obligation_deferred_jet_fuel=150,
    )
    # Set required renewable fuel values to match the summary model.
    expected_eligible_renewable_fuel_required = {
        "gasoline": 500.0,  # 5% of 10000
        "diesel": 1600.0,  # 8% of 20000
        "jet_fuel": 900.0,  # 3% of 30000
    }
    summary_model.line_4_eligible_renewable_fuel_required_gasoline = (
        expected_eligible_renewable_fuel_required["gasoline"]
    )
    summary_model.line_4_eligible_renewable_fuel_required_diesel = (
        expected_eligible_renewable_fuel_required["diesel"]
    )
    summary_model.line_4_eligible_renewable_fuel_required_jet_fuel = (
        expected_eligible_renewable_fuel_required["jet_fuel"]
    )

    result = compliance_report_summary_service.calculate_renewable_fuel_target_summary(
        fossil_quantities,
        renewable_quantities,
        {"gasoline": 0, "diesel": 0, "jet_fuel": 0},
        {"gasoline": 0, "diesel": 0, "jet_fuel": 0},
        notional_transfers_sum,
        compliance_period,
        summary_model,
    )

    _assert_renewable_common(result)
    # Line 6 (retention): Line 10 (raw) = 0, Line 4 = 500/1600/900, so Line 10 - Line 4 < 0 (no excess)
    # Per LCFA s.10(2), retention is only allowed when there's an excess (Line 10 > Line 4)
    # Therefore, Line 6 must be 0 for all fuel types
    assert (
        result[5].gasoline == 0
    ), "Line 6 should be 0 when no excess exists (deficiency scenario)"
    assert result[5].diesel == 0
    assert result[5].jet_fuel == 0

    # Line 8 (deferral): Deficiency exists, so deferral is allowed up to min(deficiency (Line 4 - Line 10), 5% of Line 4)
    # Line 10 (raw) = Line 2 + Line 5 + Line 7 - Line 9 = 0 + 0 + 0 - 0 = 0
    # Deficiency (Line 4 - Line 10): gasoline=500-0=500, diesel=1600-0=1600, jet_fuel=900-0=900
    # 5% of Line 4: gasoline=25 (5% * 500), diesel=80 (5% * 1600), jet_fuel=45 (5% * 900)
    # User input: gasoline=50, diesel=100, jet_fuel=150
    # Capped at min(deficiency, 5% of Line 4): min(500,25)=25, min(1600,80)=80, min(900,45)=45
    assert (
        result[7].gasoline == 25
    ), "Line 8 should be capped at min(deficiency (Line 4 - Line 10), 5% of Line 4)"
    assert result[7].diesel == 80
    assert result[7].jet_fuel == 45


@pytest.mark.anyio
async def test_calculate_summary_filters_ineligible_renewable_fuel_post_2025(
    compliance_report_summary_service,
    mock_repo,
    mock_summary_repo,
    mock_trxn_repo,
):
    compliance_report = MagicMock(spec=ComplianceReport)
    compliance_report.compliance_report_id = 1
    compliance_report.organization_id = 1
    compliance_report.compliance_report_group_uuid = "test-group"
    compliance_report.version = 0
    compliance_report.nickname = "Test Report"
    compliance_report.reporting_frequency = None

    compliance_period = MagicMock()
    compliance_period.description = "2025"
    compliance_period.effective_date = datetime(2025, 1, 1)
    compliance_period.expiration_date = datetime(2025, 12, 31)
    compliance_report.compliance_period = compliance_period
    compliance_report.current_status = MagicMock(status=ComplianceReportStatusEnum.Draft)

    summary_model = ComplianceReportSummary(
        summary_id=1,
        compliance_report_id=1,
    )
    compliance_report.summary = summary_model

    compliance_report_summary_service.cr_repo.get_compliance_report_by_id = AsyncMock(
        return_value=compliance_report
    )
    mock_repo.get_assessed_compliance_report_by_period.return_value = None

    def _make_record(category, fuel_type_name, *, canada=False, q1=False, country=None):
        fuel_type = MagicMock()
        fuel_type.renewable = True
        fuel_type.fuel_type = fuel_type_name
        fuel_type.fossil_derived = False
        fuel_category = MagicMock()
        fuel_category.category = category
        record = MagicMock()
        record.fuel_type = fuel_type
        record.fuel_category = fuel_category
        record.is_canada_produced = canada
        record.is_q1_supplied = q1
        if country:
            fuel_code = MagicMock()
            fuel_code.fuel_production_facility_country = country
            record.fuel_code = fuel_code
        else:
            record.fuel_code = None
        return record

    canadian_supply = _make_record("Diesel", "Biodiesel", canada=True)
    q1_supply = _make_record("Diesel", "HDRD", q1=True, country="United States")
    ineligible_supply = _make_record("Diesel", "Biodiesel", country="United States")
    gasoline_other_use = _make_record("Gasoline", "Ethanol", canada=True)

    compliance_report_summary_service.fuel_supply_repo.get_effective_fuel_supplies = (
        AsyncMock(return_value=[canadian_supply, q1_supply, ineligible_supply])
    )
    compliance_report_summary_service.other_uses_repo.get_effective_other_uses = (
        AsyncMock(return_value=[gasoline_other_use])
    )
    compliance_report_summary_service.notional_transfer_service.get_notional_transfers = AsyncMock(
        return_value=MagicMock(notional_transfers=[])
    )
    compliance_report_summary_service.fuel_export_repo.get_effective_fuel_exports = (
        AsyncMock(return_value=[])
    )
    compliance_report_summary_service.allocation_agreement_repo.get_allocation_agreements = AsyncMock(
        return_value=[]
    )

    captured_records = []

    def _aggregate(records, fossil_derived):
        if fossil_derived:
            return {"gasoline": 0, "diesel": 0, "jet_fuel": 0}
        captured_records.append(records)
        return {"gasoline": 0, "diesel": 0, "jet_fuel": 0}

    compliance_report_summary_service.repo.aggregate_quantities = MagicMock(
        side_effect=_aggregate
    )
    compliance_report_summary_service.calculate_renewable_fuel_target_summary = (
        MagicMock(
            return_value=[
                ComplianceReportSummaryRowSchema(
                    line=index,
                    description="",
                    field="",
                    gasoline=0,
                    diesel=0,
                    jet_fuel=0,
                    value=0,
                    total_value=0,
                )
                for index in range(1, 12)
            ]
        )
    )
    compliance_report_summary_service.calculate_low_carbon_fuel_target_summary = (
        AsyncMock(return_value=([], 0))
    )
    compliance_report_summary_service.calculate_non_compliance_penalty_summary = (
        MagicMock(return_value=[])
    )
    compliance_report_summary_service.convert_summary_to_dict = MagicMock(
        return_value=ComplianceReportSummarySchema(
            summary_id=1,
            compliance_report_id=1,
            is_locked=False,
            quarter=None,
            renewable_fuel_target_summary=[],
            low_carbon_fuel_target_summary=[],
            non_compliance_penalty_summary=[],
            can_sign=False,
        )
    )
    compliance_report_summary_service._should_lock_lines_7_and_9 = AsyncMock(
        return_value=False
    )
    compliance_report_summary_service.repo.save_compliance_report_summary = AsyncMock()

    await compliance_report_summary_service.calculate_compliance_report_summary(1)

    # Ensure renewable aggregation excluded ineligible supply but kept eligible ones.
    assert captured_records, "Expected renewable aggregation records to be captured"
    renewable_records = captured_records[-1]
    assert canadian_supply in renewable_records
    assert q1_supply in renewable_records
    assert gasoline_other_use in renewable_records
    assert ineligible_supply not in renewable_records


@pytest.mark.anyio
async def test_calculate_renewable_fuel_target_summary_no_copy_lines_6_and_8(
    compliance_report_summary_service,
):
    # Test Line 6 and Line 8 with realistic excess scenario using corrected logic
    # Line 6 and Line 8 caps are now based on Line 10 - Line 4 (not Line 2 - Line 4)
    fossil_quantities = {"gasoline": 10000, "diesel": 20000, "jet_fuel": 30000}
    renewable_quantities = {
        "gasoline": 1500,
        "diesel": 3000,
        "jet_fuel": 2000,
    }  # Enough to create excess
    previous_retained = {"gasoline": 0, "diesel": 0, "jet_fuel": 0}
    previous_obligation = {"gasoline": 0, "diesel": 0, "jet_fuel": 0}
    notional_transfers_sum = {"gasoline": 0, "diesel": 0, "jet_fuel": 0}
    compliance_period = 2030
    summary_model = ComplianceReportSummary(
        line_6_renewable_fuel_retained_gasoline=100,  # User wants to retain 100
        line_6_renewable_fuel_retained_diesel=200,  # User wants to retain 200
        line_6_renewable_fuel_retained_jet_fuel=150,  # User wants to retain 150
        line_8_obligation_deferred_gasoline=0,
        line_8_obligation_deferred_diesel=0,
        line_8_obligation_deferred_jet_fuel=0,
    )
    # Don't set line_4 values - let them be calculated
    # Line 3 (tracked) = fossil + renewable = gas:11,500, diesel:23,000, jet:32,000
    # Line 4 (required) for 2030: gas:11,500*0.05=575, diesel:23,000*0.08=1,840, jet:32,000*0.03=960
    # Line 10 (raw, before Line 6/8) = Line 2 + Line 5 + Line 7 - Line 9 = gas:1500, diesel:3000, jet:2000
    # Excess (Line 10 - Line 4) = gas:1500-575=925, diesel:3000-1840=1160, jet:2000-960=1040
    # 5% of Line 4: gas:28.75, diesel:92, jet:48
    # Max retention = min(excess, 5% of Line 4): gas:28.75, diesel:92, jet:48

    result = compliance_report_summary_service.calculate_renewable_fuel_target_summary(
        fossil_quantities,
        renewable_quantities,
        previous_retained,
        previous_obligation,
        notional_transfers_sum,
        compliance_period,
        summary_model,
    )

    _assert_renewable_common(result)
    # Line 6 (retention): User input is capped at min(excess (Line 10 - Line 4), 5% of Line 4)
    # Gasoline: excess=925, 5%=28.75, user=100 -> capped at 28.75 ≈ 29
    # Diesel: excess=1160, 5%=92, user=200 -> capped at 92
    # Jet fuel: excess=1040, 5%=48, user=150 -> capped at 48
    assert (
        result[5].gasoline == 29
    ), "Line 6 gasoline should be capped at min(excess, 5% of Line 4) (≈29)"
    assert (
        result[5].diesel == 92
    ), "Line 6 diesel should be capped at min(excess, 5% of Line 4) (92)"
    assert (
        result[5].jet_fuel == 48
    ), "Line 6 jet fuel should be capped at min(excess, 5% of Line 4) (48)"

    # Line 8 (deferral): Since there's an excess (not deficiency), Line 8 should be 0
    assert (
        result[7].gasoline == 0
    ), "Line 8 should be 0 when supplier has excess (compliant)"
    assert result[7].diesel == 0
    assert result[7].jet_fuel == 0


@pytest.mark.anyio
async def test_calculate_renewable_fuel_target_summary_with_previous_retained(
    compliance_report_summary_service,
):
    # Test that Line 6 caps correctly account for previously retained fuel (Line 7)
    # This demonstrates the difference between using Line 2 vs Line 10 for excess calculation
    fossil_quantities = {"gasoline": 10000, "diesel": 20000, "jet_fuel": 30000}
    renewable_quantities = {
        "gasoline": 400,
        "diesel": 800,
        "jet_fuel": 600,
    }  # Below requirement
    previous_retained = {
        "gasoline": 200,
        "diesel": 1200,
        "jet_fuel": 500,
    }  # From last year
    previous_obligation = {"gasoline": 0, "diesel": 0, "jet_fuel": 0}
    notional_transfers_sum = {"gasoline": 0, "diesel": 0, "jet_fuel": 0}
    compliance_period = 2030

    # Line 3 (tracked) = fossil + renewable = gas:10,400, diesel:20,800, jet:30,600
    # Line 4 (required) for 2030: gas:10,400*0.05=520, diesel:20,800*0.08=1,664, jet:30,600*0.03=918
    # Line 10 (raw) = Line 2 + Line 5 + Line 7 - Line 9 = gas:400+0+200-0=600, diesel:800+0+1200-0=2000, jet:600+0+500-0=1100
    # Using OLD logic (Line 2 - Line 4): gas:400-520=-120 (no excess), diesel:800-1664=-864 (no excess), jet:600-918=-318 (no excess)
    # Using NEW logic (Line 10 - Line 4): gas:600-520=80 (excess!), diesel:2000-1664=336 (excess!), jet:1100-918=182 (excess!)

    summary_model = ComplianceReportSummary(
        line_6_renewable_fuel_retained_gasoline=100,  # User wants to retain 100
        line_6_renewable_fuel_retained_diesel=200,
        line_6_renewable_fuel_retained_jet_fuel=150,
        line_8_obligation_deferred_gasoline=0,
        line_8_obligation_deferred_diesel=0,
        line_8_obligation_deferred_jet_fuel=0,
    )

    result = compliance_report_summary_service.calculate_renewable_fuel_target_summary(
        fossil_quantities,
        renewable_quantities,
        previous_retained,
        previous_obligation,
        notional_transfers_sum,
        compliance_period,
        summary_model,
    )

    _assert_renewable_common(result)

    # Line 6 (retention): With NEW logic, there IS excess because of previous retained fuel
    # 5% of Line 4: gas:26, diesel:83, jet:46 (rounded)
    # Excess: gas:80, diesel:336, jet:182
    # Max retention = min(excess, 5% of Line 4): gas:min(80,26)=26, diesel:min(336,83)=83, jet:min(182,46)=46
    # User input: gas:100, diesel:200, jet:150
    # Capped: gas:26, diesel:83, jet:46
    assert (
        result[5].gasoline == 26
    ), "Line 6 gasoline should allow retention due to previous retained fuel"
    assert (
        result[5].diesel == 83
    ), "Line 6 diesel should allow retention due to previous retained fuel"
    assert (
        result[5].jet_fuel == 46
    ), "Line 6 jet fuel should allow retention due to previous retained fuel"

    # Line 8 (deferral): Since there's excess, no deferral allowed
    assert result[7].gasoline == 0
    assert result[7].diesel == 0
    assert result[7].jet_fuel == 0


@pytest.mark.anyio
async def test_calculate_renewable_fuel_target_summary_with_notional_transfers(
    compliance_report_summary_service,
):
    # Test that Line 6 caps correctly account for notional transfers (Line 5)
    fossil_quantities = {"gasoline": 10000, "diesel": 20000, "jet_fuel": 30000}
    renewable_quantities = {"gasoline": 450, "diesel": 1500, "jet_fuel": 800}
    previous_retained = {"gasoline": 0, "diesel": 0, "jet_fuel": 0}
    previous_obligation = {"gasoline": 0, "diesel": 0, "jet_fuel": 0}
    notional_transfers_sum = {
        "gasoline": 100,
        "diesel": 300,
        "jet_fuel": 200,
    }  # Positive transfers
    compliance_period = 2030

    # Line 3: gas:10,450, diesel:20,500, jet:30,800
    # Line 4: gas:522.5≈523, diesel:1,640, jet:924
    # Line 10 (raw) = Line 2 + Line 5 + Line 7 - Line 9 = gas:450+100=550, diesel:1500+300=1800, jet:800+200=1000
    # Using OLD logic (Line 2 - Line 4): gas:450-523=-73 (no excess), diesel:1500-1640=-140 (no excess), jet:800-924=-124 (no excess)
    # Using NEW logic (Line 10 - Line 4): gas:550-523=27 (excess!), diesel:1800-1640=160 (excess!), jet:1000-924=76 (excess!)

    summary_model = ComplianceReportSummary(
        line_6_renewable_fuel_retained_gasoline=50,
        line_6_renewable_fuel_retained_diesel=100,
        line_6_renewable_fuel_retained_jet_fuel=80,
        line_8_obligation_deferred_gasoline=0,
        line_8_obligation_deferred_diesel=0,
        line_8_obligation_deferred_jet_fuel=0,
    )

    result = compliance_report_summary_service.calculate_renewable_fuel_target_summary(
        fossil_quantities,
        renewable_quantities,
        previous_retained,
        previous_obligation,
        notional_transfers_sum,
        compliance_period,
        summary_model,
    )

    _assert_renewable_common(result)

    # 5% of Line 4: gas:26, diesel:82 (rounds to 80 with ROUND_HALF_UP), jet:46
    # Excess: gas:27, diesel:160, jet:76
    # Max retention = min(excess, 5%): gas:min(27,26)=26, diesel:min(160,80)=80, jet:min(76,46)=46
    # User input capped: gas:min(50,26)=26, diesel:min(100,80)=80, jet:min(80,46)=46
    assert (
        result[5].gasoline == 26
    ), "Line 6 should allow retention due to notional transfers"
    assert (
        result[5].diesel == 80
    ), "Line 6 should allow retention due to notional transfers"
    assert (
        result[5].jet_fuel == 46
    ), "Line 6 should allow retention due to notional transfers"


@pytest.mark.anyio
async def test_calculate_renewable_fuel_target_summary_with_previous_obligation(
    compliance_report_summary_service,
):
    # Test that Line 8 caps correctly account for previous obligation (Line 9)
    fossil_quantities = {"gasoline": 10000, "diesel": 20000, "jet_fuel": 30000}
    renewable_quantities = {
        "gasoline": 500,
        "diesel": 1600,
        "jet_fuel": 900,
    }  # Exactly at requirement
    previous_retained = {"gasoline": 0, "diesel": 0, "jet_fuel": 0}
    previous_obligation = {
        "gasoline": 50,
        "diesel": 100,
        "jet_fuel": 75,
    }  # Deferred from last year
    notional_transfers_sum = {"gasoline": 0, "diesel": 0, "jet_fuel": 0}
    compliance_period = 2030

    # Line 3: gas:10,500, diesel:21,600, jet:30,900
    # Line 4: gas:525, diesel:1,728, jet:927
    # Line 10 (raw) = Line 2 + Line 5 + Line 7 - Line 9 = gas:500-50=450, diesel:1600-100=1500, jet:900-75=825
    # Using OLD logic (Line 2 - Line 4): gas:500-525=-25, diesel:1600-1728=-128, jet:900-927=-27
    # Using NEW logic (Line 10 - Line 4): gas:450-525=-75 (bigger deficiency!), diesel:1500-1728=-228, jet:825-927=-102
    # The previous obligation creates a LARGER deficiency, allowing more deferral

    summary_model = ComplianceReportSummary(
        line_6_renewable_fuel_retained_gasoline=0,
        line_6_renewable_fuel_retained_diesel=0,
        line_6_renewable_fuel_retained_jet_fuel=0,
        line_8_obligation_deferred_gasoline=100,  # User wants to defer
        line_8_obligation_deferred_diesel=150,
        line_8_obligation_deferred_jet_fuel=120,
    )

    result = compliance_report_summary_service.calculate_renewable_fuel_target_summary(
        fossil_quantities,
        renewable_quantities,
        previous_retained,
        previous_obligation,
        notional_transfers_sum,
        compliance_period,
        summary_model,
    )

    _assert_renewable_common(result)

    # Line 6: No excess, so no retention
    assert result[5].gasoline == 0
    assert result[5].diesel == 0
    assert result[5].jet_fuel == 0

    # Line 8 (deferral): Deficiency exists due to previous obligation
    # 5% of Line 4: gas:26, diesel:86, jet:46
    # Deficiency: gas:75, diesel:228, jet:102
    # Max deferral = min(deficiency, 5%): gas:min(75,26)=26, diesel:min(228,86)=86, jet:min(102,46)=46
    # User input capped: gas:min(100,26)=26, diesel:min(150,86)=86, jet:min(120,46)=46
    assert (
        result[7].gasoline == 26
    ), "Line 8 should allow deferral due to previous obligation increasing deficiency"
    assert (
        result[7].diesel == 86
    ), "Line 8 should allow deferral due to previous obligation increasing deficiency"
    assert (
        result[7].jet_fuel == 46
    ), "Line 8 should allow deferral due to previous obligation increasing deficiency"


@pytest.mark.anyio
async def test_calculate_renewable_fuel_target_summary_complex_all_lines(
    compliance_report_summary_service,
):
    # Comprehensive test with all lines having non-zero values
    # This is the ultimate test showing why Line 10 logic is necessary
    fossil_quantities = {"gasoline": 100000, "diesel": 200000, "jet_fuel": 150000}
    renewable_quantities = {"gasoline": 4000, "diesel": 12000, "jet_fuel": 3500}
    previous_retained = {
        "gasoline": 500,
        "diesel": 1000,
        "jet_fuel": 300,
    }  # From last year
    previous_obligation = {
        "gasoline": 200,
        "diesel": 500,
        "jet_fuel": 100,
    }  # Deferred from last year
    notional_transfers_sum = {
        "gasoline": 300,
        "diesel": -200,
        "jet_fuel": 400,
    }  # Mixed transfers
    compliance_period = 2030

    # Line 3 (tracked): gas:104,300, diesel:212,000, jet:153,900
    # Line 4 (required): gas:5,215, diesel:16,960, jet:4,617
    # Line 10 (raw) = Line 2 + Line 5 + Line 7 - Line 9
    #   gas: 4000 + 300 + 500 - 200 = 4,600
    #   diesel: 12000 + (-200) + 1000 - 500 = 12,300
    #   jet: 3500 + 400 + 300 - 100 = 4,100
    #
    # Excess/Deficiency (Line 10 - Line 4):
    #   gas: 4600 - 5215 = -615 (deficiency)
    #   diesel: 12300 - 16960 = -4660 (deficiency)
    #   jet: 4100 - 4617 = -517 (deficiency)

    summary_model = ComplianceReportSummary(
        line_6_renewable_fuel_retained_gasoline=300,
        line_6_renewable_fuel_retained_diesel=500,
        line_6_renewable_fuel_retained_jet_fuel=250,
        line_8_obligation_deferred_gasoline=400,
        line_8_obligation_deferred_diesel=1000,
        line_8_obligation_deferred_jet_fuel=300,
    )

    result = compliance_report_summary_service.calculate_renewable_fuel_target_summary(
        fossil_quantities,
        renewable_quantities,
        previous_retained,
        previous_obligation,
        notional_transfers_sum,
        compliance_period,
        summary_model,
    )

    _assert_renewable_common(result)

    # Line 6: All show deficiency, so no retention allowed
    assert result[5].gasoline == 0, "No retention when deficiency exists"
    assert result[5].diesel == 0, "No retention when deficiency exists"
    assert result[5].jet_fuel == 0, "No retention when deficiency exists"

    # Line 8 (deferral): Deficiency exists, capped at min(deficiency, 5% of Line 4)
    # 5% of Line 4: gas:260.75≈260, diesel:848, jet:230.85≈230 (with ROUND_HALF_UP)
    # Deficiency: gas:615, diesel:4660, jet:517
    # Max deferral: gas:min(615,260)=260, diesel:min(4660,848)=848, jet:min(517,230)=230
    # User input capped: gas:min(400,260)=260, diesel:min(1000,848)=848, jet:min(300,230)=230
    assert (
        result[7].gasoline == 260
    ), "Deferral correctly capped with all lines considered"
    assert (
        result[7].diesel == 848
    ), "Deferral correctly capped with all lines considered"
    assert (
        result[7].jet_fuel == 230
    ), "Deferral correctly capped with all lines considered"


@pytest.mark.anyio
async def test_can_sign_flag_logic(
    compliance_report_summary_service, mock_repo, mock_summary_repo, mock_trxn_repo
):
    # Scenario 1: All conditions met.
    mock_effective_fuel_supplies = [MagicMock()]
    mock_notional_transfers = MagicMock(notional_transfers=[MagicMock()])
    mock_fuel_exports = [MagicMock()]
    mock_allocation_agreements = [MagicMock()]

    mock_summary = MagicMock(
        is_locked=False,
        line_6_renewable_fuel_retained_gasoline=10,
        line_6_renewable_fuel_retained_diesel=20,
        line_6_renewable_fuel_retained_jet_fuel=30,
        line_7_previously_retained_gasoline=10,
        line_7_previously_retained_diesel=20,
        line_7_previously_retained_jet_fuel=30,
        line_8_obligation_deferred_gasoline=5,
        line_8_obligation_deferred_diesel=10,
        line_8_obligation_deferred_jet_fuel=15,
        line_4_eligible_renewable_fuel_required_gasoline=25,
        line_4_eligible_renewable_fuel_required_diesel=50,
        line_4_eligible_renewable_fuel_required_jet_fuel=10,
    )
    mock_compliance_report = MagicMock(
        version=0,
        compliance_report_group_uuid="mock-group-uuid",
        compliance_period=MagicMock(
            effective_date=MagicMock(year=2024), description="2024"
        ),
        nickname="test-report",
        organization_id=1,
        compliance_report_id=1,
        summary=mock_summary,
    )
    mock_compliance_report.current_status = MagicMock(status=ComplianceReportStatusEnum.Draft)
    mock_compliance_report.current_status = MagicMock(status=ComplianceReportStatusEnum.Draft)
    mock_trxn_repo.calculate_line_17_available_balance_for_period.return_value = 1000
    previous_retained = {"gasoline": 10, "diesel": 20, "jet_fuel": 30}
    previous_obligation = {"gasoline": 5, "diesel": 10, "jet_fuel": 15}

    mock_repo.get_compliance_report_by_id = AsyncMock(
        return_value=mock_compliance_report
    )

    mock_summary_repo.get_assessed_compliance_report_by_period = AsyncMock(
        return_value=MagicMock(
            summary=MagicMock(
                line_6_renewable_fuel_retained_gasoline=previous_retained["gasoline"],
                line_6_renewable_fuel_retained_diesel=previous_retained["diesel"],
                line_6_renewable_fuel_retained_jet_fuel=previous_retained["jet_fuel"],
                line_8_obligation_deferred_gasoline=previous_obligation["gasoline"],
                line_8_obligation_deferred_diesel=previous_obligation["diesel"],
                line_8_obligation_deferred_jet_fuel=previous_obligation["jet_fuel"],
            )
        )
    )

    compliance_report_summary_service.fuel_supply_repo.get_effective_fuel_supplies = (
        AsyncMock(return_value=mock_effective_fuel_supplies)
    )
    compliance_report_summary_service.notional_transfer_service.calculate_notional_transfers = AsyncMock(
        return_value=mock_notional_transfers
    )
    compliance_report_summary_service.fuel_export_repo.get_effective_fuel_exports = (
        AsyncMock(return_value=mock_fuel_exports)
    )
    compliance_report_summary_service.allocation_agreement_repo.get_allocation_agreements = AsyncMock(
        return_value=mock_allocation_agreements
    )
    compliance_report_summary_service.calculate_fossil_fuel_quantities = AsyncMock(
        return_value={"gasoline": 100, "diesel": 200, "jet_fuel": 50}
    )
    compliance_report_summary_service.calculate_renewable_fuel_quantities = AsyncMock(
        return_value={"gasoline": 50, "diesel": 100, "jet_fuel": 20}
    )
    compliance_report_summary_service.calculate_notional_transfers_sum = AsyncMock(
        return_value={"gasoline": 10, "diesel": 20, "jet_fuel": 5}
    )

    # Replace the renewable summary method with a dummy implementation.
    def mock_calculate_renewable_fuel_target_summary(*args, **kwargs):
        result = []
        for line in range(1, 12):
            row = ComplianceReportSummaryRowSchema(
                line=line,
                line_type="test",
                description="test description",
                gasoline=1000.0,
                diesel=1000.0,
                jet_fuel=1000.0,
                total_value=3000.0,
            )
            result.append(row)
        return result

    compliance_report_summary_service.calculate_renewable_fuel_target_summary = (
        mock_calculate_renewable_fuel_target_summary
    )

    result = (
        await compliance_report_summary_service.calculate_compliance_report_summary(1)
    )
    # Expect can_sign True when all conditions met.
    assert result.can_sign is True
    assert result.lines_6_and_8_locked is False  # still draft

    # Scenario 2: When no conditions are met.
    compliance_report_summary_service.fuel_supply_repo.get_effective_fuel_supplies = (
        AsyncMock(return_value=[])
    )
    compliance_report_summary_service.notional_transfer_service.calculate_notional_transfers = AsyncMock(
        return_value=MagicMock(notional_transfers=[])
    )
    compliance_report_summary_service.fuel_export_repo.get_effective_fuel_exports = (
        AsyncMock(return_value=[])
    )
    compliance_report_summary_service.allocation_agreement_repo.get_allocation_agreements = AsyncMock(
        return_value=[]
    )

    # Call the method again
    result = (
        await compliance_report_summary_service.calculate_compliance_report_summary(1)
    )

    # Assert that `can_sign` is False
    assert result.can_sign is False
    assert result.lines_6_and_8_locked is False


@pytest.mark.anyio
async def test_submitted_report_returns_locked_flags_for_lines_6_and_8(
    compliance_report_summary_service,
    mock_repo,
    mock_summary_repo,
):
    """Submitted reports should short-circuit to stored summary and mark lines 6/8 locked."""
    summary = make_summary(line6=400, line8=200, locked=False)
    summary.line_1_fossil_derived_base_fuel_gasoline = 10000

    report = make_report(0, ComplianceReportStatusEnum.Submitted, "2025")
    report.summary = summary

    mock_repo.get_compliance_report_by_id = AsyncMock(return_value=report)
    mock_repo.get_assessed_compliance_report_by_period = AsyncMock(return_value=None)
    mock_summary_repo.get_previous_summary = AsyncMock(return_value=None)

    locked = await compliance_report_summary_service.calculate_compliance_report_summary(
        report_id=report.compliance_report_id
    )

    assert locked.lines_6_and_8_locked is True
    line6 = next(r for r in locked.renewable_fuel_target_summary if r.line == 6)
    assert line6.gasoline == 400


@pytest.mark.anyio
@pytest.mark.parametrize(
    "fuel_data, expected_result",
    [
        # Fuel Supply: positive
        (
            {
                "target_ci": 100,
                "eer": 1,
                "ci_of_fuel": 80,
                "uci": 10,
                "quantity": 1_000_000,
                "q1_quantity": 0,
                "q2_quantity": 0,
                "q3_quantity": 0,
                "q4_quantity": 0,
                "energy_density": 1,
            },
            10,
        ),
        # Fuel Supply: positive - 2 quartetrs
        (
            {
                "target_ci": 100,
                "eer": 1,
                "ci_of_fuel": 80,
                "uci": 10,
                "quantity": 500_000,
                "q1_quantity": 0,
                "q2_quantity": 500_000,
                "q3_quantity": 0,
                "q4_quantity": 0,
                "energy_density": 1,
            },
            10,
        ),
        # Fuel Supply: negative
        (
            {
                "target_ci": 80,
                "eer": 1,
                "ci_of_fuel": 90,
                "uci": 5,
                "quantity": 1_000_000,
                "q1_quantity": 0,
                "q2_quantity": 0,
                "q3_quantity": 0,
                "q4_quantity": 0,
                "energy_density": 1,
            },
            -15,
        ),
    ],
)
async def test_calculate_fuel_supply_compliance_units_parametrized(
    compliance_report_summary_service, fuel_data, expected_result
):
    mock_fuel_supply = Mock(**fuel_data)
    compliance_report_summary_service.fuel_supply_repo.get_effective_fuel_supplies = (
        AsyncMock(return_value=[mock_fuel_supply])
    )
    # Mock the compliance report and its period description
    dummy_report = MagicMock()
    dummy_report.compliance_report_group_uuid = "dummy-group"
    # Ensure compliance_period and description are mocked for non-historical check
    dummy_report.compliance_period = MagicMock()
    dummy_report.compliance_period.description = "2024"  # Use a non-historical year

    result = (
        await compliance_report_summary_service.calculate_fuel_supply_compliance_units(
            dummy_report
        )
    )
    assert result == expected_result


@pytest.mark.anyio
@pytest.mark.parametrize(
    "fuel_export_data, expected_result",
    [
        (
            {
                "target_ci": 100,
                "eer": 1,
                "ci_of_fuel": 80,
                "uci": 10,
                "quantity": 1_000_000,
                "energy_density": 1,
            },
            -10,
        ),
        (
            {
                "target_ci": 80,
                "eer": 1,
                "ci_of_fuel": 90,
                "uci": 5,
                "quantity": 1_000_000,
                "energy_density": 1,
            },
            0,
        ),
    ],
)
async def test_calculate_fuel_export_compliance_units_parametrized(
    compliance_report_summary_service, fuel_export_data, expected_result
):
    mock_fuel_export = MagicMock(**fuel_export_data)
    compliance_report_summary_service.fuel_export_repo.get_effective_fuel_exports = (
        AsyncMock(return_value=[mock_fuel_export])
    )
    # Mock the compliance report and its period description
    dummy_report = MagicMock()
    dummy_report.compliance_report_group_uuid = "dummy-group"
    # Ensure compliance_period and description are mocked for non-historical check
    dummy_report.compliance_period = MagicMock()
    dummy_report.compliance_period.description = "2024"  # Use a non-historical year

    result = (
        await compliance_report_summary_service.calculate_fuel_export_compliance_units(
            dummy_report
        )
    )
    assert result == expected_result


@pytest.mark.anyio
@pytest.mark.parametrize(
    "fuel_data, expected_legacy_result",
    [
        # Test data based on previous failures, using legacy formula expectations
        (
            {
                "target_ci": 100,
                "eer": 1,
                "ci_of_fuel": 80,
                "uci": 10,  # uci ignored in legacy
                "quantity": 1_000_000,
                "q1_quantity": 0,
                "q2_quantity": 0,
                "q3_quantity": 0,
                "q4_quantity": 0,
                "energy_density": 1,
            },
            20,  # Was 10 in non-legacy
        ),
        (
            {
                "target_ci": 100,
                "eer": 1,
                "ci_of_fuel": 80,
                "uci": 10,  # uci ignored in legacy
                "quantity": 500_000,
                "q1_quantity": 0,
                "q2_quantity": 500_000,
                "q3_quantity": 0,
                "q4_quantity": 0,
                "energy_density": 1,
            },
            20,  # Was 10 in non-legacy
        ),
        (
            {
                "target_ci": 80,
                "eer": 1,
                "ci_of_fuel": 90,
                "uci": 5,  # uci ignored in legacy
                "quantity": 1_000_000,
                "q1_quantity": 0,
                "q2_quantity": 0,
                "q3_quantity": 0,
                "q4_quantity": 0,
                "energy_density": 1,
            },
            -10,  # Was -15 in non-legacy
        ),
    ],
)
async def test_calculate_fuel_supply_compliance_units_parametrized_legacy(
    compliance_report_summary_service, mock_summary_repo, fuel_data, expected_legacy_result
):
    """Test calculation for compliance periods before 2024 (legacy formula)"""
    mock_fuel_supply = Mock(**fuel_data)
    compliance_report_summary_service.fuel_supply_repo.get_effective_fuel_supplies = (
        AsyncMock(return_value=[mock_fuel_supply])
    )
    # Mock the compliance report and its period description for LEGACY check
    dummy_report = MagicMock()
    dummy_report.compliance_report_group_uuid = "dummy-group-legacy"
    dummy_report.compliance_period = MagicMock()
    dummy_report.compliance_period.description = "2023"  # Use a legacy year

    # Mock aggregate methods to return empty results
    mock_summary_repo.aggregate_quantities.return_value = {}

    # Call the compliance report summary calculation
    result = (
        await compliance_report_summary_service.calculate_fuel_supply_compliance_units(
            dummy_report
        )
    )
    assert result == expected_legacy_result


@pytest.mark.anyio
@pytest.mark.parametrize(
    "fuel_export_data, expected_legacy_result",
    [
        # Test data based on previous failures, using legacy formula expectations
        (
            {
                "target_ci": 100,
                "eer": 1,
                "ci_of_fuel": 80,
                "uci": 10,  # uci ignored in legacy
                "quantity": 1_000_000,
                "energy_density": 1,
            },
            -20,  # Was -10 in non-legacy
        ),
        (
            {
                "target_ci": 80,
                "eer": 1,
                "ci_of_fuel": 90,
                "uci": 5,  # uci ignored in legacy
                "quantity": 1_000_000,
                "energy_density": 1,
            },
            0,  # Same as non-legacy because (-10) becomes 0 after export processing
        ),
    ],
)
async def test_calculate_fuel_export_compliance_units_parametrized_legacy(
    compliance_report_summary_service, fuel_export_data, expected_legacy_result
):
    """Test calculation for compliance periods before 2024 (legacy formula)"""
    mock_fuel_export = MagicMock(**fuel_export_data)
    compliance_report_summary_service.fuel_export_repo.get_effective_fuel_exports = (
        AsyncMock(return_value=[mock_fuel_export])
    )
    # Mock the compliance report and its period description for LEGACY check
    dummy_report = MagicMock()
    dummy_report.compliance_report_group_uuid = "dummy-group-legacy"
    dummy_report.compliance_period = MagicMock()
    dummy_report.compliance_period.description = "2023"  # Use a legacy year

    result = (
        await compliance_report_summary_service.calculate_fuel_export_compliance_units(
            dummy_report
        )
    )
    # The main test is that the calculation completed successfully with quarterly notional transfers
    # and the quarterly calculation logic we added didn't cause any errors
    # This verifies that our quarterly notional transfer schema validation and processing works
    assert result is not None


@pytest.mark.anyio
async def test_penalty_override_enabled_2024_compliance_period(
    compliance_report_summary_service,
):
    """Test penalty override fields are available for 2024+ compliance periods"""
    from lcfs.db.models.compliance.ComplianceReportSummary import (
        ComplianceReportSummary,
    )
    from lcfs.db.models.compliance.ComplianceReport import ComplianceReport
    from datetime import datetime, timezone

    # Create a 2024 compliance report
    compliance_report = MagicMock(spec=ComplianceReport)
    compliance_report.compliance_period = MagicMock()
    compliance_report.compliance_period.description = "2024"

    penalty_date = datetime(2024, 6, 15, 10, 30, 0, tzinfo=timezone.utc)

    summary_obj = ComplianceReportSummary(
        compliance_report_id=1,
        penalty_override_enabled=True,
        renewable_penalty_override=1500.75,
        low_carbon_penalty_override=750.50,
        penalty_override_date=penalty_date,
        penalty_override_user=123,
        # Required fields for renewable calculations
        line_4_eligible_renewable_fuel_required_gasoline=100000,
        line_4_eligible_renewable_fuel_required_diesel=50000,
        line_4_eligible_renewable_fuel_required_jet_fuel=25000,
        # Initialize other required fields
        line_11_fossil_derived_base_fuel_total=0,
        line_21_non_compliance_penalty_payable=0,
        total_non_compliance_penalty_payable=0,
    )

    result = compliance_report_summary_service.convert_summary_to_dict(
        summary_obj, compliance_report
    )

    assert result.penalty_override_enabled is True
    assert result.renewable_penalty_override == 1500.75
    assert result.low_carbon_penalty_override == 750.50
    assert result.penalty_override_date == penalty_date
    assert result.penalty_override_user == 123


@pytest.mark.anyio
async def test_penalty_override_disabled_pre_2024_compliance_period(
    compliance_report_summary_service,
):
    """Test penalty override fields are disabled for pre-2024 compliance periods"""
    from lcfs.db.models.compliance.ComplianceReportSummary import (
        ComplianceReportSummary,
    )
    from lcfs.db.models.compliance.ComplianceReport import ComplianceReport
    from datetime import datetime, timezone

    # Create a 2023 compliance report
    compliance_report = MagicMock(spec=ComplianceReport)
    compliance_report.compliance_period = MagicMock()
    compliance_report.compliance_period.description = "2023"

    penalty_date = datetime(2023, 6, 15, 10, 30, 0, tzinfo=timezone.utc)

    summary_obj = ComplianceReportSummary(
        compliance_report_id=1,
        penalty_override_enabled=True,  # Should be ignored for 2023
        renewable_penalty_override=1500.75,
        low_carbon_penalty_override=750.50,
        penalty_override_date=penalty_date,
        penalty_override_user=123,
        # Required fields for renewable calculations
        line_4_eligible_renewable_fuel_required_gasoline=100000,
        line_4_eligible_renewable_fuel_required_diesel=50000,
        line_4_eligible_renewable_fuel_required_jet_fuel=25000,
        # Initialize other required fields
        line_11_fossil_derived_base_fuel_total=0,
        line_21_non_compliance_penalty_payable=0,
        total_non_compliance_penalty_payable=0,
    )

    result = compliance_report_summary_service.convert_summary_to_dict(
        summary_obj, compliance_report
    )

    # All penalty override fields should be disabled/None for pre-2024
    assert result.penalty_override_enabled is False
    assert result.renewable_penalty_override is None
    assert result.low_carbon_penalty_override is None
    assert result.penalty_override_date is None
    assert result.penalty_override_user is None


@pytest.mark.anyio
async def test_penalty_override_without_compliance_report(
    compliance_report_summary_service,
):
    """Test penalty override fields are disabled when no compliance report is provided"""
    from lcfs.db.models.compliance.ComplianceReportSummary import (
        ComplianceReportSummary,
    )
    from datetime import datetime, timezone

    penalty_date = datetime(2024, 6, 15, 10, 30, 0, tzinfo=timezone.utc)

    summary_obj = ComplianceReportSummary(
        compliance_report_id=1,
        penalty_override_enabled=True,
        renewable_penalty_override=1500.75,
        low_carbon_penalty_override=750.50,
        penalty_override_date=penalty_date,
        penalty_override_user=123,
        # Required fields for renewable calculations
        line_4_eligible_renewable_fuel_required_gasoline=100000,
        line_4_eligible_renewable_fuel_required_diesel=50000,
        line_4_eligible_renewable_fuel_required_jet_fuel=25000,
        # Initialize other required fields
        line_11_fossil_derived_base_fuel_total=0,
        line_21_non_compliance_penalty_payable=0,
        total_non_compliance_penalty_payable=0,
    )

    result = compliance_report_summary_service.convert_summary_to_dict(
        summary_obj, None
    )

    # All penalty override fields should be disabled/None when no compliance report
    assert result.penalty_override_enabled is False
    assert result.renewable_penalty_override is None
    assert result.low_carbon_penalty_override is None
    assert result.penalty_override_date is None
    assert result.penalty_override_user is None


@pytest.mark.anyio
async def test_calculate_non_compliance_penalty_with_override_scenarios(
    compliance_report_summary_service, compliance_report_summary_row_schema
):
    """Test penalty calculation scenarios with different override states"""

    # Test scenario 1: Normal penalty calculation (no override)
    mock_renewable_summary = [
        compliance_report_summary_row_schema(
            line=11, gasoline=500, diesel=750, jet_fuel=250, total_value=1500
        )
    ]

    penalty_payable_units = -2  # Should result in penalty
    result = compliance_report_summary_service.calculate_non_compliance_penalty_summary(
        penalty_payable_units, mock_renewable_summary
    )

    assert len(result) == 3
    # Line 11 (renewable fuel penalty) - can be int, string, or legacy format
    assert result[0].line in [11, "11", "11 | 22"]
    assert result[0].total_value == 1500
    # Line 21 (low carbon fuel penalty) - can be int, string, or legacy format
    assert result[1].line in [21, "21", "21 | 33"]
    assert result[1].total_value == 1200  # -2 * -600 = 1200
    # Total
    assert result[2].line is None
    assert result[2].total_value == 2700  # 1500 + 1200

    # Test scenario 2: Zero penalty units
    penalty_payable_units = 0
    result = compliance_report_summary_service.calculate_non_compliance_penalty_summary(
        penalty_payable_units, mock_renewable_summary
    )

    assert len(result) == 3
    assert result[1].total_value == 0  # No penalty when units are 0
    assert result[2].total_value == 1500  # Only renewable penalty


@pytest.mark.anyio
async def test_penalty_override_calculation_integration():
    """Test that penalty override values are properly used in total calculation"""
    from lcfs.db.models.compliance.ComplianceReportSummary import (
        ComplianceReportSummary,
    )

    # This would typically be tested at the repository level where the total is calculated
    # based on override state, but we can test the logic here

    summary_obj = ComplianceReportSummary()

    # Test with override enabled
    summary_obj.penalty_override_enabled = True
    summary_obj.renewable_penalty_override = 1000.0
    summary_obj.low_carbon_penalty_override = 500.0
    summary_obj.line_11_fossil_derived_base_fuel_total = 1500.0  # Should be ignored
    summary_obj.line_21_non_compliance_penalty_payable = 750.0  # Should be ignored

    # This logic would be in the repository when saving
    if summary_obj.penalty_override_enabled:
        renewable_override = summary_obj.renewable_penalty_override or 0
        low_carbon_override = summary_obj.low_carbon_penalty_override or 0
        expected_total = renewable_override + low_carbon_override
    else:
        line_11_total = summary_obj.line_11_fossil_derived_base_fuel_total or 0
        line_21_total = summary_obj.line_21_non_compliance_penalty_payable or 0
        expected_total = line_11_total + line_21_total

    assert expected_total == 1500.0  # 1000 + 500 (override values)

    # Test with override disabled
    summary_obj.penalty_override_enabled = False

    if summary_obj.penalty_override_enabled:
        renewable_override = summary_obj.renewable_penalty_override or 0
        low_carbon_override = summary_obj.low_carbon_penalty_override or 0
        expected_total = renewable_override + low_carbon_override
    else:
        line_11_total = summary_obj.line_11_fossil_derived_base_fuel_total or 0
        line_21_total = summary_obj.line_21_non_compliance_penalty_payable or 0
        expected_total = line_11_total + line_21_total

    assert expected_total == 2250.0  # 1500 + 750 (calculated values)


@pytest.mark.anyio
async def test_penalty_override_with_null_values():
    """Test penalty override calculation with null override values"""
    from lcfs.db.models.compliance.ComplianceReportSummary import (
        ComplianceReportSummary,
    )

    summary_obj = ComplianceReportSummary()
    summary_obj.penalty_override_enabled = True
    summary_obj.renewable_penalty_override = None  # Null value
    summary_obj.low_carbon_penalty_override = 500.0

    # Test the null handling logic
    renewable_override = summary_obj.renewable_penalty_override or 0
    low_carbon_override = summary_obj.low_carbon_penalty_override or 0
    expected_total = renewable_override + low_carbon_override

    assert expected_total == 500.0  # 0 + 500 (null treated as 0)


@pytest.mark.anyio
async def test_penalty_override_with_zero_values():
    """Test penalty override calculation with explicit zero values"""
    from lcfs.db.models.compliance.ComplianceReportSummary import (
        ComplianceReportSummary,
    )

    summary_obj = ComplianceReportSummary()
    summary_obj.penalty_override_enabled = True
    summary_obj.renewable_penalty_override = 0.0
    summary_obj.low_carbon_penalty_override = 0.0

    # Test the zero handling logic
    renewable_override = summary_obj.renewable_penalty_override or 0
    low_carbon_override = summary_obj.low_carbon_penalty_override or 0
    expected_total = renewable_override + low_carbon_override

    assert expected_total == 0.0  # 0 + 0 (explicit zeros)


# Tests for Summary Lines 7 & 9 Auto-population and Locking (Issue #2893)
@pytest.mark.anyio
async def test_renewable_fuel_target_summary_contains_lines_7_and_9(
    compliance_report_summary_service,
):
    """Test that renewable fuel target summary includes Lines 7 & 9 in the result."""
    # Mock data
    fossil_quantities = {"gasoline": 1000, "diesel": 2000, "jet_fuel": 500}
    renewable_quantities = {"gasoline": 100, "diesel": 200, "jet_fuel": 50}
    previous_retained = {
        "gasoline": 10,
        "diesel": 20,
        "jet_fuel": 5,
    }  # This should populate Line 7
    previous_obligation = {
        "gasoline": 5,
        "diesel": 10,
        "jet_fuel": 2,
    }  # This should populate Line 9
    notional_transfers_sums = {"gasoline": 0, "diesel": 0, "jet_fuel": 0}

    previous_year_required = {"gasoline": 400, "diesel": 750, "jet_fuel": 0}

    # Create a proper ComplianceReportSummary mock with the actual fields
    from lcfs.db.models.compliance.ComplianceReportSummary import (
        ComplianceReportSummary,
    )

    mock_prev_summary = ComplianceReportSummary(
        line_6_renewable_fuel_retained_gasoline=100,
        line_6_renewable_fuel_retained_diesel=200,
        line_6_renewable_fuel_retained_jet_fuel=50,
        line_8_obligation_deferred_gasoline=10,
        line_8_obligation_deferred_diesel=20,
        line_8_obligation_deferred_jet_fuel=5,
        line_4_eligible_renewable_fuel_required_gasoline=50,
        line_4_eligible_renewable_fuel_required_diesel=80,
        line_4_eligible_renewable_fuel_required_jet_fuel=0,
    )

    # Test that the method includes Lines 7 & 9 in the result
    result = compliance_report_summary_service.calculate_renewable_fuel_target_summary(
        fossil_quantities,
        renewable_quantities,
        previous_retained,
        previous_obligation,
        notional_transfers_sums,
        2025,
        mock_prev_summary,
        previous_year_required,
    )

    # Check that all lines are present in the result - should be 11 lines total
    assert len(result) == 11, f"Expected 11 lines, got {len(result)}"

    # Find Lines 7 & 9 in the result (handle both legacy and non-legacy formats)
    line_7_row = next((row for row in result if row.line in [7, "7", "7 | 18"]), None)
    line_9_row = next((row for row in result if row.line in [9, "9", "9 | 20"]), None)

    assert (
        line_7_row is not None
    ), f"Line 7 should be present in summary. Found lines: {[row.line for row in result]}"
    assert (
        line_9_row is not None
    ), f"Line 9 should be present in summary. Found lines: {[row.line for row in result]}"
<<<<<<< HEAD
    assert line_7_row.gasoline == previous_retained["gasoline"]  # 10
    assert line_7_row.diesel == previous_retained["diesel"]  # 20
    assert line_7_row.jet_fuel == previous_retained["jet_fuel"]  # 5
=======
>>>>>>> 220d853f

    assert line_7_row.max_gasoline == 20
    assert line_7_row.max_diesel == 38
    assert line_7_row.max_jet_fuel == 5

    assert line_9_row.gasoline == previous_obligation["gasoline"]  # 5
    assert line_9_row.diesel == previous_obligation["diesel"]  # 10
<<<<<<< HEAD
=======

>>>>>>> 220d853f
    assert line_9_row.jet_fuel == previous_obligation["jet_fuel"]  # 2<|MERGE_RESOLUTION|>--- conflicted
+++ resolved
@@ -2872,12 +2872,9 @@
     assert (
         line_9_row is not None
     ), f"Line 9 should be present in summary. Found lines: {[row.line for row in result]}"
-<<<<<<< HEAD
     assert line_7_row.gasoline == previous_retained["gasoline"]  # 10
     assert line_7_row.diesel == previous_retained["diesel"]  # 20
     assert line_7_row.jet_fuel == previous_retained["jet_fuel"]  # 5
-=======
->>>>>>> 220d853f
 
     assert line_7_row.max_gasoline == 20
     assert line_7_row.max_diesel == 38
@@ -2885,8 +2882,4 @@
 
     assert line_9_row.gasoline == previous_obligation["gasoline"]  # 5
     assert line_9_row.diesel == previous_obligation["diesel"]  # 10
-<<<<<<< HEAD
-=======
-
->>>>>>> 220d853f
     assert line_9_row.jet_fuel == previous_obligation["jet_fuel"]  # 2