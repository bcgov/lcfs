from datetime import datetime
import copy
from lcfs.db.models.compliance.AllocationAgreement import AllocationAgreement
from lcfs.db.models.compliance.FuelSupply import FuelSupply
from lcfs.web.api.compliance_report.dtos import (
    ChangelogAllocationAgreementsDTO,
    ChangelogFuelSuppliesDTO,
)
import pytest
import unittest.mock
from unittest.mock import MagicMock, AsyncMock, patch, Mock
from datetime import datetime

from lcfs.db.models.compliance import ComplianceReport
from lcfs.db.models.compliance.CompliancePeriod import CompliancePeriod
from lcfs.db.models.compliance.ComplianceReport import ReportingFrequency
from lcfs.db.models.compliance.ComplianceReportStatus import (
    ComplianceReportStatus,
    ComplianceReportStatusEnum,
)
from lcfs.db.models.user import UserProfile
from lcfs.web.api.compliance_report.schema import (
    ComplianceReportBaseSchema,
)
from lcfs.web.exception.exceptions import ServiceException, DataNotFoundException

from lcfs.db.models.user.Role import Role, RoleEnum
from lcfs.web.api.compliance_report.services import ComplianceReportServices
from lcfs.db.models.compliance.ComplianceReport import SupplementalInitiatorType
from lcfs.db.models.compliance.ComplianceReportSummary import ComplianceReportSummary


# get_all_compliance_periods
@pytest.mark.anyio
async def test_get_all_compliance_periods_success(compliance_report_service, mock_repo):
    mock_periods = [
        {"compliance_period_id": 1, "description": "2024 Compliance Period"},
        {"compliance_period_id": 2, "description": "2025 Compliance Period"},
    ]
    mock_repo.get_all_compliance_periods.return_value = mock_periods

    result = await compliance_report_service.get_all_compliance_periods()

    assert len(result) == 2
    assert result[0].compliance_period_id == 1
    assert result[0].description == "2024 Compliance Period"
    mock_repo.get_all_compliance_periods.assert_called_once()


@pytest.mark.anyio
async def test_get_all_compliance_periods_unexpected_error(
    compliance_report_service, mock_repo
):
    mock_repo.get_all_compliance_periods.side_effect = Exception("Unexpected error")

    with pytest.raises(ServiceException):
        await compliance_report_service.get_all_compliance_periods()

    mock_repo.get_all_compliance_periods.assert_called_once()


@pytest.mark.anyio
async def test_create_compliance_report_success(
    compliance_report_service,
    mock_repo,
    mock_org_repo,
    compliance_report_base_schema,
    compliance_report_create_schema,
    mock_snapshot_service,
):
    mock_user = MagicMock()
    mock_org_repo.get_organization.return_value = Mock(has_early_issuance=False)

    # Mock the compliance period
    mock_compliance_period = CompliancePeriod(
        compliance_period_id=1,
        description="2024",
    )
    mock_repo.get_compliance_period.return_value = mock_compliance_period

    # Mock the compliance report status
    mock_draft_status = ComplianceReportStatus(
        compliance_report_status_id=1, status="Draft"
    )
    mock_repo.get_compliance_report_status_by_desc.return_value = mock_draft_status

    # Mock the added compliance report
    mock_compliance_report = compliance_report_base_schema()

    mock_repo.create_compliance_report.return_value = mock_compliance_report

    result = await compliance_report_service.create_compliance_report(
        1, compliance_report_create_schema, mock_user
    )

    assert result == mock_compliance_report
    mock_repo.get_compliance_period.assert_called_once_with(
        compliance_report_create_schema.compliance_period
    )
    mock_repo.get_compliance_report_status_by_desc.assert_called_once_with(
        compliance_report_create_schema.status
    )
    mock_repo.create_compliance_report.assert_called_once()
    mock_snapshot_service.create_organization_snapshot.assert_called_once()

    saved_report = mock_repo.create_compliance_report.call_args[0][0]
    assert saved_report.reporting_frequency == ReportingFrequency.ANNUAL


# create_compliance_report
@pytest.mark.anyio
async def test_create_compliance_report_quarterly_success(
    compliance_report_service,
    mock_repo,
    mock_org_repo,
    compliance_report_base_schema,
    compliance_report_create_schema,
    mock_snapshot_service,
):
    mock_user = MagicMock()
    mock_org_repo.get_organization.return_value = Mock(has_early_issuance=True)

    # Mock the compliance period
    mock_compliance_period = CompliancePeriod(
        compliance_period_id=1,
        description="2024",
    )
    mock_repo.get_compliance_period.return_value = mock_compliance_period

    # Mock the compliance report status
    mock_draft_status = ComplianceReportStatus(
        compliance_report_status_id=1, status="Draft"
    )
    mock_repo.get_compliance_report_status_by_desc.return_value = mock_draft_status

    # Mock the added compliance report
    mock_compliance_report = compliance_report_base_schema()

    mock_repo.create_compliance_report.return_value = mock_compliance_report

    await compliance_report_service.create_compliance_report(
        1, compliance_report_create_schema, mock_user
    )

    saved_report = mock_repo.create_compliance_report.call_args[0][0]
    assert saved_report.reporting_frequency == ReportingFrequency.QUARTERLY


@pytest.mark.anyio
async def test_create_compliance_report_unexpected_error(
    compliance_report_service, mock_repo
):
    mock_repo.create_compliance_report.side_effect = Exception(
        "Unexpected error occurred"
    )

    with pytest.raises(ServiceException):
        await compliance_report_service.create_compliance_report(
            1, {"compliance_period": 1, "status": "Draft"}
        )


# get_compliance_reports_paginated
@pytest.mark.anyio
async def test_get_compliance_reports_paginated_success(
    compliance_report_service, mock_repo, compliance_report_schema
):
    pagination_mock = AsyncMock()
    pagination_mock.page = 1
    pagination_mock.size = 10

    mock_compliance_report = compliance_report_schema()

    mock_repo.get_reports_paginated.return_value = ([mock_compliance_report], 1)

    result = await compliance_report_service.get_compliance_reports_paginated(
        pagination_mock, UserProfile()
    )

    assert result.pagination.total == 1
    assert result.reports == [mock_compliance_report]
    mock_repo.get_reports_paginated.assert_called_once()


@pytest.mark.anyio
async def test_get_compliance_reports_paginated_not_found(
    compliance_report_service, mock_repo
):
    # Arrange
    pagination_mock = AsyncMock()
    pagination_mock.page = 1
    pagination_mock.size = 10
    pagination_mock.filters = []
    pagination_mock.sort_orders = []

    # Mock the repository to return no records
    mock_repo.get_reports_paginated.return_value = ([], 0)

    # Act
    result = await compliance_report_service.get_compliance_reports_paginated(
        pagination_mock, UserProfile()
    )

    # Assert: Verify the service returns an empty list and correct pagination metadata
    assert result.reports == [], "Expected no compliance reports to be returned"
    assert result.pagination.total == 0, "Expected total=0 when there are no records"
    assert result.pagination.page == 1, "Page should match the requested page"
    assert result.pagination.size == 10, "Size should match the requested size"
    assert result.pagination.total_pages == 0, "0 records should yield 0 total_pages"

    # Also verify our repo was called exactly once
    mock_repo.get_reports_paginated.assert_called_once()


@pytest.mark.anyio
async def test_get_compliance_reports_paginated_unexpected_error(
    compliance_report_service, mock_repo
):
    mock_repo.get_reports_paginated.side_effect = Exception("Unexpected error occurred")

    with pytest.raises(ServiceException):
        await compliance_report_service.get_compliance_reports_paginated(
            AsyncMock(), UserProfile()
        )


# get_compliance_report_by_id
@pytest.mark.anyio
async def test_get_compliance_report_by_id_success(
    compliance_report_service, mock_repo, compliance_report_base_schema
):
    mock_compliance_report = compliance_report_base_schema()

    compliance_report_service._mask_report_status_for_history = MagicMock(
        return_value=mock_compliance_report
    )

    mock_repo.get_compliance_report_schema_by_id.return_value = mock_compliance_report

    mock_user = UserProfile()
    result = await compliance_report_service.get_compliance_report_by_id(1, mock_user)

    assert result == mock_compliance_report
    mock_repo.get_compliance_report_schema_by_id.assert_called_once_with(1)
    compliance_report_service._mask_report_status_for_history.assert_called_once_with(
        mock_compliance_report, mock_user
    )


@pytest.mark.anyio
async def test_get_compliance_report_by_id_not_found(
    compliance_report_service, mock_repo
):
    mock_repo.get_compliance_report_schema_by_id.return_value = None

    with pytest.raises(DataNotFoundException):
        await compliance_report_service.get_compliance_report_by_id(999, UserProfile())


@pytest.mark.anyio
async def test_get_compliance_report_by_id_unexpected_error(
    compliance_report_service, mock_repo
):
    mock_repo.get_compliance_report_schema_by_id.side_effect = Exception("Unexpected error")

    with pytest.raises(ServiceException):
        await compliance_report_service.get_compliance_report_by_id(1, UserProfile())


# get_all_org_reported_years
@pytest.mark.anyio
async def test_get_all_org_reported_years_success(
    compliance_report_service, mock_repo, compliance_period_schema
):

    mock_repo.get_all_org_reported_years.return_value = [compliance_period_schema]

    result = await compliance_report_service.get_all_org_reported_years(1)

    assert len(result) == 1
    assert result[0] == compliance_period_schema
    mock_repo.get_all_org_reported_years.assert_called_once_with(1)


@pytest.mark.anyio
async def test_get_all_org_reported_years_unexpected_error(
    compliance_report_service, mock_repo
):
    mock_repo.get_all_org_reported_years.side_effect = Exception(
        "Unexpected error occurred"
    )

    with pytest.raises(ServiceException):
        await compliance_report_service.get_all_org_reported_years(1)


@pytest.mark.anyio
async def test_create_supplemental_report_includes_summary_lines(
    compliance_report_service,
    mock_repo,
    mock_transaction_repo,
):
    """
    Test that when creating a supplemental report, the summary lines from
    the assessed report are properly included in the new report's summary.
    """
    # Inject the mock transaction repo into the service
    compliance_report_service.transaction_repo = mock_transaction_repo

    # Mock an existing compliance report with specific summary values
    mock_summary = MagicMock()
    mock_summary.line_6_renewable_fuel_retained_gasoline = 10
    mock_summary.line_6_renewable_fuel_retained_diesel = 20
    mock_summary.line_6_renewable_fuel_retained_jet_fuel = 30
    mock_summary.line_8_obligation_deferred_gasoline = 5
    mock_summary.line_8_obligation_deferred_diesel = 10
    mock_summary.line_8_obligation_deferred_jet_fuel = 15
    mock_summary.line_9_obligation_added_gasoline = 2
    mock_summary.line_9_obligation_added_diesel = 4
    mock_summary.line_9_obligation_added_jet_fuel = 6

    columns_mock = MagicMock()
    columns_mock.keys.return_value = [
        "line_6_renewable_fuel_retained_gasoline",
        "line_6_renewable_fuel_retained_diesel",
        "line_6_renewable_fuel_retained_jet_fuel",
        "line_8_obligation_deferred_gasoline",
        "line_8_obligation_deferred_diesel",
        "line_8_obligation_deferred_jet_fuel",
        "line_9_obligation_added_gasoline",
        "line_9_obligation_added_diesel",
        "line_9_obligation_added_jet_fuel",
    ]
    table_mock = MagicMock()
    table_mock.columns = columns_mock
    mock_summary.__table__ = table_mock

    mock_assessed_report = MagicMock()
    mock_assessed_report.summary = mock_summary
    mock_assessed_report.compliance_period_id = 1
    mock_assessed_report.organization_id = 1
    mock_assessed_report.compliance_report_group_uuid = "test-group-uuid"
    mock_assessed_report.compliance_period = MagicMock(description="2024")

    mock_current_report = MagicMock(spec=ComplianceReport)
    mock_current_report.compliance_period_id = 1
    mock_current_report.compliance_report_id = 1
    mock_current_report.organization_id = 1
    mock_current_report.compliance_report_group_uuid = "test-group-uuid"
    mock_current_report.version = 0
    mock_current_report.reporting_frequency = "test_frequency"

    # Mock status
    mock_draft_status = MagicMock()
    mock_draft_status.compliance_report_status_id = 1

    # Set up mocks for repository calls
    mock_repo.get_compliance_report_by_id.return_value = mock_current_report
    mock_repo.get_compliance_report_status_by_desc.return_value = mock_draft_status
    mock_repo.get_assessed_compliance_report_by_period.return_value = (
        mock_assessed_report
    )

    mock_latest_report = MagicMock()
    mock_latest_report.version = 0
    mock_latest_report.compliance_report_id = 1
    mock_repo.get_latest_report_by_group_uuid.return_value = mock_latest_report

    # Mock the transaction repo to return a balance as an async method
    mock_transaction_repo.calculate_line_17_available_balance_for_period = AsyncMock(
        return_value=2000
    )

    # This is the key part - create a mock for the created report that will capture the summary
    created_report = MagicMock(compliance_report_id=2)
    mock_repo.create_compliance_report.return_value = created_report

    mock_schema = MagicMock()

    with patch.object(
        ComplianceReportBaseSchema, "model_validate", return_value=mock_schema
    ):
        # Call the service
        mock_user = MagicMock(spec=UserProfile, organization_id=1)
        result = await compliance_report_service.create_supplemental_report(
            1, mock_user
        )
        assert result is not None

        # Check that create_compliance_report was called
        mock_repo.create_compliance_report.assert_called_once()

        # Get the report object that was passed to create_compliance_report
        new_report = mock_repo.create_compliance_report.call_args[0][0]

        # Verify the summary values were copied correctly
        assert hasattr(new_report, "summary")
        new_summary = new_report.summary

        # Check the actual values
        assert new_summary.line_6_renewable_fuel_retained_gasoline == 10
        assert new_summary.line_6_renewable_fuel_retained_diesel == 20
        assert new_summary.line_6_renewable_fuel_retained_jet_fuel == 30
        assert new_summary.line_8_obligation_deferred_gasoline == 5
        assert new_summary.line_8_obligation_deferred_diesel == 10
        assert new_summary.line_8_obligation_deferred_jet_fuel == 15
        assert new_summary.line_9_obligation_added_gasoline == 2
        assert new_summary.line_9_obligation_added_diesel == 4
        assert new_summary.line_9_obligation_added_jet_fuel == 6
        compliance_report_service.final_supply_equipment_service.copy_to_report.assert_awaited_once()

    # Verify the result is the mock_schema returned by the patched model_validate
    assert result is mock_schema


@pytest.mark.anyio
async def test_delete_supplemental_report_success(compliance_report_service, mock_repo):
    """Test successful deletion of a supplemental compliance report"""

    mock_user = MagicMock(organization_id=998)
    mock_report = MagicMock(
        organization_id=998,
        current_status=MagicMock(status=ComplianceReportStatusEnum.Draft),
    )

    # Mock repository methods
    mock_repo.get_compliance_report_by_id.return_value = mock_report
    mock_repo.delete_compliance_report = AsyncMock(return_value=True)

    result = await compliance_report_service.delete_compliance_report(996, mock_user)

    assert result is True
    mock_repo.get_compliance_report_by_id.assert_called_once_with(996)
    mock_repo.delete_compliance_report.assert_called_once_with(996)


@pytest.mark.anyio
async def test_delete_compliance_report_not_found(compliance_report_service, mock_repo):
    """Test deletion fails when compliance report does not exist"""

    mock_user = MagicMock(organization_id=998)

    # Mock repo to return None
    mock_repo.get_compliance_report_by_id.return_value = None

    with pytest.raises(DataNotFoundException, match="Compliance report not found."):
        await compliance_report_service.delete_compliance_report(1000, mock_user)

    mock_repo.get_compliance_report_by_id.assert_called_once_with(1000)
    mock_repo.delete_compliance_report.assert_not_called()  # Ensure delete is not called


@pytest.mark.anyio
async def test_delete_compliance_report_supplier_no_permission(
    compliance_report_service, mock_repo
):
    """Test deletion fails when user does not have permission"""

    mock_user = MagicMock(organization_id=999)  # Different org
    mock_report = MagicMock(
        organization_id=998, current_status=MagicMock(status="Draft")
    )

    mock_repo.get_compliance_report_by_id.return_value = mock_report

    with pytest.raises(Exception) as exc:
        await compliance_report_service.delete_compliance_report(996, mock_user)
    assert exc.typename == "ServiceException"

    mock_repo.get_compliance_report_by_id.assert_called_once_with(996)
    mock_repo.delete_compliance_report.assert_not_called()


@pytest.mark.anyio
async def test_delete_compliance_report_idir_no_permission(
    compliance_report_service, mock_repo
):
    """Test deletion fails when IDIR user tries to delete Draft compliance report instead of Analyst_Adjustment/ in government re-assessement"""
    mock_user = MagicMock(organization_id=None)
    mock_report = MagicMock(
        organization_id=998, current_status=MagicMock(status="Draft")
    )

    mock_repo.get_compliance_report_by_id.return_value = mock_report

    with pytest.raises(Exception) as exc:
        await compliance_report_service.delete_compliance_report(996, mock_user)
    assert exc.typename == "ServiceException"

    mock_repo.get_compliance_report_by_id.assert_called_once_with(996)
    mock_repo.delete_compliance_report.assert_not_called()


@pytest.mark.anyio
async def test_delete_compliance_report_wrong_status(
    compliance_report_service, mock_repo
):
    """Test deletion fails when compliance report is not in 'Draft'/ status"""

    mock_user = MagicMock(organization_id=998)
    mock_report = MagicMock(
        organization_id=998, current_status=MagicMock(status="Assessed")  # Not Draft
    )

    mock_repo.get_compliance_report_by_id.return_value = mock_report

    with pytest.raises(Exception) as exc_info:
        await compliance_report_service.delete_compliance_report(996, mock_user)

    assert exc_info.typename == "ServiceException"

    mock_repo.get_compliance_report_by_id.assert_called_once_with(996)
    mock_repo.delete_compliance_report.assert_not_called()


@pytest.mark.anyio
async def test_create_government_initiated_supplemental_report_success(
    compliance_report_service: ComplianceReportServices,
    mock_user_profile_analyst: MagicMock,  # Assume a fixture for an analyst user
    mock_compliance_report_submitted: MagicMock,  # Assume fixture for submitted report
    mock_repo: AsyncMock,
    mock_snapshot_service: AsyncMock,
    mock_fse_services: AsyncMock,
    mock_document_service: AsyncMock,
):
    """Test successful creation of a government-initiated supplemental report."""
    # Patch user_has_roles for this specific test
    with patch(
        "lcfs.web.api.compliance_report.services.user_has_roles", return_value=True
    ):
        # Arrange
        # Ensure the report status is correctly set for this test
        mock_compliance_report_submitted.current_status.status = (
            ComplianceReportStatusEnum.Submitted
        )
        existing_report_id = mock_compliance_report_submitted.compliance_report_id
        group_uuid = mock_compliance_report_submitted.compliance_report_group_uuid
        current_version = mock_compliance_report_submitted.version
        new_version = current_version + 1

        mock_repo.get_compliance_report_by_id = AsyncMock(
            return_value=mock_compliance_report_submitted
        )
        mock_repo.get_draft_report_by_group_uuid = AsyncMock(
            return_value=None  # No existing draft
        )
        mock_repo.get_latest_report_by_group_uuid = AsyncMock(
            return_value=mock_compliance_report_submitted  # Simplification, could be another report
        )
        # Mock status retrieval
        mock_draft_status = MagicMock()
        mock_draft_status.compliance_report_status_id = 2  # Example ID for Draft
        mock_draft_status.status = ComplianceReportStatusEnum.Draft
        # Ensure mock_draft_status looks like the schema for validation
        mock_draft_status.compliance_report_status_id = 2
        mock_draft_status.status = (
            ComplianceReportStatusEnum.Draft.value
        )  # Use enum value for schema
        mock_repo.get_compliance_report_status_by_desc = AsyncMock(
            return_value=mock_draft_status
        )

        # Mock the report object *returned* by create_compliance_report
        # Ensure it has attributes needed for ComplianceReportBaseSchema validation
        mock_new_report = MagicMock(spec=ComplianceReport)  # Use spec
        mock_new_report.compliance_report_id = 999
        mock_new_report.version = new_version
        mock_new_report.compliance_report_group_uuid = group_uuid
        mock_new_report.compliance_period_id = mock_compliance_report_submitted.compliance_period_id
        mock_new_report.compliance_period = (
            mock_compliance_report_submitted.compliance_period
        )  # Pydantic schema
        mock_new_report.organization_id = mock_compliance_report_submitted.organization_id
        mock_new_report.organization = (
            mock_compliance_report_submitted.organization
        )  # Pydantic schema
        mock_new_report.current_status_id = mock_draft_status.compliance_report_status_id
        mock_new_report.current_status = (
            mock_draft_status  # Mock configured like schema
        )
        mock_new_report.summary = None
        mock_new_report.nickname = f"Supplemental Report {new_version}"
        mock_new_report.supplemental_initiator = (
            SupplementalInitiatorType.GOVERNMENT_INITIATED.value
        )  # Enum value
        mock_new_report.reporting_frequency = (
            ReportingFrequency.QUARTERLY
        )  # Use value from mock
        mock_new_report.supplemental_note = None
        mock_new_report.assessment_statement = None
        mock_new_report.transaction_id = None
        mock_new_report.has_supplemental = False
        mock_new_report.legacy_id = None
        mock_new_report.history = None
        # Set dummy create/update dates needed by BaseSchema
        mock_new_report.create_date = datetime.now()
        mock_new_report.update_date = datetime.now()
        # Set assigned_analyst to None to avoid MagicMock issues
        mock_new_report.assigned_analyst = None
        mock_repo.create_compliance_report = AsyncMock(return_value=mock_new_report)

        # Act
        created_report_schema = await compliance_report_service.create_government_initiated_supplemental_report(
            existing_report_id, mock_user_profile_analyst
        )

        # Assert
        # Check repository calls
        mock_repo.get_compliance_report_by_id.assert_called_once_with(
            existing_report_id
        )
        mock_repo.get_draft_report_by_group_uuid.assert_called_once_with(group_uuid)
        mock_repo.get_latest_report_by_group_uuid.assert_called_once_with(group_uuid)
        mock_repo.get_compliance_report_status_by_desc.assert_called_once_with(
            ComplianceReportStatusEnum.Draft.value
        )
        mock_repo.create_compliance_report.assert_called_once()
        # Assert history was called with the object *after* ID was assigned
        # History uses the object *returned* by create_compliance_report
        mock_repo.add_compliance_report_history.assert_called_once_with(
            mock_new_report, mock_user_profile_analyst
        )

        # Check dependency service calls
        mock_snapshot_service.create_organization_snapshot.assert_called_once()
        mock_fse_services.copy_to_report.assert_called_once()
        # Assert copy_documents was called with the correct IDs
        # Copy docs uses the object *returned* by create_compliance_report
        mock_document_service.copy_documents.assert_called_once_with(
            existing_report_id, mock_new_report.compliance_report_id
        )

        # Check returned schema
        assert (
            created_report_schema.compliance_report_id
            == mock_new_report.compliance_report_id
        )
        assert created_report_schema.version == new_version
        assert created_report_schema.nickname == f"Supplemental Report {new_version}"
        # Check the create_compliance_report call arguments (more detailed)
        call_args = mock_repo.create_compliance_report.call_args[0][0]
        assert call_args.version == new_version
        assert (
            call_args.current_status_id == mock_draft_status.compliance_report_status_id
        )
        assert call_args.nickname == f"Early issuance - Supplemental report {new_version}"
        assert (
            call_args.supplemental_initiator
            == SupplementalInitiatorType.GOVERNMENT_INITIATED
        )

    # Verify the result is of the correct schema type
    assert isinstance(created_report_schema, ComplianceReportBaseSchema)


@pytest.mark.anyio
async def test_create_supplemental_report_uses_current_balance(
    compliance_report_service,
    mock_repo,
    mock_transaction_repo,
    compliance_report_base_schema,
):
    """Test that supplemental report creation uses current Line 17 balance calculation"""
    from datetime import datetime
    from lcfs.db.models.compliance.ComplianceReportSummary import (
        ComplianceReportSummary,
    )
    from lcfs.db.models.compliance.ComplianceReport import (
        ComplianceReport,
        SupplementalInitiatorType,
        ReportingFrequency,
    )
    from lcfs.db.models.compliance.ComplianceReportStatus import (
        ComplianceReportStatus,
        ComplianceReportStatusEnum,
    )

    # Mock current report
    mock_current_report = MagicMock(spec=ComplianceReport)
    mock_current_report.compliance_report_id = 1
    mock_current_report.organization_id = 123
    mock_current_report.compliance_period_id = 1
    mock_current_report.compliance_period.description = "2024"
    mock_current_report.compliance_report_group_uuid = "test-group-uuid"
    mock_current_report.version = 0
    mock_current_report.reporting_frequency = "Annual"

    # Mock assessed report with summary
    mock_assessed_summary = MagicMock(spec=ComplianceReportSummary)
    mock_assessed_summary.line_6_renewable_fuel_retained_gasoline = 100
    mock_assessed_summary.line_6_renewable_fuel_retained_diesel = 200
    mock_assessed_summary.line_6_renewable_fuel_retained_jet_fuel = 300
    mock_assessed_summary.line_7_previously_retained_gasoline = 50
    mock_assessed_summary.line_7_previously_retained_diesel = 75
    mock_assessed_summary.line_7_previously_retained_jet_fuel = 100
    mock_assessed_summary.line_8_obligation_deferred_gasoline = 25
    mock_assessed_summary.line_8_obligation_deferred_diesel = 35
    mock_assessed_summary.line_8_obligation_deferred_jet_fuel = 45
    mock_assessed_summary.line_9_obligation_added_gasoline = 10
    mock_assessed_summary.line_9_obligation_added_diesel = 15
    mock_assessed_summary.line_9_obligation_added_jet_fuel = 20

    # Mock the __table__.columns.keys() structure for the service's comprehension
    columns_mock = MagicMock()
    columns_mock.keys.return_value = [
        "line_6_renewable_fuel_retained_gasoline",
        "line_6_renewable_fuel_retained_diesel",
        "line_6_renewable_fuel_retained_jet_fuel",
        "line_7_previously_retained_gasoline",
        "line_7_previously_retained_diesel",
        "line_7_previously_retained_jet_fuel",
        "line_8_obligation_deferred_gasoline",
        "line_8_obligation_deferred_diesel",
        "line_8_obligation_deferred_jet_fuel",
        "line_9_obligation_added_gasoline",
        "line_9_obligation_added_diesel",
        "line_9_obligation_added_jet_fuel",
        # line_17 is handled separately by the service
    ]
    table_mock = MagicMock()
    table_mock.columns = columns_mock
    mock_assessed_summary.__table__ = table_mock

    # Mock assessed report
    mock_assessed_report = MagicMock()
    mock_assessed_report.summary = mock_assessed_summary

    # Mock the latest report
    mock_latest_report = MagicMock()
    mock_latest_report.version = 0
    mock_latest_report.compliance_report_id = 1

    # Mock user
    mock_user = MagicMock()
    mock_user.organization_id = 123
    mock_user.keycloak_username = "test_user"

    # Mock draft status
    mock_draft_status = MagicMock(spec=ComplianceReportStatus)
    mock_draft_status.compliance_report_status_id = 1

    # Mock the new report that will be created
    mock_new_report = MagicMock(spec=ComplianceReport)
    mock_new_report.compliance_report_id = 2
    mock_new_report.compliance_report_group_uuid = "test-group-uuid"
    mock_new_report.version = 1
    mock_new_report.supplemental_initiator = (
        SupplementalInitiatorType.SUPPLIER_SUPPLEMENTAL
    )
    mock_new_report.compliance_period_id = mock_current_report.compliance_period_id
    mock_new_report.compliance_period = mock_current_report.compliance_period
    mock_new_report.organization_id = mock_current_report.organization_id
    mock_new_report.organization = MagicMock()
    mock_new_report.organization.organizationCode = "ORG123"
    mock_new_report.organization.name = "Test Organization"
    mock_new_report.current_status_id = mock_draft_status.compliance_report_status_id
    mock_new_report.current_status = MagicMock()
    mock_new_report.current_status.status = "Draft"
    mock_new_report.summary = None
    mock_new_report.transaction_id = None
    mock_new_report.has_supplemental = False
    mock_new_report.legacy_id = None
    mock_new_report.history = None
    mock_new_report.update_date = None
    mock_new_report.nickname = "Supplemental report 1"
    mock_new_report.supplemental_note = "Test supplemental note"
    mock_new_report.reporting_frequency = ReportingFrequency.ANNUAL
    mock_new_report.assessment_statement = "Test assessment statement"
    mock_new_report.assigned_analyst = None
    mock_repo.create_compliance_report.return_value = mock_new_report
    mock_repo.add_compliance_report_history = AsyncMock()

    # Setup repository mocks
    mock_repo.get_compliance_report_by_id.return_value = mock_current_report
    mock_repo.get_latest_report_by_group_uuid.return_value = mock_latest_report
    mock_repo.get_compliance_report_status_by_desc.return_value = mock_draft_status
    mock_repo.get_assessed_compliance_report_by_period.return_value = (
        mock_assessed_report
    )

    # Inject the mock transaction repo into the service
    compliance_report_service.transaction_repo = mock_transaction_repo

    # Mock the transaction repo to return a specific balance for Line 17
    expected_line_17_balance = 2500
    mock_transaction_repo.calculate_line_17_available_balance_for_period = AsyncMock(
        return_value=expected_line_17_balance
    )

    # Mock other services
    compliance_report_service.snapshot_services.create_organization_snapshot = (
        AsyncMock()
    )
    compliance_report_service.final_supply_equipment_service.copy_to_report = (
        AsyncMock()
    )
    compliance_report_service.document_service.copy_documents = AsyncMock()
    compliance_report_service.internal_comment_service.copy_internal_comments = (
        AsyncMock()
    )

    # Call the method
    result = await compliance_report_service.create_supplemental_report(
        original_report_id=1, user=mock_user
    )

    # Verify the Line 17 calculation method was called with correct parameters
    mock_transaction_repo.calculate_line_17_available_balance_for_period.assert_called_once_with(
        123,  # organization_id
        2024,  # compliance_period
    )

    # Verify the new report was created with the Line 17 balance
    create_call_args = mock_repo.create_compliance_report.call_args[0][0]
    assert (
        create_call_args.summary.line_17_non_banked_units_used
        == expected_line_17_balance
    )

    # Verify other summary fields were copied from assessed report
    assert create_call_args.summary.line_6_renewable_fuel_retained_gasoline == 100
    assert create_call_args.summary.line_6_renewable_fuel_retained_diesel == 200
    assert create_call_args.summary.line_6_renewable_fuel_retained_jet_fuel == 300

    # Verify the result
    assert isinstance(result, ComplianceReportBaseSchema)


@pytest.mark.anyio
async def test_create_supplemental_report_line_17_calculation_error_handling(
    compliance_report_service,
    mock_repo,
    mock_transaction_repo,
):
    """Test error handling when Line 17 calculation fails during supplemental report creation"""
    from lcfs.db.models.compliance.ComplianceReport import (
        ComplianceReport,
        ReportingFrequency,
    )
    from lcfs.db.models.compliance.ComplianceReportSummary import (
        ComplianceReportSummary,
    )

    # Mock current report
    mock_current_report = MagicMock(spec=ComplianceReport)
    mock_current_report.compliance_report_id = 1
    mock_current_report.organization_id = 123
    mock_current_report.compliance_period = MagicMock()
    mock_current_report.compliance_period.description = "2024"
    mock_current_report.compliance_report_group_uuid = "test-group-uuid"
    mock_current_report.version = 0
    mock_current_report.reporting_frequency = ReportingFrequency.ANNUAL
    mock_current_report.compliance_period_id = 1

    # Mock assessed report
    mock_assessed_report = MagicMock()
    mock_assessed_report.summary = MagicMock(spec=ComplianceReportSummary)

    # Mock user
    mock_user = MagicMock()
    mock_user.organization_id = 123

    # Setup repository mocks
    mock_repo.get_compliance_report_by_id.return_value = mock_current_report
    mock_repo.get_latest_report_by_group_uuid.return_value = MagicMock(version=0)
    mock_repo.get_compliance_report_status_by_desc.return_value = MagicMock(
        compliance_report_status_id=1
    )
    mock_repo.get_assessed_compliance_report_by_period.return_value = (
        mock_assessed_report
    )

    # Mock transaction repo to raise an exception
    async def raiser(*args, **kwargs):
        raise Exception("Database connection error")

    mock_transaction_repo.calculate_line_17_available_balance_for_period = AsyncMock(
        side_effect=raiser
    )

    # Inject the mock transaction repo into the service
    compliance_report_service.transaction_repo = mock_transaction_repo

    # Test that the exception is properly propagated
    with pytest.raises(ServiceException):
        await compliance_report_service.create_supplemental_report(
            original_report_id=1, user=mock_user
        )


@pytest.mark.anyio
async def test_create_supplemental_report_line_17_zero_balance(
    compliance_report_service,
    mock_repo,
    mock_transaction_repo,
    compliance_report_base_schema,
):
    """Test supplemental report creation when Line 17 calculation returns zero balance"""
    from lcfs.db.models.compliance.ComplianceReport import ComplianceReport
    from lcfs.db.models.compliance.ComplianceReportSummary import (
        ComplianceReportSummary,
    )

    # Mock current report
    mock_current_report = MagicMock(spec=ComplianceReport)
    mock_current_report.compliance_report_id = 1
    mock_current_report.organization_id = 123
    mock_current_report.compliance_period = MagicMock()
    mock_current_report.compliance_period.description = "2024"
    mock_current_report.compliance_report_group_uuid = "test-group-uuid"
    mock_current_report.version = 0
    mock_current_report.reporting_frequency = "Annual"

    # Mock assessed report with summary
    mock_assessed_summary = MagicMock(spec=ComplianceReportSummary)
    mock_assessed_summary.line_6_renewable_fuel_retained_gasoline = 100
    mock_assessed_summary.line_6_renewable_fuel_retained_diesel = 200
    mock_assessed_summary.line_6_renewable_fuel_retained_jet_fuel = 300
    mock_assessed_summary.line_7_previously_retained_gasoline = 50
    mock_assessed_summary.line_7_previously_retained_diesel = 75
    mock_assessed_summary.line_7_previously_retained_jet_fuel = 100
    mock_assessed_summary.line_8_obligation_deferred_gasoline = 25
    mock_assessed_summary.line_8_obligation_deferred_diesel = 35
    mock_assessed_summary.line_8_obligation_deferred_jet_fuel = 45
    mock_assessed_summary.line_9_obligation_added_gasoline = 10
    mock_assessed_summary.line_9_obligation_added_diesel = 15
    mock_assessed_summary.line_9_obligation_added_jet_fuel = 20

    # Mock the __table__.columns.keys() structure for the service's comprehension
    columns_mock = MagicMock()
    columns_mock.keys.return_value = [
        "line_6_renewable_fuel_retained_gasoline",
        "line_6_renewable_fuel_retained_diesel",
        "line_6_renewable_fuel_retained_jet_fuel",
        "line_7_previously_retained_gasoline",
        "line_7_previously_retained_diesel",
        "line_7_previously_retained_jet_fuel",
        "line_8_obligation_deferred_gasoline",
        "line_8_obligation_deferred_diesel",
        "line_8_obligation_deferred_jet_fuel",
        "line_9_obligation_added_gasoline",
        "line_9_obligation_added_diesel",
        "line_9_obligation_added_jet_fuel",
        # line_17 is handled separately by the service
    ]
    table_mock = MagicMock()
    table_mock.columns = columns_mock
    mock_assessed_summary.__table__ = table_mock

    # Mock assessed report
    mock_assessed_report = MagicMock()
    mock_assessed_report.summary = mock_assessed_summary

    # Mock the latest report
    mock_latest_report = MagicMock()
    mock_latest_report.version = 0
    mock_latest_report.compliance_report_id = 1

    # Mock user
    mock_user = MagicMock()
    mock_user.organization_id = 123
    mock_user.keycloak_username = "test_user"

    # Mock draft status
    mock_draft_status = MagicMock(spec=ComplianceReportStatus)
    mock_draft_status.compliance_report_status_id = 1

    # Mock the new report that will be created
    mock_new_report = MagicMock(spec=ComplianceReport)
    mock_new_report.compliance_report_id = 2
    mock_new_report.compliance_report_group_uuid = "test-group-uuid"
    mock_new_report.version = 1
    mock_new_report.supplemental_initiator = (
        SupplementalInitiatorType.SUPPLIER_SUPPLEMENTAL
    )
    mock_new_report.compliance_period_id = mock_current_report.compliance_period_id
    mock_new_report.compliance_period = mock_current_report.compliance_period
    mock_new_report.organization_id = mock_current_report.organization_id
    mock_new_report.organization = MagicMock()
    mock_new_report.organization.organizationCode = "ORG123"
    mock_new_report.organization.name = "Test Organization"
    mock_new_report.current_status_id = mock_draft_status.compliance_report_status_id
    mock_new_report.current_status = MagicMock()
    mock_new_report.current_status.status = "Draft"
    mock_new_report.summary = None
    mock_new_report.transaction_id = None
    mock_new_report.has_supplemental = False
    mock_new_report.legacy_id = None
    mock_new_report.history = None
    mock_new_report.update_date = None
    mock_new_report.nickname = "Supplemental report 1"
    mock_new_report.supplemental_note = "Test supplemental note"
    mock_new_report.reporting_frequency = ReportingFrequency.ANNUAL
    mock_new_report.assessment_statement = "Test assessment statement"
    mock_new_report.assigned_analyst = None
    mock_repo.create_compliance_report.return_value = mock_new_report
    mock_repo.add_compliance_report_history = AsyncMock()

    # Setup repository mocks
    mock_repo.get_compliance_report_by_id.return_value = mock_current_report
    mock_repo.get_latest_report_by_group_uuid.return_value = mock_latest_report
    mock_repo.get_compliance_report_status_by_desc.return_value = mock_draft_status
    mock_repo.get_assessed_compliance_report_by_period.return_value = (
        mock_assessed_report
    )

    # Mock the transaction repo to return zero balance
    async def returner(*args, **kwargs):
        return 0

    mock_transaction_repo.calculate_line_17_available_balance_for_period = AsyncMock(
        side_effect=returner  # Was return_value=0
    )

    # Inject the mock transaction repo into the service
    compliance_report_service.transaction_repo = mock_transaction_repo

    # Mock other services
    compliance_report_service.snapshot_services.create_organization_snapshot = (
        AsyncMock()
    )
    compliance_report_service.final_supply_equipment_service.copy_to_report = (
        AsyncMock()
    )
    compliance_report_service.document_service.copy_documents = AsyncMock()
    compliance_report_service.internal_comment_service.copy_internal_comments = (
        AsyncMock()
    )

    # Call the method
    result = await compliance_report_service.create_supplemental_report(
        original_report_id=1, user=mock_user
    )

    # Verify Line 17 was set to 0
    create_call_args = mock_repo.create_compliance_report.call_args[0][0]
    assert create_call_args.summary.line_17_non_banked_units_used == 0

    # Verify the method was called
    mock_transaction_repo.calculate_line_17_available_balance_for_period.assert_called_once_with(
        123, 2024
    )

    assert isinstance(result, ComplianceReportBaseSchema)


@pytest.mark.anyio
async def test_get_changelog_data_fuel_supplies_success(
    compliance_report_service, mock_repo
):
    """Test successful retrieval of fuel supplies changelog data"""

    # Create a simple data class to use instead of MagicMock
    class MockFuelSupply:
        def __init__(self, **kwargs):
            for key, value in kwargs.items():
                setattr(self, key, value)

    # Create the mock report with proper structure for ComplianceReportBaseSchema
    mock_report = MagicMock()
    mock_report.nickname = "Report 1"
    mock_report.version = 1
    mock_report.compliance_report_id = 1
    mock_report.compliance_report_group_uuid = "test-group-uuid"
    mock_report.supplemental_initiator = SupplementalInitiatorType.SUPPLIER_SUPPLEMENTAL
    mock_report.supplemental_note = "Test note"
    mock_report.reporting_frequency = ReportingFrequency.ANNUAL
    mock_report.assessment_statement = "Test assessment"
    
    # Mock compliance period
    mock_compliance_period = MagicMock()
    mock_compliance_period.description = "2024"
    mock_compliance_period.display_order = 1
    mock_compliance_period.effective_date = datetime(2024, 1, 1).date()
    mock_compliance_period.expiration_date = datetime(2024, 12, 31).date()
    mock_compliance_period.effective_status = True
    mock_report.compliance_period = mock_compliance_period
    
    # Mock organization
    mock_organization = MagicMock()
    mock_organization.organization_code = "TEST"
    mock_organization.name = "Test Organization"
    mock_organization.operating_name = "Test Operating Name"
    mock_organization.email = "test@example.com"
    mock_organization.phone = "123-456-7890"
    mock_organization.edrms_record = "EDRMS123"
    mock_organization.organization_address = []
    mock_organization.organization_attorney_address = []
    mock_organization.organization_status = MagicMock()
    mock_organization.organization_status.status = "Active"
    mock_organization.organization_type = MagicMock()
    mock_organization.organization_type.organization_type = "Supplier"
    mock_report.organization = mock_organization
    
    # Mock other required fields
    mock_report.history = []
    mock_report.summary = MagicMock()
    mock_report.summary.line_1_liquid_fuel = 0
    mock_report.summary.line_2_gasoline_units = 0
    mock_report.summary.line_3_diesel_units = 0
    mock_report.summary.line_4_jet_fuel_units = 0
    mock_report.summary.line_5_other_units = 0
    mock_report.summary.line_6_renewable_gasoline_units = 0
    mock_report.summary.line_7_renewable_diesel_units = 0
    mock_report.summary.line_8_renewable_jet_fuel_units = 0
    mock_report.summary.line_9_other_renewable_units = 0
    mock_report.summary.line_10_non_banked_units_used = 0
    mock_report.summary.line_11_banked_units_used = 0
    mock_report.summary.line_12_banked_units_received = 0
    mock_report.summary.line_13_other_received_units = 0
    mock_report.summary.line_14_other_used_units = 0
    mock_report.summary.line_15_net_compliance_units = 0
    mock_report.summary.line_16_net_compliance_units_balance = 0
    mock_report.summary.line_17_non_banked_units_used = 0
    mock_report.summary.line_18_total_banked_units = 0
    mock_report.summary.line_19_total_banked_units_balance = 0
    mock_report.summary.line_20_total_compliance_units = 0
    mock_report.summary.line_21_total_compliance_units_balance = 0
    mock_report.summary.line_22_unused_compliance_units = 0
    
    # Mock transaction
    mock_report.transaction = None

    # Create the fuel supply with all required attributes
    mock_fuel_supply = MockFuelSupply(
        fuel_supply_id=1,
        group_uuid="group-1",
        version=1,
        action_type="CREATE",
        create_date=datetime(2024, 1, 1),
        compliance_units=100.56,
        create_user="test_user",
        update_user="test_user",
        units="litres",
        fuel_type_other="",
        quantity=500.0,  # Adding the required quantity field
        compliance_report_id=1,  # Adding compliance_report_id (as complianceReportId in DTO)
        # Related objects
        fuel_category=MockFuelSupply(category="Gasoline"),
        fuel_code=MockFuelSupply(fuelCode="BCLCF100"),
        fuel_type=MockFuelSupply(fuelType="Ethanol"),
        provision_of_the_act=MockFuelSupply(name="Section 6(1)"),
        end_use_type=MockFuelSupply(type="Transportation"),
    )

    # Add any additional fields that might be required by the DTO
    for field in [
        "carbon_intensity",
        "carbon_intensity_limit",
        "carbon_intensity_difference",
        "energy_content",
        "energy_effectiveness_ratio",
        "effective_carbon_intensity",
        "effective_carbon_intensity_limit",
        "effective_carbon_intensity_difference",
    ]:
        setattr(mock_fuel_supply, field, 0.0)

    # Assign the fuel supplies list to the report
    mock_report.fuel_supplies = [mock_fuel_supply]

    # Mock repository to return the reports (simulating database-level filtering)
    def mock_get_changelog_data(compliance_report_group_uuid, config, user):
        # Set all required fields for ComplianceReportBaseSchema
        mock_report.compliance_report_group_uuid = "test-group-uuid"
        mock_report.compliance_period_id = 1
        mock_report.organization_id = 1
        mock_report.current_status_id = 1
        mock_report.has_supplemental = False
        mock_report.update_date = datetime.now()
        mock_report.supplemental_initiator = None
        mock_report.supplemental_note = None
        mock_report.reporting_frequency = ReportingFrequency.ANNUAL
        mock_report.assessment_statement = None
        mock_report.legacy_id = None
        mock_report.transaction_id = None
        
        # Mock current_status
        mock_report.current_status = MagicMock()
        mock_report.current_status.status = ComplianceReportStatusEnum.Submitted
        mock_report.current_status.compliance_report_status_id = 1
        mock_report.current_status.display_order = 1
        
        return [mock_report]
    
    mock_repo.get_changelog_data.side_effect = mock_get_changelog_data

    # Create a simpler mock for deepcopy that handles our custom objects
    def mock_deepcopy(obj):
        if isinstance(obj, MockFuelSupply):
            new_obj = MockFuelSupply()
            for key, value in obj.__dict__.items():
                if isinstance(value, MockFuelSupply):
                    setattr(new_obj, key, mock_deepcopy(value))
                else:
                    setattr(new_obj, key, value)
            return new_obj
        elif isinstance(obj, (int, float, str, bool)) or obj is None:
            return obj
        elif isinstance(obj, list):
            return [mock_deepcopy(item) for item in obj]
        elif isinstance(obj, dict):
            return {mock_deepcopy(k): mock_deepcopy(v) for k, v in obj.items()}
        else:
            # For other types, try to create a simple copy
            try:
                return type(obj)(obj)
            except:
                return obj  # Fall back to returning the original if copying fails

    # Patch the make_deep_copy function in the module
    with patch("copy.deepcopy", side_effect=mock_deepcopy):
        # Create a mock user for the test
        mock_user = MagicMock()
        mock_user.role_names = [RoleEnum.GOVERNMENT]
        mock_user.user_profile_id = 1
        mock_user.keycloak_username = "test.user"
        
        # Mock user_roles for is_government_user function
        mock_user_role = MagicMock()
        mock_user_role.role = MagicMock()
        mock_user_role.role.is_government_role = True
        mock_user.user_roles = [mock_user_role]
        
        # Call the service method
        result = await compliance_report_service.get_changelog_data(
            "test-group-uuid", "fuel_supplies", mock_user
        )

    # Assertions
    assert len(result) == 2  # Should have 2 DTOs: Current State and Report 1
    assert result[0].nickname == "Current State"
    assert len(result[0].fuel_supplies) == 1
    assert result[0].fuel_supplies[0].fuel_supply_id == 1
    assert result[0].fuel_supplies[0].compliance_units == 101  # Rounded

    assert result[1].nickname == "Report 1"
    assert len(result[1].fuel_supplies) == 1

    # Verify repo was called with correct parameters
    mock_repo.get_changelog_data.assert_called_once_with(
        "test-group-uuid", unittest.mock.ANY, mock_user
    )
    args = mock_repo.get_changelog_data.call_args[0]
    assert args[0] == "test-group-uuid"
    assert args[1]["model"] == FuelSupply
    assert args[1]["dto"] == ChangelogFuelSuppliesDTO
    assert args[1]["id_field"] == "fuel_supply_id"


@pytest.mark.anyio
async def test_get_changelog_data_fuel_supplies_update(
    compliance_report_service, mock_repo
):
    """Test changelog data with updates to fuel supplies"""

    # Create a simple data class to use instead of MagicMock
    class MockFuelSupply:
        def __init__(self, **kwargs):
            for key, value in kwargs.items():
                setattr(self, key, value)

    # Create the first report
    mock_report1 = MagicMock()
    mock_report1.nickname = "Report 1"
    mock_report1.version = 1
    mock_report1.compliance_report_id = 1

    # Create the original fuel supply record
    mock_fuel_supply1_v1 = MockFuelSupply(
        fuel_supply_id=1,
        group_uuid="group-1",
        version=1,
        action_type="CREATE",
        create_date=datetime(2024, 1, 1),
        compliance_units=100,
        quantity=50,
        compliance_report_id=1,
        create_user="test_user",
        update_user="test_user",
        units="litres",
        fuel_type_other="",
        # Required related objects
        fuel_category=MockFuelSupply(category="Gasoline"),
        fuel_code=MockFuelSupply(fuelCode="BCLCF100"),
        fuel_type=MockFuelSupply(fuelType="Ethanol"),
        provision_of_the_act=MockFuelSupply(name="Section 6(1)"),
        end_use_type=MockFuelSupply(type="Transportation"),
    )

    # Add required fields for DTO validation
    for field in [
        "carbon_intensity",
        "carbon_intensity_limit",
        "carbon_intensity_difference",
        "energy_content",
        "energy_effectiveness_ratio",
        "effective_carbon_intensity",
        "effective_carbon_intensity_limit",
        "effective_carbon_intensity_difference",
    ]:
        setattr(mock_fuel_supply1_v1, field, 0.0)

    mock_report1.fuel_supplies = [mock_fuel_supply1_v1]

    # Create the second report with updated fuel supply
    mock_report2 = MagicMock()
    mock_report2.nickname = "Report 2"
    mock_report2.version = 2
    mock_report2.compliance_report_id = 2

    # Create the updated fuel supply record with a different compliance_units value
    mock_fuel_supply1_v2 = MockFuelSupply(
        fuel_supply_id=1,
        group_uuid="group-1",
        version=2,
        action_type="UPDATE",
        create_date=datetime(2024, 1, 2),
        compliance_units=150,  # Changed value
        quantity=50,  # Same as before
        compliance_report_id=2,
        create_user="test_user",
        update_user="test_user",
        units="litres",
        fuel_type_other="",
        # Required related objects
        fuel_category=MockFuelSupply(category="Gasoline"),
        fuel_code=MockFuelSupply(fuelCode="BCLCF100"),
        fuel_type=MockFuelSupply(fuelType="Ethanol"),
        provision_of_the_act=MockFuelSupply(name="Section 6(1)"),
        end_use_type=MockFuelSupply(type="Transportation"),
    )

    # Add required fields for DTO validation
    for field in [
        "carbon_intensity",
        "carbon_intensity_limit",
        "carbon_intensity_difference",
        "energy_content",
        "energy_effectiveness_ratio",
        "effective_carbon_intensity",
        "effective_carbon_intensity_limit",
        "effective_carbon_intensity_difference",
    ]:
        setattr(mock_fuel_supply1_v2, field, 0.0)

    mock_report2.fuel_supplies = [mock_fuel_supply1_v2]

    # Mock repository to return the reports (simulating database-level filtering)
    def mock_get_changelog_data(compliance_report_group_uuid, config, user):
        # Simulate that these reports have submitted status, so they should be visible to government users
        mock_report1.current_status = MagicMock()
        mock_report1.current_status.status = ComplianceReportStatusEnum.Submitted
        mock_report2.current_status = MagicMock()
        mock_report2.current_status.status = ComplianceReportStatusEnum.Submitted
        return [mock_report2, mock_report1]
    
    mock_repo.get_changelog_data.side_effect = mock_get_changelog_data

    # Create a custom deep copy function to handle our mock objects
    def mock_deepcopy(obj):
        if isinstance(obj, MockFuelSupply):
            new_obj = MockFuelSupply()
            for key, value in obj.__dict__.items():
                if isinstance(value, MockFuelSupply):
                    setattr(new_obj, key, mock_deepcopy(value))
                else:
                    setattr(new_obj, key, value)
            return new_obj
        elif isinstance(obj, (int, float, str, bool)) or obj is None:
            return obj
        elif isinstance(obj, list):
            return [mock_deepcopy(item) for item in obj]
        elif isinstance(obj, dict):
            return {mock_deepcopy(k): mock_deepcopy(v) for k, v in obj.items()}
        else:
            try:
                return type(obj)(obj)
            except:
                return obj

    # Patch the deep copy function
    with patch("copy.deepcopy", side_effect=mock_deepcopy):
        # Create a mock user for the test
        mock_user = MagicMock()
        mock_user.role_names = [RoleEnum.GOVERNMENT]
        mock_user.user_profile_id = 1
        mock_user.keycloak_username = "test.user"
        
        # Mock user_roles for is_government_user function
        mock_user_role = MagicMock()
        mock_user_role.role = MagicMock()
        mock_user_role.role.is_government_role = True
        mock_user.user_roles = [mock_user_role]
        
        # Call the service method
        result = await compliance_report_service.get_changelog_data(
            "test-group-uuid", "fuel_supplies", mock_user
        )

    # Assertions
    assert len(result) == 3  # Should have 3 DTOs: Current State, Report 2, Report 1

    # Check current state
    assert result[0].nickname == "Current State"
    assert len(result[0].fuel_supplies) == 1
    assert result[0].fuel_supplies[0].compliance_units == 150

    # Check Report 2 (with update)
    assert result[1].nickname == "Report 2"
    assert len(result[1].fuel_supplies) >= 1  # Should have at least the current version

    # Find items with diff attribute
    diff_items = [fs for fs in result[1].fuel_supplies if hasattr(fs, "diff")]
    assert len(diff_items) > 0

    # Find items marked as updated
    updated_items = [
        fs for fs in result[1].fuel_supplies if hasattr(fs, "updated") and fs.updated
    ]

    # If we found updated items, check the diff contains the changed field
    if updated_items:
        assert any(
            "complianceUnits" in item.diff
            for item in updated_items
            if hasattr(item, "diff")
        )


@pytest.mark.anyio
async def test_create_gov_initiated_supplemental_fail_not_analyst(
    compliance_report_service: ComplianceReportServices,
    mock_user_profile_supplier: MagicMock,  # Assume a fixture for supplier user
    mock_compliance_report_submitted: MagicMock,
    mock_repo: AsyncMock,
):
    """Test failure when user is not an Analyst."""
    # Patch user_has_roles to simulate a non-analyst
    with patch(
        "lcfs.web.api.compliance_report.services.user_has_roles",
        return_value=False,
    ):
        with pytest.raises(ServiceException) as excinfo:
            await compliance_report_service.create_government_initiated_supplemental_report(
                mock_compliance_report_submitted.compliance_report_id,
                mock_user_profile_supplier,
            )

    mock_repo.create_compliance_report.assert_not_called()


@pytest.mark.anyio
async def test_create_gov_initiated_supplemental_fail_not_submitted(
    compliance_report_service: ComplianceReportServices,
    mock_user_profile_analyst: MagicMock,
    mock_compliance_report_draft: MagicMock,  # Assume fixture for draft report
    mock_repo: AsyncMock,
):
    """Test failure when the source report is not Submitted."""
    # Patch user_has_roles to ensure role check passes
    with patch(
        "lcfs.web.api.compliance_report.services.user_has_roles",
        return_value=True,
    ):
        # Arrange
        existing_report_id = mock_compliance_report_draft.compliance_report_id
        mock_repo.get_compliance_report_by_id = AsyncMock(
            return_value=mock_compliance_report_draft  # Use a draft report
        )

        # Act & Assert
        with pytest.raises(ServiceException) as excinfo:  # Check type only first
            # Run inside the patch context
            await compliance_report_service.create_government_initiated_supplemental_report(
                existing_report_id, mock_user_profile_analyst
            )

    mock_repo.create_compliance_report.assert_not_called()


@pytest.mark.anyio
async def test_create_gov_initiated_supplemental_fail_draft_exists(
    compliance_report_service: ComplianceReportServices,
    mock_user_profile_analyst: MagicMock,
    mock_compliance_report_submitted: MagicMock,
    mock_compliance_report_draft: MagicMock,  # Existing draft
    mock_repo: AsyncMock,
):
    """Test failure when a draft report already exists for the group."""
    # Patch user_has_roles to ensure role check passes
    with patch(
        "lcfs.web.api.compliance_report.services.user_has_roles", return_value=True
    ):
        # Arrange
        # Ensure the report status is correctly set for this test
        mock_compliance_report_submitted.current_status.status = (
            ComplianceReportStatusEnum.Submitted
        )
        existing_report_id = mock_compliance_report_submitted.compliance_report_id
        group_uuid = mock_compliance_report_submitted.compliance_report_group_uuid

        mock_repo.get_compliance_report_by_id = AsyncMock(
            return_value=mock_compliance_report_submitted
        )
        mock_repo.get_draft_report_by_group_uuid = AsyncMock(
            return_value=mock_compliance_report_draft  # Simulate existing draft
        )

        # Act & Assert
        with pytest.raises(ServiceException) as excinfo:  # Check type only first
            # Run inside the patch context
            await compliance_report_service.create_government_initiated_supplemental_report(
                existing_report_id, mock_user_profile_analyst
            )

    mock_repo.create_compliance_report.assert_not_called()


@pytest.mark.anyio
async def test_get_changelog_data_fuel_supplies_delete(
    compliance_report_service, mock_repo
):
    """Test changelog data with deleted fuel supplies"""

    # Create a simple class that actually holds attributes instead of using MagicMock
    class SimpleObject:
        pass

    # Create the first report with CREATE action
    mock_report1 = SimpleObject()
    mock_report1.nickname = "Report 1"
    mock_report1.version = 1
    mock_report1.compliance_report_id = 1

    # Create the first fuel supply
    mock_fuel_supply1 = SimpleObject()
    mock_fuel_supply1.fuel_supply_id = 1
    mock_fuel_supply1.group_uuid = "group-1"
    mock_fuel_supply1.version = 1
    mock_fuel_supply1.action_type = "CREATE"
    mock_fuel_supply1.create_date = datetime(2024, 1, 1)
    mock_fuel_supply1.compliance_units = 100
    mock_fuel_supply1.quantity = 50
    mock_fuel_supply1.compliance_report_id = 1
    mock_fuel_supply1.create_user = "test_user"
    mock_fuel_supply1.update_user = "test_user"
    mock_fuel_supply1.units = "litres"
    mock_fuel_supply1.fuel_type_other = ""

    # Add related objects
    mock_fuel_supply1.fuel_category = SimpleObject()
    mock_fuel_supply1.fuel_category.category = "Gasoline"

    mock_fuel_supply1.fuel_code = SimpleObject()
    mock_fuel_supply1.fuel_code.fuelCode = "BCLCF100"

    mock_fuel_supply1.fuel_type = SimpleObject()
    mock_fuel_supply1.fuel_type.fuelType = "Ethanol"

    mock_fuel_supply1.provision_of_the_act = SimpleObject()
    mock_fuel_supply1.provision_of_the_act.name = "Section 6(1)"

    mock_fuel_supply1.end_use_type = SimpleObject()
    mock_fuel_supply1.end_use_type.type = "Transportation"

    # Add required fields for DTO validation
    for field in [
        "carbon_intensity",
        "carbon_intensity_limit",
        "carbon_intensity_difference",
        "energy_content",
        "energy_effectiveness_ratio",
        "effective_carbon_intensity",
        "effective_carbon_intensity_limit",
        "effective_carbon_intensity_difference",
    ]:
        setattr(mock_fuel_supply1, field, 0.0)

    # Assign fuel supplies to report
    mock_report1.fuel_supplies = [mock_fuel_supply1]

    # Create the second report with DELETE action
    mock_report2 = SimpleObject()
    mock_report2.nickname = "Report 2"
    mock_report2.version = 2
    mock_report2.compliance_report_id = 2

    # Create the deleted fuel supply
    mock_fuel_supply2 = SimpleObject()
    mock_fuel_supply2.fuel_supply_id = 1
    mock_fuel_supply2.group_uuid = "group-1"
    mock_fuel_supply2.version = 2
    mock_fuel_supply2.action_type = "DELETE"
    mock_fuel_supply2.create_date = datetime(2024, 1, 2)
    mock_fuel_supply2.compliance_units = 100
    mock_fuel_supply2.quantity = 50
    mock_fuel_supply2.compliance_report_id = 2
    mock_fuel_supply2.create_user = "test_user"
    mock_fuel_supply2.update_user = "test_user"
    mock_fuel_supply2.units = "litres"
    mock_fuel_supply2.fuel_type_other = ""

    # Add related objects
    mock_fuel_supply2.fuel_category = SimpleObject()
    mock_fuel_supply2.fuel_category.category = "Gasoline"

    mock_fuel_supply2.fuel_code = SimpleObject()
    mock_fuel_supply2.fuel_code.fuelCode = "BCLCF100"

    mock_fuel_supply2.fuel_type = SimpleObject()
    mock_fuel_supply2.fuel_type.fuelType = "Ethanol"

    mock_fuel_supply2.provision_of_the_act = SimpleObject()
    mock_fuel_supply2.provision_of_the_act.name = "Section 6(1)"

    mock_fuel_supply2.end_use_type = SimpleObject()
    mock_fuel_supply2.end_use_type.type = "Transportation"

    # Add required fields for DTO validation
    for field in [
        "carbon_intensity",
        "carbon_intensity_limit",
        "carbon_intensity_difference",
        "energy_content",
        "energy_effectiveness_ratio",
        "effective_carbon_intensity",
        "effective_carbon_intensity_limit",
        "effective_carbon_intensity_difference",
    ]:
        setattr(mock_fuel_supply2, field, 0.0)

    # Assign fuel supplies to report
    mock_report2.fuel_supplies = [mock_fuel_supply2]

    # Mock repository to return the reports
    mock_repo.get_changelog_data.return_value = [mock_report2, mock_report1]

    # Create a mock user for the test
    mock_user = MagicMock()
    mock_user.user_profile_id = 1
    mock_user.keycloak_username = "test.user"
    mock_user.role_names = [RoleEnum.SUPPLIER]
    
    # Call the service method
    result = await compliance_report_service.get_changelog_data(
        "test-group-uuid", "fuel_supplies", mock_user
    )

    # Assertions
    assert len(result) == 3  # Should have 3 DTOs: Current State, Report 2, Report 1

    # Current state should be empty since the item was deleted
    assert result[0].nickname == "Current State"
    assert len(result[0].fuel_supplies) == 0

    # Check Report 2 (with delete)
    assert result[1].nickname == "Report 2"
    assert len(result[1].fuel_supplies) == 1
    assert result[1].fuel_supplies[0].action_type == "DELETE"


@pytest.mark.anyio
async def test_get_changelog_data_with_multiple_items(
    compliance_report_service, mock_repo
):
    """Test changelog with multiple fuel supplies"""

    # Create a simple class that actually holds attributes
    class SimpleObject:
        pass

    # Create the mock report
    mock_report = SimpleObject()
    mock_report.nickname = "Report 1"
    mock_report.version = 1
    mock_report.compliance_report_id = 1

    # Helper function to create a fuel supply with all required attributes
    def create_fuel_supply(fuel_id, group_id, create_date, compliance_units):
        fs = SimpleObject()
        fs.fuel_supply_id = fuel_id
        fs.group_uuid = group_id
        fs.version = 1
        fs.action_type = "CREATE"
        fs.create_date = create_date
        fs.compliance_units = compliance_units
        fs.quantity = 50
        fs.compliance_report_id = 1
        fs.create_user = "test_user"
        fs.update_user = "test_user"
        fs.units = "litres"
        fs.fuel_type_other = ""

        # Add related objects
        fs.fuel_category = SimpleObject()
        fs.fuel_category.category = "Gasoline"

        fs.fuel_code = SimpleObject()
        fs.fuel_code.fuelCode = "BCLCF100"

        fs.fuel_type = SimpleObject()
        fs.fuel_type.fuelType = "Ethanol"

        fs.provision_of_the_act = SimpleObject()
        fs.provision_of_the_act.name = "Section 6(1)"

        fs.end_use_type = SimpleObject()
        fs.end_use_type.type = "Transportation"

        # Add required fields for DTO validation
        for field in [
            "carbon_intensity",
            "carbon_intensity_limit",
            "carbon_intensity_difference",
            "energy_content",
            "energy_effectiveness_ratio",
            "effective_carbon_intensity",
            "effective_carbon_intensity_limit",
            "effective_carbon_intensity_difference",
        ]:
            setattr(fs, field, 0.0)

        return fs

    # Create two fuel supply entries
    mock_fuel_supply1 = create_fuel_supply(1, "group-1", datetime(2024, 1, 1), 100)
    mock_fuel_supply2 = create_fuel_supply(2, "group-2", datetime(2024, 1, 2), 200)

    # Assign fuel supplies to report
    mock_report.fuel_supplies = [mock_fuel_supply1, mock_fuel_supply2]

    # Mock repository to return the reports
    mock_repo.get_changelog_data.return_value = [mock_report]

    # Create a mock user for the test
    mock_user = MagicMock()
    mock_user.user_profile_id = 1
    mock_user.keycloak_username = "test.user"
    mock_user.role_names = [RoleEnum.SUPPLIER]
    
    # Call the service method
    result = await compliance_report_service.get_changelog_data(
        "test-group-uuid", "fuel_supplies", mock_user
    )

    # Assertions
    assert len(result) == 2  # Should have 2 DTOs: Current State and Report 1

    # Check current state has both items
    assert result[0].nickname == "Current State"
    assert len(result[0].fuel_supplies) == 2

    # Items should be sorted by create_date
    fuel_supplies = result[0].fuel_supplies
    # Sort by fuel_supply_id to ensure consistent order
    fuel_supplies_sorted = sorted(fuel_supplies, key=lambda x: x.fuel_supply_id)
    assert fuel_supplies_sorted[0].fuel_supply_id == 1
    assert fuel_supplies_sorted[1].fuel_supply_id == 2


@pytest.mark.anyio
async def test_get_changelog_data_other_types(compliance_report_service, mock_repo):
    """Test changelog for other data types (allocation agreements, fuel exports, etc.)"""

    # Create a simple class that actually holds attributes
    class SimpleObject:
        pass

    # Create the mock report
    mock_report = SimpleObject()
    mock_report.nickname = "Report 1"
    mock_report.version = 1
    mock_report.compliance_report_id = 1

    # Create a mock allocation agreement with all required fields
    mock_agreement = SimpleObject()
    mock_agreement.allocation_agreement_id = 1
    mock_agreement.group_uuid = "group-1"
    mock_agreement.version = 1
    mock_agreement.action_type = "CREATE"
    mock_agreement.create_date = datetime(2024, 1, 1)

    # Add the additional required fields based on validation errors
    mock_agreement.create_user = "test_user"
    mock_agreement.update_user = "test_user"
    mock_agreement.compliance_report_id = 1
    mock_agreement.transaction_partner = "Partner Company"
    mock_agreement.postal_address = "123 Test St, Test City"
    mock_agreement.quantity = 100
    mock_agreement.units = "litres"

    # Add related objects
    mock_agreement.allocation_transaction_type = SimpleObject()
    mock_agreement.allocation_transaction_type.type = "Transfer"

    mock_agreement.fuel_category = SimpleObject()
    mock_agreement.fuel_category.category = "Gasoline"

    mock_agreement.fuel_code = SimpleObject()
    mock_agreement.fuel_code.fuelCode = "BCLCF100"

    mock_agreement.fuel_type = SimpleObject()
    mock_agreement.fuel_type.fuelType = "Ethanol"

    mock_agreement.provision_of_the_act = SimpleObject()
    mock_agreement.provision_of_the_act.name = "Section 6(1)"

    # Assign allocation agreements to report
    mock_report.allocation_agreements = [mock_agreement]

    # Mock repository to return the reports (simulating database-level filtering)
    def mock_get_changelog_data(compliance_report_group_uuid, config, user):
        # Simulate that this report has a submitted status, so it should be visible to non-government users
        mock_report.current_status = MagicMock()
        mock_report.current_status.status = ComplianceReportStatusEnum.Submitted
        return [mock_report]
    
    mock_repo.get_changelog_data.side_effect = mock_get_changelog_data

    # Create a mock user for the test
    mock_user = MagicMock()
    mock_user.user_profile_id = 1
    mock_user.keycloak_username = "test.user"
    mock_user.role_names = [RoleEnum.SUPPLIER]
    
    # Mock user_roles for is_government_user function
    mock_user_role = MagicMock()
    mock_user_role.role = MagicMock()
    mock_user_role.role.is_government_role = False  # Supplier is not government
    mock_user.user_roles = [mock_user_role]
    
    # Call the service method for allocation_agreements
    result = await compliance_report_service.get_changelog_data(
        "test-group-uuid", "allocation_agreements", mock_user
    )

    # Assertions
    assert len(result) == 2  # Should have 2 DTOs: Current State and Report 1
    assert result[0].nickname == "Current State"
    assert len(result[0].allocation_agreements) == 1

    # Verify correct DTO type was used
    assert isinstance(result[0], ChangelogAllocationAgreementsDTO)

    # Check repository was called with correct parameters
    mock_repo.get_changelog_data.assert_called_with(
        "test-group-uuid",
        {
            "model": AllocationAgreement,
            "dto": ChangelogAllocationAgreementsDTO,
            "id_field": "allocation_agreement_id",
            "relationships": [
                ("allocation_agreements", "allocation_transaction_type"),
                ("allocation_agreements", "fuel_type"),
                ("allocation_agreements", "fuel_category"),
                ("allocation_agreements", "fuel_code"),
                ("allocation_agreements", "provision_of_the_act"),
            ],
        },
        mock_user,
    )


@pytest.mark.anyio
async def test_get_changelog_data_empty_results(compliance_report_service, mock_repo):
    """Test handling of empty changelog data"""

    # Mock repository to return empty list
    mock_repo.get_changelog_data.return_value = []

    # Create a mock user for the test
    mock_user = MagicMock()
    mock_user.user_profile_id = 1
    mock_user.keycloak_username = "test.user"
    mock_user.role_names = [RoleEnum.SUPPLIER]
    
    # Call the service method
    result = await compliance_report_service.get_changelog_data(
        "test-group-uuid", "fuel_supplies", mock_user
    )

    # Assertions
    assert result == []
    mock_repo.get_changelog_data.assert_called_once_with(
        "test-group-uuid", unittest.mock.ANY, mock_user
    )


@pytest.mark.anyio
async def test_get_changelog_data_invalid_type(compliance_report_service):
    """Test error handling for invalid data type"""

    # Create a mock user for the test
    mock_user = MagicMock()
    mock_user.user_profile_id = 1
    mock_user.keycloak_username = "test.user"
    mock_user.role_names = [RoleEnum.SUPPLIER]
    
    # Call the service method with invalid data type
    with pytest.raises(ValueError) as exc:
        await compliance_report_service.get_changelog_data(
            "test-group-uuid", "invalid_type", mock_user
        )

    assert "Invalid data_type: invalid_type" in str(exc.value)


@pytest.mark.anyio
async def test_get_changelog_data_unexpected_error(
    compliance_report_service, mock_repo
):
    """Test handling of unexpected errors"""

    # Mock repository to raise exception
    mock_repo.get_changelog_data.side_effect = Exception("Unexpected error")

    # Call the service method
    with pytest.raises(ServiceException):
        await compliance_report_service.get_changelog_data(
            "test-group-uuid", "fuel_supplies"
        )


class TestMaskReportStatusForHistory:
    """
    Tests for the _mask_report_status_for_history method in ComplianceReportServices.
    """

    @pytest.fixture
    def service(self) -> ComplianceReportServices:
        """Provides a simple instance of ComplianceReportServices for testing this method."""
        # The _mask_report_status_for_history method is pure Python logic on its inputs,
        # so it doesn't need real dependencies for these tests.
        return ComplianceReportServices(
            repo=MagicMock(),
            org_repo=MagicMock(),
            snapshot_services=MagicMock(),
            final_supply_equipment_service=MagicMock(),
            document_service=MagicMock(),
            transaction_repo=MagicMock(),
        )

    def _create_mock_history_item(
        self,
        status_enum: ComplianceReportStatusEnum,
        creator_is_idir: bool,
        original_display_name: str = "Test User",
        creator_has_organization_explicitly: bool = None,  # True if creator has org, False if no org, None for default creator_is_idir logic
    ):
        item = MagicMock()
        item.status = MagicMock()
        item.status.status = status_enum.value

        item.user_profile = MagicMock()
        if creator_has_organization_explicitly is None:  # Default behavior
            item.user_profile.organization = None if creator_is_idir else "Supplier Org"
        else:
            item.user_profile.organization = (
                "Supplier Org" if creator_has_organization_explicitly else None
            )

        item.user_profile.display_name = original_display_name
        item.display_name = original_display_name  # This is what gets directly modified
        return item

    def _create_mock_report(self, history_items: list) -> MagicMock:
        report = MagicMock(spec=ComplianceReportBaseSchema)
        report.history = history_items
        return report

    def _configure_user_roles(
        self,
        mock_user_has_roles_patch: MagicMock,
        requesting_user: UserProfile,
        is_government: bool = False,
        is_analyst: bool = False,
    ):
        def side_effect(user_obj, roles_to_check):
            if user_obj == requesting_user:
                if RoleEnum.GOVERNMENT in roles_to_check:
                    return is_government
                if RoleEnum.ANALYST in roles_to_check:
                    return is_analyst
            # Fallback for any other user object or role check not configured for this test
            # This helps avoid TypeErrors if user_has_roles is called unexpectedly.
            # For strict tests, one might raise an error here.
            return False

        mock_user_has_roles_patch.side_effect = side_effect

    # --- Tests for Draft Status ---
    @patch("lcfs.web.api.compliance_report.services.user_has_roles")
    def test_draft_by_idir_viewed_by_idir_is_visible(
        self, mock_user_has_roles, service
    ):
        requesting_user = MagicMock(spec=UserProfile)
        self._configure_user_roles(
            mock_user_has_roles, requesting_user, is_government=True
        )

        history_item = self._create_mock_history_item(
            ComplianceReportStatusEnum.Draft,
            creator_is_idir=True,
            original_display_name="IDIR Creator",
        )
        report = self._create_mock_report([history_item])
        result_report = service._mask_report_status_for_history(report, requesting_user)

        assert len(result_report.history) == 1
        assert result_report.history[0].display_name == "IDIR Creator"  # No masking

    @patch("lcfs.web.api.compliance_report.services.user_has_roles")
    def test_draft_by_idir_viewed_by_supplier_is_visible_and_masked(
        self, mock_user_has_roles, service
    ):
        requesting_user = MagicMock(spec=UserProfile)
        self._configure_user_roles(
            mock_user_has_roles, requesting_user, is_government=False  # Supplier
        )

        history_item = self._create_mock_history_item(
            ComplianceReportStatusEnum.Draft,
            creator_is_idir=True,
            original_display_name="IDIR Creator",
        )
        report = self._create_mock_report([history_item])
        result_report = service._mask_report_status_for_history(report, requesting_user)

        assert len(result_report.history) == 1
        assert result_report.history[0].display_name == "Government of British Columbia"

    @patch("lcfs.web.api.compliance_report.services.user_has_roles")
    def test_draft_by_supplier_viewed_by_idir_is_hidden(
        self, mock_user_has_roles, service
    ):
        requesting_user = MagicMock(spec=UserProfile)
        self._configure_user_roles(
            mock_user_has_roles, requesting_user, is_government=True
        )

        history_item = self._create_mock_history_item(
            ComplianceReportStatusEnum.Draft, creator_is_idir=False
        )
        report = self._create_mock_report([history_item])
        result_report = service._mask_report_status_for_history(report, requesting_user)
        assert len(result_report.history) == 0

    @patch("lcfs.web.api.compliance_report.services.user_has_roles")
    def test_draft_by_supplier_viewed_by_supplier_is_hidden(
        self, mock_user_has_roles, service
    ):
        requesting_user = MagicMock(spec=UserProfile)
        self._configure_user_roles(
            mock_user_has_roles, requesting_user, is_government=False  # Supplier
        )

        history_item = self._create_mock_history_item(
            ComplianceReportStatusEnum.Draft, creator_is_idir=False
        )
        report = self._create_mock_report([history_item])
        result_report = service._mask_report_status_for_history(report, requesting_user)
        assert len(result_report.history) == 0

    # --- Tests for BCeID Hidden Statuses ---
    @patch("lcfs.web.api.compliance_report.services.user_has_roles")
    def test_bceid_hidden_status_viewed_by_idir_is_visible(
        self, mock_user_has_roles, service
    ):
        requesting_user = MagicMock(spec=UserProfile)
        self._configure_user_roles(
            mock_user_has_roles, requesting_user, is_government=True
        )

        history_item = self._create_mock_history_item(
            ComplianceReportStatusEnum.Recommended_by_analyst,
            creator_is_idir=True,
            original_display_name="Analyst",
        )
        report = self._create_mock_report([history_item])
        result_report = service._mask_report_status_for_history(report, requesting_user)

        assert len(result_report.history) == 1
        assert result_report.history[0].display_name == "Analyst"

    @patch("lcfs.web.api.compliance_report.services.user_has_roles")
    def test_bceid_hidden_status_viewed_by_supplier_is_hidden(
        self, mock_user_has_roles, service
    ):
        requesting_user = MagicMock(spec=UserProfile)
        self._configure_user_roles(
            mock_user_has_roles, requesting_user, is_government=False  # Supplier
        )
        history_item = self._create_mock_history_item(
            ComplianceReportStatusEnum.Recommended_by_manager, creator_is_idir=True
        )
        report = self._create_mock_report([history_item])
        result_report = service._mask_report_status_for_history(report, requesting_user)
        assert len(result_report.history) == 0

    # --- Tests for Non-Analyst Hidden Statuses ---
    @patch("lcfs.web.api.compliance_report.services.user_has_roles")
    def test_non_analyst_hidden_status_viewed_by_analyst_is_visible(
        self, mock_user_has_roles, service
    ):
        requesting_user = MagicMock(spec=UserProfile)
        self._configure_user_roles(
            mock_user_has_roles, requesting_user, is_government=True, is_analyst=True
        )
        history_item = self._create_mock_history_item(
            ComplianceReportStatusEnum.Analyst_adjustment,
            creator_is_idir=True,
            original_display_name="Analyst",
        )
        report = self._create_mock_report([history_item])
        result_report = service._mask_report_status_for_history(report, requesting_user)
        assert len(result_report.history) == 1
        assert result_report.history[0].display_name == "Analyst"

    @patch("lcfs.web.api.compliance_report.services.user_has_roles")
    def test_non_analyst_hidden_status_viewed_by_idir_director_is_hidden(
        self, mock_user_has_roles, service
    ):  # Director is IDIR but not Analyst
        requesting_user = MagicMock(spec=UserProfile)
        self._configure_user_roles(
            mock_user_has_roles, requesting_user, is_government=True, is_analyst=False
        )
        history_item = self._create_mock_history_item(
            ComplianceReportStatusEnum.Analyst_adjustment, creator_is_idir=True
        )
        report = self._create_mock_report([history_item])
        result_report = service._mask_report_status_for_history(report, requesting_user)
        assert len(result_report.history) == 0

    @patch("lcfs.web.api.compliance_report.services.user_has_roles")
    def test_non_analyst_hidden_status_viewed_by_supplier_is_hidden(
        self, mock_user_has_roles, service
    ):
        requesting_user = MagicMock(spec=UserProfile)
        self._configure_user_roles(
            mock_user_has_roles,
            requesting_user,
            is_government=False,
            is_analyst=False,  # Supplier
        )
        history_item = self._create_mock_history_item(
            ComplianceReportStatusEnum.Analyst_adjustment, creator_is_idir=True
        )
        report = self._create_mock_report([history_item])
        result_report = service._mask_report_status_for_history(report, requesting_user)
        assert len(result_report.history) == 0  # Hidden due to non-analyst rule

    # --- Tests for Standard Visible Statuses & Masking ---
    @patch("lcfs.web.api.compliance_report.services.user_has_roles")
    def test_assessed_by_idir_viewed_by_idir_visible_not_masked(
        self, mock_user_has_roles, service
    ):
        requesting_user = MagicMock(spec=UserProfile)
        self._configure_user_roles(
            mock_user_has_roles, requesting_user, is_government=True
        )
        history_item = self._create_mock_history_item(
            ComplianceReportStatusEnum.Assessed,
            creator_is_idir=True,
            original_display_name="Gov Assessor",
        )
        report = self._create_mock_report([history_item])
        result_report = service._mask_report_status_for_history(report, requesting_user)
        assert len(result_report.history) == 1
        assert result_report.history[0].display_name == "Gov Assessor"

    @patch("lcfs.web.api.compliance_report.services.user_has_roles")
    def test_assessed_by_idir_viewed_by_supplier_visible_and_masked(
        self, mock_user_has_roles, service
    ):
        requesting_user = MagicMock(spec=UserProfile)
        self._configure_user_roles(
            mock_user_has_roles, requesting_user, is_government=False  # Supplier
        )
        history_item = self._create_mock_history_item(
            ComplianceReportStatusEnum.Assessed,
            creator_is_idir=True,
            original_display_name="Gov Assessor",
        )
        report = self._create_mock_report([history_item])
        result_report = service._mask_report_status_for_history(report, requesting_user)
        assert len(result_report.history) == 1
        assert result_report.history[0].display_name == "Government of British Columbia"

    @patch("lcfs.web.api.compliance_report.services.user_has_roles")
    def test_submitted_by_supplier_viewed_by_idir_visible_not_masked(
        self, mock_user_has_roles, service
    ):
        requesting_user = MagicMock(spec=UserProfile)
        self._configure_user_roles(
            mock_user_has_roles, requesting_user, is_government=True
        )
        history_item = self._create_mock_history_item(
            ComplianceReportStatusEnum.Submitted,
            creator_is_idir=False,
            original_display_name="Supplier User",
        )
        report = self._create_mock_report([history_item])
        result_report = service._mask_report_status_for_history(report, requesting_user)
        assert len(result_report.history) == 1
        assert result_report.history[0].display_name == "Supplier User"

    @patch("lcfs.web.api.compliance_report.services.user_has_roles")
    def test_submitted_by_supplier_viewed_by_supplier_visible_not_masked(
        self, mock_user_has_roles, service
    ):
        requesting_user = MagicMock(spec=UserProfile)
        self._configure_user_roles(
            mock_user_has_roles, requesting_user, is_government=False  # Supplier
        )
        history_item = self._create_mock_history_item(
            ComplianceReportStatusEnum.Submitted,
            creator_is_idir=False,
            original_display_name="Supplier User",
        )
        report = self._create_mock_report([history_item])
        result_report = service._mask_report_status_for_history(report, requesting_user)
        assert len(result_report.history) == 1
        assert result_report.history[0].display_name == "Supplier User"

    # --- Test for Masking Fallback Logic ---
    @patch("lcfs.web.api.compliance_report.services.user_has_roles")
    def test_masking_fallback_idir_status_creator_with_org_viewed_by_supplier(
        self, mock_user_has_roles, service
    ):
        requesting_user = MagicMock(spec=UserProfile)
        self._configure_user_roles(
            mock_user_has_roles, requesting_user, is_government=False
        )  # Supplier viewer

        # Creator has an org (so primary is_idir check is false), but status is a gov status
        history_item = self._create_mock_history_item(
            ComplianceReportStatusEnum.Assessed,
            creator_is_idir=False,  # This will set org to "Supplier Org"
            original_display_name="User With Org Performing Gov Action",
            creator_has_organization_explicitly=True,  # Explicitly give them an org
        )
        report = self._create_mock_report([history_item])
        result_report = service._mask_report_status_for_history(report, requesting_user)

        assert len(result_report.history) == 1
        assert result_report.history[0].display_name == "Government of British Columbia"

    # --- Edge Cases ---
    @patch("lcfs.web.api.compliance_report.services.user_has_roles")
    def test_empty_history(self, mock_user_has_roles, service):
        requesting_user = MagicMock(spec=UserProfile)
        self._configure_user_roles(
            mock_user_has_roles, requesting_user, is_government=True
        )
        report = self._create_mock_report([])
        result_report = service._mask_report_status_for_history(report, requesting_user)
        assert len(result_report.history) == 0

    @patch("lcfs.web.api.compliance_report.services.user_has_roles")
    def test_history_item_no_user_profile_draft_is_hidden(
        self, mock_user_has_roles, service
    ):
        requesting_user = MagicMock(spec=UserProfile)
        self._configure_user_roles(
            mock_user_has_roles, requesting_user, is_government=True
        )

        history_item = self._create_mock_history_item(
            ComplianceReportStatusEnum.Draft, creator_is_idir=False
        )
        history_item.user_profile = None  # No user profile

        report = self._create_mock_report([history_item])
        result_report = service._mask_report_status_for_history(report, requesting_user)
        # history_creator_is_idir will be false, so draft by non-idir is hidden
        assert len(result_report.history) == 0

    @patch("lcfs.web.api.compliance_report.services.user_has_roles")
    def test_history_item_no_user_profile_assessed_is_visible_no_masking(
        self, mock_user_has_roles, service
    ):
        requesting_user = MagicMock(spec=UserProfile)  # Supplier viewer
        self._configure_user_roles(
            mock_user_has_roles, requesting_user, is_government=False
        )

        history_item = self._create_mock_history_item(
            ComplianceReportStatusEnum.Assessed,
            creator_is_idir=False,
            original_display_name="Unknown User",
        )
        history_item.user_profile = None  # No user profile

        report = self._create_mock_report([history_item])
        result_report = service._mask_report_status_for_history(report, requesting_user)

        assert len(result_report.history) == 1
        assert (
            result_report.history[0].display_name == "Unknown User"
        )  # No masking possible

    @patch("lcfs.web.api.compliance_report.services.user_has_roles")
    def test_multiple_history_items_mixed_scenarios(self, mock_user_has_roles, service):
        requesting_user = MagicMock(spec=UserProfile)  # Supplier viewer
        self._configure_user_roles(
            mock_user_has_roles, requesting_user, is_government=False, is_analyst=False
        )

        item1_draft_by_idir = self._create_mock_history_item(
            ComplianceReportStatusEnum.Draft,
            creator_is_idir=True,
            original_display_name="Gov Draft",
        )  # Visible, Masked
        item2_draft_by_supplier = self._create_mock_history_item(
            ComplianceReportStatusEnum.Draft, creator_is_idir=False
        )  # Hidden
        item3_recommended_by_analyst = self._create_mock_history_item(
            ComplianceReportStatusEnum.Recommended_by_analyst, creator_is_idir=True
        )  # Hidden for supplier
        item4_submitted_by_supplier = self._create_mock_history_item(
            ComplianceReportStatusEnum.Submitted,
            creator_is_idir=False,
            original_display_name="Supplier Submit",
        )  # Visible, Not Masked
        item5_assessed_by_idir = self._create_mock_history_item(
            ComplianceReportStatusEnum.Assessed,
            creator_is_idir=True,
            original_display_name="Gov Assess",
        )  # Visible, Masked

        history_items = [
            item1_draft_by_idir,
            item2_draft_by_supplier,
            item3_recommended_by_analyst,
            item4_submitted_by_supplier,
            item5_assessed_by_idir,
        ]
        report = self._create_mock_report(history_items)
        result_report = service._mask_report_status_for_history(report, requesting_user)

        assert len(result_report.history) == 3

        # Check item1 (Gov Draft, viewed by supplier)
        assert (
            result_report.history[0].status.status
            == ComplianceReportStatusEnum.Draft.value
        )
        assert result_report.history[0].display_name == "Government of British Columbia"

        # Check item4 (Supplier Submit, viewed by supplier)
        assert (
            result_report.history[1].status.status
            == ComplianceReportStatusEnum.Submitted.value
        )
        assert result_report.history[1].display_name == "Supplier Submit"

        # Check item5 (Gov Assess, viewed by supplier)
        assert (
            result_report.history[2].status.status
            == ComplianceReportStatusEnum.Assessed.value
        )
        assert result_report.history[2].display_name == "Government of British Columbia"


class TestIsSupplementalRequestedByGovUser:
    """Test cases for the is_supplemental_requested_by_gov_user method"""

    @pytest.fixture
    def service(self) -> ComplianceReportServices:
        """Provides a simple instance of ComplianceReportServices for testing this method."""
        return ComplianceReportServices(
            repo=MagicMock(),
            org_repo=MagicMock(),
            snapshot_services=MagicMock(),
            final_supply_equipment_service=MagicMock(),
            document_service=MagicMock(),
            transaction_repo=MagicMock(),
            internal_comment_service=MagicMock(),
        )

    def _create_mock_history_item(
        self,
        status: ComplianceReportStatusEnum,
        user_has_organization: bool = True,
        organization_value=None,
    ):
        """Helper to create a mock history item"""
        history_item = MagicMock()
        history_item.status = MagicMock()
        history_item.status.status = status.value

        history_item.user_profile = MagicMock()
        if organization_value is not None:
            history_item.user_profile.organization = organization_value
        elif not user_has_organization:
            history_item.user_profile.organization = None
        else:
            history_item.user_profile.organization = "Some Organization"

        return history_item

    def _create_mock_chained_report(self, history_items: list = None):
        """Helper to create a mock chained report"""
        chained_report = MagicMock()
        chained_report.history = history_items or []
        return chained_report

    def test_returns_true_when_draft_status_created_by_gov_user(self, service):
        """Test returns True when history contains Draft status created by government user (no organization)"""
        history_item = self._create_mock_history_item(
            ComplianceReportStatusEnum.Draft,
            user_has_organization=False,  # Government user has no organization
        )

        chained_report = self._create_mock_chained_report([history_item])

        result = service.is_supplemental_requested_by_gov_user(chained_report)

        assert result is True

    def test_returns_false_when_draft_status_created_by_supplier_user(self, service):
        """Test returns False when history contains Draft status created by supplier user (has organization)"""
        history_item = self._create_mock_history_item(
            ComplianceReportStatusEnum.Draft,
            user_has_organization=True,  # Supplier user has organization
        )

        chained_report = self._create_mock_chained_report([history_item])

        result = service.is_supplemental_requested_by_gov_user(chained_report)

        assert result is False

    def test_returns_false_when_no_draft_status_in_history(self, service):
        """Test returns False when history contains no Draft status items"""
        history_items = [
            self._create_mock_history_item(
                ComplianceReportStatusEnum.Submitted, user_has_organization=False
            ),
            self._create_mock_history_item(
                ComplianceReportStatusEnum.Assessed, user_has_organization=False
            ),
        ]

        chained_report = self._create_mock_chained_report(history_items)

        result = service.is_supplemental_requested_by_gov_user(chained_report)

        assert result is False

    def test_returns_false_when_history_is_empty(self, service):
        """Test returns False when history is empty"""
        chained_report = self._create_mock_chained_report([])

        result = service.is_supplemental_requested_by_gov_user(chained_report)

        assert result is False


# ANALYST ADJUSTMENT CREATION TESTS


@pytest.mark.anyio
async def test_create_analyst_adjustment_from_submitted_status_success(
    compliance_report_service: ComplianceReportServices,
    mock_user_profile_analyst: MagicMock,
    mock_repo: AsyncMock,
    mock_snapshot_service: AsyncMock,
    mock_fse_services: AsyncMock,
    mock_document_service: AsyncMock,
    mock_internal_comment_service: AsyncMock,
):
    """Test successful creation of analyst adjustment from 'Submitted' status."""
    # Arrange
    mock_submitted_report = MagicMock(spec=ComplianceReport)
    mock_submitted_report.compliance_report_id = 1
    mock_submitted_report.compliance_period_id = 1
    mock_submitted_report.organization_id = 123
    mock_submitted_report.compliance_report_group_uuid = "test-group-uuid"
    mock_submitted_report.version = 0
    mock_submitted_report.reporting_frequency = ReportingFrequency.ANNUAL
    mock_submitted_report.current_status.status = ComplianceReportStatusEnum.Submitted

    # Mock latest report
    mock_latest_report = MagicMock()
    mock_latest_report.version = 0
    mock_latest_report.compliance_report_id = 1

    # Mock analyst adjustment status
    mock_analyst_adjustment_status = MagicMock()
    mock_analyst_adjustment_status.compliance_report_status_id = 3
    mock_analyst_adjustment_status.status = (
        ComplianceReportStatusEnum.Analyst_adjustment
    )

    # Mock new report - properly configure all fields that need validation
    mock_new_report = MagicMock(spec=ComplianceReport)
    mock_new_report.compliance_report_id = 2
    mock_new_report.compliance_report_group_uuid = "test-group-uuid"
    mock_new_report.version = 1
    mock_new_report.supplemental_initiator = (
        SupplementalInitiatorType.GOVERNMENT_REASSESSMENT
    )
    mock_new_report.compliance_period_id = 1
    mock_new_report.organization_id = 123
    mock_new_report.current_status_id = 3
    mock_new_report.nickname = "Government adjustment 1"
    mock_new_report.supplemental_note = ""
    mock_new_report.reporting_frequency = ReportingFrequency.ANNUAL
    mock_new_report.assessment_statement = ""
    mock_new_report.has_supplemental = True
    mock_new_report.summary = None
    mock_new_report.transaction_id = None
    mock_new_report.legacy_id = None
    mock_new_report.history = None
    mock_new_report.update_date = None
    mock_new_report.assigned_analyst = None

    # Mock nested objects
    mock_compliance_period = MagicMock()
    mock_compliance_period.compliance_period_id = 1
    mock_compliance_period.description = "2024"
    mock_compliance_period.display_name = "2024"
    mock_compliance_period.effective_date = "2024-01-01"
    mock_compliance_period.expiration_date = "2024-12-31"
    mock_new_report.compliance_period = mock_compliance_period

    # Create a proper organization mock that handles attribute access correctly
    class MockOrganization:
        def __init__(self):
            self.organization_id = 123
            self.organization_code = "ORG123"
            self.name = "Test Organization"

        def __getattr__(self, name):
            # Handle both snake_case and camelCase
            if name == "organizationCode":
                return self.organization_code
            if name == "organizationId":
                return self.organization_id
            # Return actual attribute values
            return super().__getattribute__(name)

    mock_new_report.organization = MockOrganization()

    mock_current_status = MagicMock()
    mock_current_status.compliance_report_status_id = 3
    mock_current_status.status = ComplianceReportStatusEnum.Analyst_adjustment.value
    mock_new_report.current_status = mock_current_status

    # Setup mocks
    mock_repo.get_compliance_report_by_id.return_value = mock_submitted_report
    mock_repo.get_latest_report_by_group_uuid.return_value = mock_latest_report
    mock_repo.get_compliance_report_status_by_desc.return_value = (
        mock_analyst_adjustment_status
    )
    mock_repo.create_compliance_report.return_value = mock_new_report
    mock_repo.add_compliance_report_history.return_value = None

    # Act
    result = await compliance_report_service.create_analyst_adjustment_report(
        1, mock_user_profile_analyst
    )

    # Assert
    assert result is not None
    mock_repo.get_compliance_report_by_id.assert_called_once_with(1)
    mock_repo.create_compliance_report.assert_called_once()


@pytest.mark.anyio
async def test_create_analyst_adjustment_from_analyst_adjustment_status_fails(
    compliance_report_service: ComplianceReportServices,
    mock_user_profile_analyst: MagicMock,
    mock_repo: AsyncMock,
):
    """Test that creating analyst adjustment from 'Analyst adjustment' status fails."""
    # Arrange
    mock_analyst_adjustment_report = MagicMock(spec=ComplianceReport)
    mock_analyst_adjustment_report.compliance_report_id = 1
    mock_analyst_adjustment_report.current_status.status = (
        ComplianceReportStatusEnum.Analyst_adjustment
    )

    mock_repo.get_compliance_report_by_id.return_value = mock_analyst_adjustment_report

    # Act & Assert
    with pytest.raises(ServiceException) as exc_info:
        await compliance_report_service.create_analyst_adjustment_report(
            1, mock_user_profile_analyst
        )

    assert (
        "An analyst adjustment can only be created if the current report's status is 'Submitted' or 'Assessed'."
        in exc_info.value.args[0]
    )
    mock_repo.create_compliance_report.assert_not_called()


@pytest.mark.anyio
async def test_create_analyst_adjustment_from_draft_status_fails(
    compliance_report_service: ComplianceReportServices,
    mock_user_profile_analyst: MagicMock,
    mock_repo: AsyncMock,
):
    """Test that creating analyst adjustment from 'Draft' status fails."""
    # Arrange
    mock_draft_report = MagicMock(spec=ComplianceReport)
    mock_draft_report.compliance_report_id = 1
    mock_draft_report.current_status.status = ComplianceReportStatusEnum.Draft

    mock_repo.get_compliance_report_by_id.return_value = mock_draft_report

    # Act & Assert
    with pytest.raises(ServiceException) as exc_info:
        await compliance_report_service.create_analyst_adjustment_report(
            1, mock_user_profile_analyst
        )

    assert (
        "An analyst adjustment can only be created if the current report's status is 'Submitted' or 'Assessed'."
        in exc_info.value.args[0]
    )
    mock_repo.create_compliance_report.assert_not_called()


@pytest.mark.anyio
async def test_create_analyst_adjustment_report_not_found_fails(
    compliance_report_service: ComplianceReportServices,
    mock_user_profile_analyst: MagicMock,
    mock_repo: AsyncMock,
):
    """Test that creating analyst adjustment fails when report is not found."""
    # Arrange
    mock_repo.get_compliance_report_by_id.return_value = None

    # Act & Assert
    with pytest.raises(DataNotFoundException) as exc_info:
        await compliance_report_service.create_analyst_adjustment_report(
            999, mock_user_profile_analyst
        )

    assert "Compliance report not found." in exc_info.value.args[0]
    mock_repo.create_compliance_report.assert_not_called()


@pytest.mark.anyio
async def test_create_analyst_adjustment_from_assessed_status_success(
    compliance_report_service: ComplianceReportServices,
    mock_user_profile_analyst: MagicMock,
    mock_repo: AsyncMock,
    mock_snapshot_service: AsyncMock,
    mock_fse_services: AsyncMock,
    mock_document_service: AsyncMock,
    mock_internal_comment_service: AsyncMock,
):
    """Test successful creation of analyst adjustment from 'Assessed' status (reassessment scenario)."""
    # Arrange
    mock_assessed_report = MagicMock(spec=ComplianceReport)
    mock_assessed_report.compliance_report_id = 1
    mock_assessed_report.compliance_period_id = 1
    mock_assessed_report.organization_id = 123
    mock_assessed_report.compliance_report_group_uuid = "test-group-uuid"
    mock_assessed_report.version = 0
    mock_assessed_report.reporting_frequency = ReportingFrequency.ANNUAL
    mock_assessed_report.current_status.status = ComplianceReportStatusEnum.Assessed

    # Mock latest report
    mock_latest_report = MagicMock()
    mock_latest_report.version = 0
    mock_latest_report.compliance_report_id = 1

    # Mock analyst adjustment status
    mock_analyst_adjustment_status = MagicMock()
    mock_analyst_adjustment_status.compliance_report_status_id = 3
    mock_analyst_adjustment_status.status = (
        ComplianceReportStatusEnum.Analyst_adjustment
    )

    # Mock new report - properly configure all fields that need validation
    mock_new_report = MagicMock(spec=ComplianceReport)
    mock_new_report.compliance_report_id = 2
    mock_new_report.compliance_report_group_uuid = "test-group-uuid"
    mock_new_report.version = 1
    mock_new_report.supplemental_initiator = (
        SupplementalInitiatorType.GOVERNMENT_REASSESSMENT
    )
    mock_new_report.compliance_period_id = 1
    mock_new_report.organization_id = 123
    mock_new_report.current_status_id = 3
    mock_new_report.nickname = "Government adjustment 1"
    mock_new_report.supplemental_note = ""
    mock_new_report.reporting_frequency = ReportingFrequency.ANNUAL
    mock_new_report.assessment_statement = ""
    mock_new_report.has_supplemental = True
    mock_new_report.summary = None
    mock_new_report.transaction_id = None
    mock_new_report.legacy_id = None
    mock_new_report.history = None
    mock_new_report.update_date = None
    mock_new_report.assigned_analyst = None

    # Mock nested objects
    mock_compliance_period = MagicMock()
    mock_compliance_period.compliance_period_id = 1
    mock_compliance_period.description = "2024"
    mock_compliance_period.display_name = "2024"
    mock_compliance_period.effective_date = "2024-01-01"
    mock_compliance_period.expiration_date = "2024-12-31"
    mock_new_report.compliance_period = mock_compliance_period

    # Create a proper organization mock that handles attribute access correctly
    class MockOrganization:
        def __init__(self):
            self.organization_id = 123
            self.organization_code = "ORG123"
            self.name = "Test Organization"

        def __getattr__(self, name):
            # Handle both snake_case and camelCase
            if name == "organizationCode":
                return self.organization_code
            if name == "organizationId":
                return self.organization_id
            # Return actual attribute values
            return super().__getattribute__(name)

    mock_new_report.organization = MockOrganization()

    mock_current_status = MagicMock()
    mock_current_status.compliance_report_status_id = 3
    mock_current_status.status = ComplianceReportStatusEnum.Analyst_adjustment.value
    mock_new_report.current_status = mock_current_status

    # Setup mocks
    mock_repo.get_compliance_report_by_id.return_value = mock_assessed_report
    mock_repo.get_latest_report_by_group_uuid.return_value = mock_latest_report
    mock_repo.get_compliance_report_status_by_desc.return_value = (
        mock_analyst_adjustment_status
    )
    mock_repo.create_compliance_report.return_value = mock_new_report
    mock_repo.add_compliance_report_history.return_value = None

    # Act
    result = await compliance_report_service.create_analyst_adjustment_report(
        1, mock_user_profile_analyst
    )

    # Assert
    assert result is not None
    mock_repo.get_compliance_report_by_id.assert_called_once_with(1)
    mock_repo.create_compliance_report.assert_called_once()


<<<<<<< HEAD
# Analyst Assignment Service Tests
@pytest.mark.anyio
async def test_assign_analyst_to_report_success(compliance_report_service, mock_repo):
    """Test successful analyst assignment"""
    # Arrange
    report_id = 1
    analyst_id = 123
    mock_user = MagicMock()
    
    mock_report = MagicMock()
    mock_report.compliance_report_id = report_id
    
    mock_analyst = MagicMock()
    mock_analyst.user_profile_id = analyst_id
    mock_analyst.organization_id = None  # IDIR user
    mock_analyst.user_roles = [MagicMock()]
    mock_analyst.user_roles[0].role.name = RoleEnum.ANALYST
    
    mock_repo.get_compliance_report_by_id.return_value = mock_report
    mock_repo.get_user_by_id.return_value = mock_analyst
    mock_repo.assign_analyst_to_report.return_value = None
    
    # Act
    await compliance_report_service.assign_analyst_to_report(report_id, analyst_id, mock_user)
    
    # Assert
    mock_repo.get_compliance_report_by_id.assert_called_once_with(report_id)
    mock_repo.get_user_by_id.assert_called_once_with(analyst_id)
    mock_repo.assign_analyst_to_report.assert_called_once_with(report_id, analyst_id)


@pytest.mark.anyio
async def test_assign_analyst_to_report_unassign(compliance_report_service, mock_repo):
    """Test unassigning analyst (null value)"""
    # Arrange
    report_id = 1
    mock_user = MagicMock()
    
    mock_report = MagicMock()
    mock_report.compliance_report_id = report_id
    
    mock_repo.get_compliance_report_by_id.return_value = mock_report
    mock_repo.assign_analyst_to_report.return_value = None
    
    # Act
    await compliance_report_service.assign_analyst_to_report(report_id, None, mock_user)
    
    # Assert
    mock_repo.get_compliance_report_by_id.assert_called_once_with(report_id)
    mock_repo.get_user_by_id.assert_not_called()  # Should not call when analyst_id is None
    mock_repo.assign_analyst_to_report.assert_called_once_with(report_id, None)


@pytest.mark.anyio
async def test_assign_analyst_to_report_report_not_found(compliance_report_service, mock_repo):
    """Test assignment when compliance report doesnt exist"""
    # Arrange
    report_id = 999
    analyst_id = 123
    mock_user = MagicMock()
    
    mock_repo.get_compliance_report_by_id.return_value = None
    
    # Act & Assert
    with pytest.raises(DataNotFoundException, match="Compliance report not found"):
        await compliance_report_service.assign_analyst_to_report(report_id, analyst_id, mock_user)


@pytest.mark.anyio
async def test_get_available_analysts_success(compliance_report_service, mock_repo):
    """Test retrieving available analysts"""
    # Arrange
    mock_analysts = [
        MagicMock(user_profile_id=1, first_name="John", last_name="Doe"),
        MagicMock(user_profile_id=2, first_name="Jane", last_name="Smith"),
    ]
    mock_repo.get_active_idir_analysts.return_value = mock_analysts
    
    # Act
    result = await compliance_report_service.get_available_analysts()
    
    # Assert
    assert len(result) == 2
    mock_repo.get_active_idir_analysts.assert_called_once()
=======

# CHANGELOG STATUS FILTERING TESTS


@pytest.mark.anyio
async def test_get_changelog_data_filters_draft_reports_for_suppliers(
    compliance_report_service, mock_repo
):
    """Test that get_changelog_data does not filter draft reports for supplier users"""
    
    # Create mock current status objects
    submitted_status = MagicMock()
    submitted_status.status = ComplianceReportStatusEnum.Submitted
    
    draft_status = MagicMock()
    draft_status.status = ComplianceReportStatusEnum.Draft
    
    # Create mock reports - one draft, one submitted
    draft_report = MagicMock()
    draft_report.nickname = "Draft Report"
    draft_report.version = 1
    draft_report.compliance_report_id = 1
    draft_report.current_status = draft_status
    draft_report.fuel_supplies = []

    submitted_report = MagicMock()
    submitted_report.nickname = "Submitted Report"
    submitted_report.version = 2
    submitted_report.compliance_report_id = 2
    submitted_report.current_status = submitted_status
    submitted_report.fuel_supplies = []

    # Mock repository to return both reports
    mock_repo.get_changelog_data.return_value = [draft_report, submitted_report]

    # Create a supplier user
    supplier_user = MagicMock()
    supplier_user.user_profile_id = 1
    supplier_user.title = "Supplier User"
    supplier_user.keycloak_username = "supplier.user@company.com"

    # Call the service method
    result = await compliance_report_service.get_changelog_data(
        "test-group-uuid", "fuel_supplies", supplier_user
    )

    # Assertions - should return all reports (current state + both reports) 
    assert len(result) == 3  # Current State + Draft Report + Submitted Report
    assert result[0].nickname == "Current State"
    assert result[1].nickname == "Draft Report"
    assert result[2].nickname == "Submitted Report"
    
    # Verify repo was called with user parameter
    mock_repo.get_changelog_data.assert_called_once_with(
        "test-group-uuid", unittest.mock.ANY, supplier_user
    )


@pytest.mark.anyio
async def test_get_changelog_data_filters_draft_reports_for_government_users(
    compliance_report_service, mock_repo
):
    """Test that get_changelog_data filters out draft reports for government users"""
    
    # Create mock current status objects
    submitted_status = MagicMock()
    submitted_status.status = ComplianceReportStatusEnum.Submitted
    
    draft_status = MagicMock()
    draft_status.status = ComplianceReportStatusEnum.Draft
    
    # Create mock reports - one draft, one submitted
    draft_report = MagicMock()
    draft_report.nickname = "Draft Report"
    draft_report.version = 1
    draft_report.compliance_report_id = 1
    draft_report.current_status = draft_status
    draft_report.fuel_supplies = []

    submitted_report = MagicMock()
    submitted_report.nickname = "Submitted Report" 
    submitted_report.version = 2
    submitted_report.compliance_report_id = 2
    submitted_report.current_status = submitted_status
    submitted_report.fuel_supplies = []

    # Mock repository to return only submitted report (filtering happens at DB level now)
    mock_repo.get_changelog_data.return_value = [submitted_report]

    # Create a government user
    gov_user = MagicMock()
    gov_user.user_profile_id = 1
    gov_user.title = "Government User"
    gov_user.keycloak_username = "gov.user@gov.bc.ca"

    # Call the service method
    result = await compliance_report_service.get_changelog_data(
        "test-group-uuid", "fuel_supplies", gov_user
    )

    # Assertions - should only return the submitted report (current state + submitted report)
    assert len(result) == 2  # Current State + Submitted Report
    assert result[0].nickname == "Current State"
    assert result[1].nickname == "Submitted Report"
    
    # Verify repo was called with user parameter
    mock_repo.get_changelog_data.assert_called_once_with(
        "test-group-uuid", unittest.mock.ANY, gov_user
    )


@pytest.mark.anyio 
async def test_get_changelog_data_handles_missing_status_gracefully(
    compliance_report_service, mock_repo
):
    """Test that get_changelog_data handles reports with missing status gracefully"""
    
    # Create mock report with no current_status
    report_no_status = MagicMock()
    report_no_status.nickname = "Report No Status"
    report_no_status.version = 1
    report_no_status.compliance_report_id = 1
    report_no_status.current_status = None
    report_no_status.fuel_supplies = []

    # Mock repository to return empty list (filtering happens at DB level now)
    # Reports with no status should be filtered out by the database query
    mock_repo.get_changelog_data.return_value = []

    # Create a supplier user
    supplier_user = MagicMock()
    supplier_user.user_profile_id = 1
    supplier_user.title = "Supplier User"
    supplier_user.role_names = [RoleEnum.SUPPLIER]

    # Call the service method
    result = await compliance_report_service.get_changelog_data(
        "test-group-uuid", "fuel_supplies", supplier_user
    )

    # Assertions - should return empty result since report with no status was filtered at DB level
    assert len(result) == 0  # No reports should be returned
    
    # Verify repo was called with user parameter
    mock_repo.get_changelog_data.assert_called_once_with(
        "test-group-uuid", unittest.mock.ANY, supplier_user
    )




# CHANGELOG STATUS FILTERING TESTS


@pytest.mark.anyio
async def test_get_changelog_data_filters_draft_reports_for_suppliers(
    compliance_report_service, mock_repo
):
    """Test that get_changelog_data does not filter draft reports for supplier users"""
    
    # Create mock current status objects
    submitted_status = MagicMock()
    submitted_status.status = ComplianceReportStatusEnum.Submitted
    
    draft_status = MagicMock()
    draft_status.status = ComplianceReportStatusEnum.Draft
    
    # Create mock reports - one draft, one submitted
    draft_report = MagicMock()
    draft_report.nickname = "Draft Report"
    draft_report.version = 1
    draft_report.compliance_report_id = 1
    draft_report.current_status = draft_status
    draft_report.fuel_supplies = []

    submitted_report = MagicMock()
    submitted_report.nickname = "Submitted Report"
    submitted_report.version = 2
    submitted_report.compliance_report_id = 2
    submitted_report.current_status = submitted_status
    submitted_report.fuel_supplies = []

    # Mock repository to return both reports
    mock_repo.get_changelog_data.return_value = [draft_report, submitted_report]

    # Create a supplier user
    supplier_user = MagicMock()
    supplier_user.user_profile_id = 1
    supplier_user.title = "Supplier User"
    supplier_user.keycloak_username = "supplier.user@company.com"

    # Call the service method
    result = await compliance_report_service.get_changelog_data(
        "test-group-uuid", "fuel_supplies", supplier_user
    )

    # Assertions - should return all reports (current state + both reports) 
    assert len(result) == 3  # Current State + Draft Report + Submitted Report
    assert result[0].nickname == "Current State"
    assert result[1].nickname == "Draft Report"
    assert result[2].nickname == "Submitted Report"
    
    # Verify repo was called with user parameter
    mock_repo.get_changelog_data.assert_called_once_with(
        "test-group-uuid", unittest.mock.ANY, supplier_user
    )


@pytest.mark.anyio
async def test_get_changelog_data_filters_draft_reports_for_government_users(
    compliance_report_service, mock_repo
):
    """Test that get_changelog_data filters out draft reports for government users"""
    
    # Create mock current status objects
    submitted_status = MagicMock()
    submitted_status.status = ComplianceReportStatusEnum.Submitted
    
    draft_status = MagicMock()
    draft_status.status = ComplianceReportStatusEnum.Draft
    
    # Create mock reports - one draft, one submitted
    draft_report = MagicMock()
    draft_report.nickname = "Draft Report"
    draft_report.version = 1
    draft_report.compliance_report_id = 1
    draft_report.current_status = draft_status
    draft_report.fuel_supplies = []

    submitted_report = MagicMock()
    submitted_report.nickname = "Submitted Report" 
    submitted_report.version = 2
    submitted_report.compliance_report_id = 2
    submitted_report.current_status = submitted_status
    submitted_report.fuel_supplies = []

    # Mock repository to return only submitted report (filtering happens at DB level now)
    mock_repo.get_changelog_data.return_value = [submitted_report]

    # Create a government user
    gov_user = MagicMock()
    gov_user.user_profile_id = 1
    gov_user.title = "Government User"
    gov_user.keycloak_username = "gov.user@gov.bc.ca"

    # Call the service method
    result = await compliance_report_service.get_changelog_data(
        "test-group-uuid", "fuel_supplies", gov_user
    )

    # Assertions - should only return the submitted report (current state + submitted report)
    assert len(result) == 2  # Current State + Submitted Report
    assert result[0].nickname == "Current State"
    assert result[1].nickname == "Submitted Report"
    
    # Verify repo was called with user parameter
    mock_repo.get_changelog_data.assert_called_once_with(
        "test-group-uuid", unittest.mock.ANY, gov_user
    )
>>>>>>> 6b17480a
<|MERGE_RESOLUTION|>--- conflicted
+++ resolved
@@ -2753,7 +2753,6 @@
     mock_repo.create_compliance_report.assert_called_once()
 
 
-<<<<<<< HEAD
 # Analyst Assignment Service Tests
 @pytest.mark.anyio
 async def test_assign_analyst_to_report_success(compliance_report_service, mock_repo):
@@ -2838,7 +2837,6 @@
     # Assert
     assert len(result) == 2
     mock_repo.get_active_idir_analysts.assert_called_once()
-=======
 
 # CHANGELOG STATUS FILTERING TESTS
 
@@ -3098,4 +3096,3 @@
     mock_repo.get_changelog_data.assert_called_once_with(
         "test-group-uuid", unittest.mock.ANY, gov_user
     )
->>>>>>> 6b17480a
