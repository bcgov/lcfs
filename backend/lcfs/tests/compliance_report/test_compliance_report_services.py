from datetime import datetime
import copy
from lcfs.db.models.compliance.AllocationAgreement import AllocationAgreement
from lcfs.db.models.compliance.FuelSupply import FuelSupply
from lcfs.web.api.compliance_report.dtos import (
    ChangelogAllocationAgreementsDTO,
    ChangelogFuelSuppliesDTO,
)
import pytest
import unittest.mock
from unittest.mock import MagicMock, AsyncMock, patch, Mock
from datetime import datetime
from fastapi import HTTPException

from lcfs.db.models.compliance import ComplianceReport
from lcfs.db.models.compliance.CompliancePeriod import CompliancePeriod
from lcfs.db.models.compliance.ComplianceReport import ReportingFrequency
from lcfs.db.models.compliance.ComplianceReportStatus import (
    ComplianceReportStatus,
    ComplianceReportStatusEnum,
)
from lcfs.db.models.user import UserProfile
from lcfs.web.api.compliance_report.schema import (
    ComplianceReportBaseSchema,
    ComplianceReportUpdateSchema,
)
from lcfs.web.exception.exceptions import ServiceException, DataNotFoundException

from lcfs.db.models.user.Role import Role, RoleEnum
from lcfs.web.api.compliance_report.services import ComplianceReportServices
from lcfs.db.models.compliance.ComplianceReport import SupplementalInitiatorType
from lcfs.db.models.compliance.ComplianceReportSummary import ComplianceReportSummary
from lcfs.tests.compliance_report.conftest import mock_summary_repo


# get_all_compliance_periods
@pytest.mark.anyio
async def test_get_all_compliance_periods_success(compliance_report_service, mock_repo):
    mock_periods = [
        {"compliance_period_id": 1, "description": "2024 Compliance Period"},
        {"compliance_period_id": 2, "description": "2025 Compliance Period"},
    ]
    mock_repo.get_all_compliance_periods.return_value = mock_periods

    result = await compliance_report_service.get_all_compliance_periods()

    assert len(result) == 2
    assert result[0].compliance_period_id == 1
    assert result[0].description == "2024 Compliance Period"
    mock_repo.get_all_compliance_periods.assert_called_once()


@pytest.mark.anyio
async def test_get_all_compliance_periods_unexpected_error(
    compliance_report_service, mock_repo
):
    mock_repo.get_all_compliance_periods.side_effect = Exception("Unexpected error")

    with pytest.raises(ServiceException):
        await compliance_report_service.get_all_compliance_periods()

    mock_repo.get_all_compliance_periods.assert_called_once()


@pytest.mark.anyio
async def test_create_compliance_report_success(
    compliance_report_service,
    mock_repo,
    mock_org_repo,
    compliance_report_base_schema,
    compliance_report_create_schema,
    mock_snapshot_service,
):
    mock_user = MagicMock()
    mock_org_repo.get_organization.return_value = Mock(has_early_issuance=False)

    # Mock the compliance period
    mock_compliance_period = CompliancePeriod(
        compliance_period_id=1,
        description="2024",
    )
    mock_repo.get_compliance_period.return_value = mock_compliance_period

    # Mock the compliance report status
    mock_draft_status = ComplianceReportStatus(
        compliance_report_status_id=1, status="Draft"
    )
    mock_repo.get_compliance_report_status_by_desc.return_value = mock_draft_status

    # Mock the added compliance report
    mock_compliance_report = compliance_report_base_schema()

    mock_repo.create_compliance_report.return_value = mock_compliance_report

    result = await compliance_report_service.create_compliance_report(
        1, compliance_report_create_schema, mock_user
    )

    assert result == mock_compliance_report
    mock_repo.get_compliance_period.assert_called_once_with(
        compliance_report_create_schema.compliance_period
    )
    mock_repo.get_compliance_report_status_by_desc.assert_called_once_with(
        compliance_report_create_schema.status
    )
    mock_repo.create_compliance_report.assert_called_once()
    mock_snapshot_service.create_organization_snapshot.assert_called_once()

    saved_report = mock_repo.create_compliance_report.call_args[0][0]
    assert saved_report.reporting_frequency == ReportingFrequency.ANNUAL


# create_compliance_report
@pytest.mark.anyio
async def test_create_compliance_report_quarterly_success(
    compliance_report_service,
    mock_repo,
    mock_org_repo,
    compliance_report_base_schema,
    compliance_report_create_schema,
    mock_snapshot_service,
):
    mock_user = MagicMock()
    mock_org_repo.get_organization.return_value = Mock(has_early_issuance=True)

    # Mock the compliance period
    mock_compliance_period = CompliancePeriod(
        compliance_period_id=1,
        description="2024",
    )
    mock_repo.get_compliance_period.return_value = mock_compliance_period

    # Mock the compliance report status
    mock_draft_status = ComplianceReportStatus(
        compliance_report_status_id=1, status="Draft"
    )
    mock_repo.get_compliance_report_status_by_desc.return_value = mock_draft_status

    # Mock the added compliance report
    mock_compliance_report = compliance_report_base_schema()

    mock_repo.create_compliance_report.return_value = mock_compliance_report

    await compliance_report_service.create_compliance_report(
        1, compliance_report_create_schema, mock_user
    )

    saved_report = mock_repo.create_compliance_report.call_args[0][0]
    assert saved_report.reporting_frequency == ReportingFrequency.QUARTERLY


@pytest.mark.anyio
async def test_create_compliance_report_unexpected_error(
    compliance_report_service, mock_repo
):
    mock_repo.create_compliance_report.side_effect = Exception(
        "Unexpected error occurred"
    )

    with pytest.raises(ServiceException):
        await compliance_report_service.create_compliance_report(
            1, {"compliance_period": 1, "status": "Draft"}
        )


# get_compliance_reports_paginated
@pytest.mark.anyio
async def test_get_compliance_reports_paginated_success(
    compliance_report_service, mock_repo, compliance_report_schema
):
    pagination_mock = AsyncMock()
    pagination_mock.page = 1
    pagination_mock.size = 10

    mock_compliance_report = compliance_report_schema()

    mock_repo.get_reports_paginated.return_value = ([mock_compliance_report], 1)

    result = await compliance_report_service.get_compliance_reports_paginated(
        pagination_mock, UserProfile()
    )

    assert result.pagination.total == 1
    assert result.reports == [mock_compliance_report]
    mock_repo.get_reports_paginated.assert_called_once()


@pytest.mark.anyio
async def test_get_compliance_reports_paginated_not_found(
    compliance_report_service, mock_repo
):
    # Arrange
    pagination_mock = AsyncMock()
    pagination_mock.page = 1
    pagination_mock.size = 10
    pagination_mock.filters = []
    pagination_mock.sort_orders = []

    # Mock the repository to return no records
    mock_repo.get_reports_paginated.return_value = ([], 0)

    # Act
    result = await compliance_report_service.get_compliance_reports_paginated(
        pagination_mock, UserProfile()
    )

    # Assert: Verify the service returns an empty list and correct pagination metadata
    assert result.reports == [], "Expected no compliance reports to be returned"
    assert result.pagination.total == 0, "Expected total=0 when there are no records"
    assert result.pagination.page == 1, "Page should match the requested page"
    assert result.pagination.size == 10, "Size should match the requested size"
    assert result.pagination.total_pages == 0, "0 records should yield 0 total_pages"

    # Also verify our repo was called exactly once
    mock_repo.get_reports_paginated.assert_called_once()


@pytest.mark.anyio
async def test_get_compliance_reports_paginated_unexpected_error(
    compliance_report_service, mock_repo
):
    mock_repo.get_reports_paginated.side_effect = Exception("Unexpected error occurred")

    with pytest.raises(ServiceException):
        await compliance_report_service.get_compliance_reports_paginated(
            AsyncMock(), UserProfile()
        )


# get_compliance_report_by_id
@pytest.mark.anyio
async def test_get_compliance_report_by_id_success(
    compliance_report_service, mock_repo, compliance_report_base_schema
):
    mock_compliance_report = compliance_report_base_schema()

    compliance_report_service._mask_report_status_for_history = MagicMock(
        return_value=mock_compliance_report
    )

    mock_repo.get_compliance_report_schema_by_id.return_value = mock_compliance_report

    mock_user = UserProfile()
    result = await compliance_report_service.get_compliance_report_by_id(1, mock_user)

    assert result == mock_compliance_report
    mock_repo.get_compliance_report_schema_by_id.assert_called_once_with(1)
    compliance_report_service._mask_report_status_for_history.assert_called_once_with(
        mock_compliance_report, mock_user
    )


@pytest.mark.anyio
async def test_get_compliance_report_by_id_not_found(
    compliance_report_service, mock_repo
):
    mock_repo.get_compliance_report_schema_by_id.return_value = None

    with pytest.raises(DataNotFoundException):
        await compliance_report_service.get_compliance_report_by_id(999, UserProfile())


@pytest.mark.anyio
async def test_get_compliance_report_by_id_unexpected_error(
    compliance_report_service, mock_repo
):
    mock_repo.get_compliance_report_schema_by_id.side_effect = Exception("Unexpected error")

    with pytest.raises(ServiceException):
        await compliance_report_service.get_compliance_report_by_id(1, UserProfile())


# get_all_org_reported_years
@pytest.mark.anyio
async def test_get_all_org_reported_years_success(
    compliance_report_service, mock_repo, compliance_period_schema
):

    mock_repo.get_all_org_reported_years.return_value = [compliance_period_schema]

    result = await compliance_report_service.get_all_org_reported_years(1)

    assert len(result) == 1
    assert result[0] == compliance_period_schema
    mock_repo.get_all_org_reported_years.assert_called_once_with(1)


@pytest.mark.anyio
async def test_get_all_org_reported_years_unexpected_error(
    compliance_report_service, mock_repo
):
    mock_repo.get_all_org_reported_years.side_effect = Exception(
        "Unexpected error occurred"
    )

    with pytest.raises(ServiceException):
        await compliance_report_service.get_all_org_reported_years(1)


@pytest.mark.anyio
async def test_create_supplemental_report_includes_summary_lines(
    compliance_report_service,
    mock_repo,
    mock_transaction_repo,
):
    """
    Test that when creating a supplemental report, the summary lines from
    the assessed report are properly included in the new report's summary.
    """
    # Inject the mock transaction repo into the service
    compliance_report_service.transaction_repo = mock_transaction_repo

    # Mock an existing compliance report with specific summary values
    mock_summary = MagicMock()
    mock_summary.line_6_renewable_fuel_retained_gasoline = 10
    mock_summary.line_6_renewable_fuel_retained_diesel = 20
    mock_summary.line_6_renewable_fuel_retained_jet_fuel = 30
    mock_summary.line_8_obligation_deferred_gasoline = 5
    mock_summary.line_8_obligation_deferred_diesel = 10
    mock_summary.line_8_obligation_deferred_jet_fuel = 15
    mock_summary.line_9_obligation_added_gasoline = 2
    mock_summary.line_9_obligation_added_diesel = 4
    mock_summary.line_9_obligation_added_jet_fuel = 6

    columns_mock = MagicMock()
    columns_mock.keys.return_value = [
        "line_6_renewable_fuel_retained_gasoline",
        "line_6_renewable_fuel_retained_diesel",
        "line_6_renewable_fuel_retained_jet_fuel",
        "line_8_obligation_deferred_gasoline",
        "line_8_obligation_deferred_diesel",
        "line_8_obligation_deferred_jet_fuel",
        "line_9_obligation_added_gasoline",
        "line_9_obligation_added_diesel",
        "line_9_obligation_added_jet_fuel",
    ]
    table_mock = MagicMock()
    table_mock.columns = columns_mock
    mock_summary.__table__ = table_mock

    mock_assessed_report = MagicMock()
    mock_assessed_report.summary = mock_summary
    mock_assessed_report.compliance_period_id = 1
    mock_assessed_report.organization_id = 1
    mock_assessed_report.compliance_report_group_uuid = "test-group-uuid"
    mock_assessed_report.compliance_period = MagicMock(description="2024")

    mock_current_report = MagicMock(spec=ComplianceReport)
    mock_current_report.compliance_period_id = 1
    mock_current_report.compliance_report_id = 1
    mock_current_report.organization_id = 1
    mock_current_report.compliance_report_group_uuid = "test-group-uuid"
    mock_current_report.version = 0
    mock_current_report.reporting_frequency = "test_frequency"

    # Mock status
    mock_draft_status = MagicMock()
    mock_draft_status.compliance_report_status_id = 1

    # Set up mocks for repository calls
    mock_repo.get_compliance_report_by_id.return_value = mock_current_report
    mock_repo.get_compliance_report_status_by_desc.return_value = mock_draft_status
    mock_repo.get_assessed_compliance_report_by_period.return_value = (
        mock_assessed_report
    )

    mock_latest_report = MagicMock()
    mock_latest_report.version = 0
    mock_latest_report.compliance_report_id = 1
    mock_repo.get_latest_report_by_group_uuid.return_value = mock_latest_report

    # Mock the transaction repo to return a balance as an async method
    mock_transaction_repo.calculate_line_17_available_balance_for_period = AsyncMock(
        return_value=2000
    )

    # This is the key part - create a mock for the created report that will capture the summary
    created_report = MagicMock(compliance_report_id=2)
    mock_repo.create_compliance_report.return_value = created_report

    mock_schema = MagicMock()

    with patch.object(
        ComplianceReportBaseSchema, "model_validate", return_value=mock_schema
    ):
        # Call the service
        mock_user = MagicMock(spec=UserProfile, organization_id=1)
        result = await compliance_report_service.create_supplemental_report(
            1, mock_user
        )
        assert result is not None

        # Check that create_compliance_report was called
        mock_repo.create_compliance_report.assert_called_once()

        # Get the report object that was passed to create_compliance_report
        new_report = mock_repo.create_compliance_report.call_args[0][0]

        # Verify the summary values were copied correctly
        assert hasattr(new_report, "summary")
        new_summary = new_report.summary

        # Check the actual values
        assert new_summary.line_6_renewable_fuel_retained_gasoline == 10
        assert new_summary.line_6_renewable_fuel_retained_diesel == 20
        assert new_summary.line_6_renewable_fuel_retained_jet_fuel == 30
        assert new_summary.line_8_obligation_deferred_gasoline == 5
        assert new_summary.line_8_obligation_deferred_diesel == 10
        assert new_summary.line_8_obligation_deferred_jet_fuel == 15
        assert new_summary.line_9_obligation_added_gasoline == 2
        assert new_summary.line_9_obligation_added_diesel == 4
        assert new_summary.line_9_obligation_added_jet_fuel == 6
        compliance_report_service.final_supply_equipment_service.copy_to_report.assert_awaited_once()

    # Verify the result is the mock_schema returned by the patched model_validate
    assert result is mock_schema


@pytest.mark.anyio
async def test_delete_supplemental_report_success(compliance_report_service, mock_repo):
    """Test successful deletion of a supplemental compliance report"""

    mock_user = MagicMock(organization_id=998)
    mock_report = MagicMock(
        organization_id=998,
        current_status=MagicMock(status=ComplianceReportStatusEnum.Draft),
    )

    # Mock repository methods
    mock_repo.get_compliance_report_by_id.return_value = mock_report
    mock_repo.delete_compliance_report = AsyncMock(return_value=True)

    result = await compliance_report_service.delete_compliance_report(996, mock_user)

    assert result is True
    mock_repo.get_compliance_report_by_id.assert_called_once_with(996)
    mock_repo.delete_compliance_report.assert_called_once_with(996)


@pytest.mark.anyio
async def test_delete_compliance_report_not_found(compliance_report_service, mock_repo):
    """Test deletion fails when compliance report does not exist"""

    mock_user = MagicMock(organization_id=998)

    # Mock repo to return None
    mock_repo.get_compliance_report_by_id.return_value = None

    with pytest.raises(DataNotFoundException, match="Compliance report not found."):
        await compliance_report_service.delete_compliance_report(1000, mock_user)

    mock_repo.get_compliance_report_by_id.assert_called_once_with(1000)
    mock_repo.delete_compliance_report.assert_not_called()  # Ensure delete is not called


@pytest.mark.anyio
async def test_delete_compliance_report_supplier_no_permission(
    compliance_report_service, mock_repo
):
    """Test deletion fails when user does not have permission"""

    mock_user = MagicMock(organization_id=999)  # Different org
    mock_report = MagicMock(
        organization_id=998, current_status=MagicMock(status="Draft")
    )

    mock_repo.get_compliance_report_by_id.return_value = mock_report

    with pytest.raises(Exception) as exc:
        await compliance_report_service.delete_compliance_report(996, mock_user)
    assert exc.typename == "ServiceException"

    mock_repo.get_compliance_report_by_id.assert_called_once_with(996)
    mock_repo.delete_compliance_report.assert_not_called()


@pytest.mark.anyio
async def test_delete_compliance_report_idir_no_permission(
    compliance_report_service, mock_repo
):
    """Test deletion fails when IDIR user tries to delete Draft compliance report instead of Analyst_Adjustment/ in government re-assessement"""
    mock_user = MagicMock(organization_id=None)
    mock_report = MagicMock(
        organization_id=998, current_status=MagicMock(status="Draft")
    )

    mock_repo.get_compliance_report_by_id.return_value = mock_report

    with pytest.raises(Exception) as exc:
        await compliance_report_service.delete_compliance_report(996, mock_user)
    assert exc.typename == "ServiceException"

    mock_repo.get_compliance_report_by_id.assert_called_once_with(996)
    mock_repo.delete_compliance_report.assert_not_called()


@pytest.mark.anyio
async def test_delete_compliance_report_wrong_status(
    compliance_report_service, mock_repo
):
    """Test deletion fails when compliance report is not in 'Draft'/ status"""

    mock_user = MagicMock(organization_id=998)
    mock_report = MagicMock(
        organization_id=998, current_status=MagicMock(status="Assessed")  # Not Draft
    )

    mock_repo.get_compliance_report_by_id.return_value = mock_report

    with pytest.raises(Exception) as exc_info:
        await compliance_report_service.delete_compliance_report(996, mock_user)

    assert exc_info.typename == "ServiceException"

    mock_repo.get_compliance_report_by_id.assert_called_once_with(996)
    mock_repo.delete_compliance_report.assert_not_called()


@pytest.mark.anyio
async def test_create_government_initiated_supplemental_report_success(
    compliance_report_service: ComplianceReportServices,
    mock_user_profile_analyst: MagicMock,  # Assume a fixture for an analyst user
    mock_compliance_report_submitted: MagicMock,  # Assume fixture for submitted report
    mock_repo: AsyncMock,
    mock_snapshot_service: AsyncMock,
    mock_fse_services: AsyncMock,
    mock_document_service: AsyncMock,
):
    """Test successful creation of a government-initiated supplemental report."""
    # Patch user_has_roles for this specific test
    with patch(
        "lcfs.web.api.compliance_report.services.user_has_roles", return_value=True
    ):
        # Arrange
        # Ensure the report status is correctly set for this test
        mock_compliance_report_submitted.current_status.status = (
            ComplianceReportStatusEnum.Submitted
        )
        existing_report_id = mock_compliance_report_submitted.compliance_report_id
        group_uuid = mock_compliance_report_submitted.compliance_report_group_uuid
        current_version = mock_compliance_report_submitted.version
        new_version = current_version + 1

        mock_repo.get_compliance_report_by_id = AsyncMock(
            return_value=mock_compliance_report_submitted
        )
        mock_repo.get_draft_report_by_group_uuid = AsyncMock(
            return_value=None  # No existing draft
        )
        mock_repo.get_latest_report_by_group_uuid = AsyncMock(
            return_value=mock_compliance_report_submitted  # Simplification, could be another report
        )
        # Mock status retrieval
        mock_draft_status = MagicMock()
        mock_draft_status.compliance_report_status_id = 2  # Example ID for Draft
        mock_draft_status.status = ComplianceReportStatusEnum.Draft
        # Ensure mock_draft_status looks like the schema for validation
        mock_draft_status.compliance_report_status_id = 2
        mock_draft_status.status = (
            ComplianceReportStatusEnum.Draft.value
        )  # Use enum value for schema
        mock_repo.get_compliance_report_status_by_desc = AsyncMock(
            return_value=mock_draft_status
        )

        # Mock the report object *returned* by create_compliance_report
        # Ensure it has attributes needed for ComplianceReportBaseSchema validation
        mock_new_report = MagicMock(spec=ComplianceReport)  # Use spec
        mock_new_report.compliance_report_id = 999
        mock_new_report.version = new_version
        mock_new_report.compliance_report_group_uuid = group_uuid
        mock_new_report.compliance_period_id = mock_compliance_report_submitted.compliance_period_id
        mock_new_report.compliance_period = (
            mock_compliance_report_submitted.compliance_period
        )  # Pydantic schema
        mock_new_report.organization_id = mock_compliance_report_submitted.organization_id
        mock_new_report.organization = (
            mock_compliance_report_submitted.organization
        )  # Pydantic schema
        mock_new_report.current_status_id = mock_draft_status.compliance_report_status_id
        mock_new_report.current_status = (
            mock_draft_status  # Mock configured like schema
        )
        mock_new_report.summary = None
        mock_new_report.nickname = f"Supplemental Report {new_version}"
        mock_new_report.supplemental_initiator = (
            SupplementalInitiatorType.GOVERNMENT_INITIATED.value
        )  # Enum value
        mock_new_report.reporting_frequency = (
            ReportingFrequency.QUARTERLY
        )  # Use value from mock
        mock_new_report.supplemental_note = None
        mock_new_report.assessment_statement = None
        mock_new_report.transaction_id = None
        mock_new_report.has_supplemental = False
        mock_new_report.legacy_id = None
        mock_new_report.history = None
        # Set dummy create/update dates needed by BaseSchema
        mock_new_report.create_date = datetime.now()
        mock_new_report.update_date = datetime.now()
        # Set assigned_analyst to None to avoid MagicMock issues
        mock_new_report.assigned_analyst = None
        mock_repo.create_compliance_report = AsyncMock(return_value=mock_new_report)

        # Act
        created_report_schema = await compliance_report_service.create_government_initiated_supplemental_report(
            existing_report_id, mock_user_profile_analyst
        )

        # Assert
        # Check repository calls
        mock_repo.get_compliance_report_by_id.assert_called_once_with(
            existing_report_id
        )
        mock_repo.get_draft_report_by_group_uuid.assert_called_once_with(group_uuid)
        mock_repo.get_latest_report_by_group_uuid.assert_called_once_with(group_uuid)
        mock_repo.get_compliance_report_status_by_desc.assert_called_once_with(
            ComplianceReportStatusEnum.Draft.value
        )
        mock_repo.create_compliance_report.assert_called_once()
        # Assert history was called with the object *after* ID was assigned
        # History uses the object *returned* by create_compliance_report
        mock_repo.add_compliance_report_history.assert_called_once_with(
            mock_new_report, mock_user_profile_analyst
        )

        # Check dependency service calls
        mock_snapshot_service.create_organization_snapshot.assert_called_once()
        mock_fse_services.copy_to_report.assert_called_once()
        # Assert copy_documents was called with the correct IDs
        # Copy docs uses the object *returned* by create_compliance_report
        mock_document_service.copy_documents.assert_called_once_with(
            existing_report_id, mock_new_report.compliance_report_id
        )

        # Check returned schema
        assert (
            created_report_schema.compliance_report_id
            == mock_new_report.compliance_report_id
        )
        assert created_report_schema.version == new_version
        assert created_report_schema.nickname == f"Supplemental Report {new_version}"
        # Check the create_compliance_report call arguments (more detailed)
        call_args = mock_repo.create_compliance_report.call_args[0][0]
        assert call_args.version == new_version
        assert (
            call_args.current_status_id == mock_draft_status.compliance_report_status_id
        )
        assert (
            call_args.nickname == f"Early issuance - Supplemental report {new_version}"
        )
        assert (
            call_args.supplemental_initiator
            == SupplementalInitiatorType.GOVERNMENT_INITIATED
        )

    # Verify the result is of the correct schema type
    assert isinstance(created_report_schema, ComplianceReportBaseSchema)


@pytest.mark.anyio
async def test_create_supplemental_report_uses_current_balance(
    compliance_report_service,
    mock_repo,
    mock_transaction_repo,
    compliance_report_base_schema,
):
    """Test that supplemental report creation uses current Line 17 balance calculation"""
    from datetime import datetime
    from lcfs.db.models.compliance.ComplianceReportSummary import (
        ComplianceReportSummary,
    )
    from lcfs.db.models.compliance.ComplianceReport import (
        ComplianceReport,
        SupplementalInitiatorType,
        ReportingFrequency,
    )
    from lcfs.db.models.compliance.ComplianceReportStatus import (
        ComplianceReportStatus,
        ComplianceReportStatusEnum,
    )

    # Mock current report
    mock_current_report = MagicMock(spec=ComplianceReport)
    mock_current_report.compliance_report_id = 1
    mock_current_report.organization_id = 123
    mock_current_report.compliance_period_id = 1
    mock_current_report.compliance_period.description = "2024"
    mock_current_report.compliance_report_group_uuid = "test-group-uuid"
    mock_current_report.version = 0
    mock_current_report.reporting_frequency = "Annual"

    # Mock assessed report with summary
    mock_assessed_summary = MagicMock(spec=ComplianceReportSummary)
    mock_assessed_summary.line_6_renewable_fuel_retained_gasoline = 100
    mock_assessed_summary.line_6_renewable_fuel_retained_diesel = 200
    mock_assessed_summary.line_6_renewable_fuel_retained_jet_fuel = 300
    mock_assessed_summary.line_7_previously_retained_gasoline = 50
    mock_assessed_summary.line_7_previously_retained_diesel = 75
    mock_assessed_summary.line_7_previously_retained_jet_fuel = 100
    mock_assessed_summary.line_8_obligation_deferred_gasoline = 25
    mock_assessed_summary.line_8_obligation_deferred_diesel = 35
    mock_assessed_summary.line_8_obligation_deferred_jet_fuel = 45
    mock_assessed_summary.line_9_obligation_added_gasoline = 10
    mock_assessed_summary.line_9_obligation_added_diesel = 15
    mock_assessed_summary.line_9_obligation_added_jet_fuel = 20

    # Mock the __table__.columns.keys() structure for the service's comprehension
    columns_mock = MagicMock()
    columns_mock.keys.return_value = [
        "line_6_renewable_fuel_retained_gasoline",
        "line_6_renewable_fuel_retained_diesel",
        "line_6_renewable_fuel_retained_jet_fuel",
        "line_7_previously_retained_gasoline",
        "line_7_previously_retained_diesel",
        "line_7_previously_retained_jet_fuel",
        "line_8_obligation_deferred_gasoline",
        "line_8_obligation_deferred_diesel",
        "line_8_obligation_deferred_jet_fuel",
        "line_9_obligation_added_gasoline",
        "line_9_obligation_added_diesel",
        "line_9_obligation_added_jet_fuel",
        # line_17 is handled separately by the service
    ]
    table_mock = MagicMock()
    table_mock.columns = columns_mock
    mock_assessed_summary.__table__ = table_mock

    # Mock assessed report
    mock_assessed_report = MagicMock()
    mock_assessed_report.summary = mock_assessed_summary

    # Mock the latest report
    mock_latest_report = MagicMock()
    mock_latest_report.version = 0
    mock_latest_report.compliance_report_id = 1

    # Mock user
    mock_user = MagicMock()
    mock_user.organization_id = 123
    mock_user.keycloak_username = "test_user"

    # Mock draft status
    mock_draft_status = MagicMock(spec=ComplianceReportStatus)
    mock_draft_status.compliance_report_status_id = 1

    # Mock the new report that will be created
    mock_new_report = MagicMock(spec=ComplianceReport)
    mock_new_report.compliance_report_id = 2
    mock_new_report.compliance_report_group_uuid = "test-group-uuid"
    mock_new_report.version = 1
    mock_new_report.supplemental_initiator = (
        SupplementalInitiatorType.SUPPLIER_SUPPLEMENTAL
    )
    mock_new_report.compliance_period_id = mock_current_report.compliance_period_id
    mock_new_report.compliance_period = mock_current_report.compliance_period
    mock_new_report.organization_id = mock_current_report.organization_id
    mock_new_report.organization = MagicMock()
    mock_new_report.organization.organizationCode = "ORG123"
    mock_new_report.organization.name = "Test Organization"
    mock_new_report.current_status_id = mock_draft_status.compliance_report_status_id
    mock_new_report.current_status = MagicMock()
    mock_new_report.current_status.status = "Draft"
    mock_new_report.summary = None
    mock_new_report.transaction_id = None
    mock_new_report.has_supplemental = False
    mock_new_report.legacy_id = None
    mock_new_report.history = None
    mock_new_report.update_date = None
    mock_new_report.nickname = "Supplemental report 1"
    mock_new_report.supplemental_note = "Test supplemental note"
    mock_new_report.reporting_frequency = ReportingFrequency.ANNUAL
    mock_new_report.assessment_statement = "Test assessment statement"
    mock_new_report.assigned_analyst = None
    mock_repo.create_compliance_report.return_value = mock_new_report
    mock_repo.add_compliance_report_history = AsyncMock()

    # Setup repository mocks
    mock_repo.get_compliance_report_by_id.return_value = mock_current_report
    mock_repo.get_latest_report_by_group_uuid.return_value = mock_latest_report
    mock_repo.get_compliance_report_status_by_desc.return_value = mock_draft_status
    mock_repo.get_assessed_compliance_report_by_period.return_value = (
        mock_assessed_report
    )

    # Inject the mock transaction repo into the service
    compliance_report_service.transaction_repo = mock_transaction_repo

    # Mock the transaction repo to return a specific balance for Line 17
    expected_line_17_balance = 2500
    mock_transaction_repo.calculate_line_17_available_balance_for_period = AsyncMock(
        return_value=expected_line_17_balance
    )

    # Mock other services
    compliance_report_service.snapshot_services.create_organization_snapshot = (
        AsyncMock()
    )
    compliance_report_service.final_supply_equipment_service.copy_to_report = (
        AsyncMock()
    )
    compliance_report_service.document_service.copy_documents = AsyncMock()
    compliance_report_service.internal_comment_service.copy_internal_comments = (
        AsyncMock()
    )

    # Call the method
    result = await compliance_report_service.create_supplemental_report(
        original_report_id=1, user=mock_user
    )

    # Verify the Line 17 calculation method was called with correct parameters
    mock_transaction_repo.calculate_line_17_available_balance_for_period.assert_called_once_with(
        123,  # organization_id
        2024,  # compliance_period
    )

    # Verify the new report was created with the Line 17 balance
    create_call_args = mock_repo.create_compliance_report.call_args[0][0]
    assert (
        create_call_args.summary.line_17_non_banked_units_used
        == expected_line_17_balance
    )

    # Verify other summary fields were copied from assessed report
    assert create_call_args.summary.line_6_renewable_fuel_retained_gasoline == 100
    assert create_call_args.summary.line_6_renewable_fuel_retained_diesel == 200
    assert create_call_args.summary.line_6_renewable_fuel_retained_jet_fuel == 300

    # Verify the result
    assert isinstance(result, ComplianceReportBaseSchema)


@pytest.mark.anyio
async def test_create_supplemental_report_line_17_calculation_error_handling(
    compliance_report_service,
    mock_repo,
    mock_transaction_repo,
):
    """Test error handling when Line 17 calculation fails during supplemental report creation"""
    from lcfs.db.models.compliance.ComplianceReport import (
        ComplianceReport,
        ReportingFrequency,
    )
    from lcfs.db.models.compliance.ComplianceReportSummary import (
        ComplianceReportSummary,
    )

    # Mock current report
    mock_current_report = MagicMock(spec=ComplianceReport)
    mock_current_report.compliance_report_id = 1
    mock_current_report.organization_id = 123
    mock_current_report.compliance_period = MagicMock()
    mock_current_report.compliance_period.description = "2024"
    mock_current_report.compliance_report_group_uuid = "test-group-uuid"
    mock_current_report.version = 0
    mock_current_report.reporting_frequency = ReportingFrequency.ANNUAL
    mock_current_report.compliance_period_id = 1

    # Mock assessed report
    mock_assessed_report = MagicMock()
    mock_assessed_report.summary = MagicMock(spec=ComplianceReportSummary)

    # Mock user
    mock_user = MagicMock()
    mock_user.organization_id = 123

    # Setup repository mocks
    mock_repo.get_compliance_report_by_id.return_value = mock_current_report
    mock_repo.get_latest_report_by_group_uuid.return_value = MagicMock(version=0)
    mock_repo.get_compliance_report_status_by_desc.return_value = MagicMock(
        compliance_report_status_id=1
    )
    mock_repo.get_assessed_compliance_report_by_period.return_value = (
        mock_assessed_report
    )

    # Mock transaction repo to raise an exception
    async def raiser(*args, **kwargs):
        raise Exception("Database connection error")

    mock_transaction_repo.calculate_line_17_available_balance_for_period = AsyncMock(
        side_effect=raiser
    )

    # Inject the mock transaction repo into the service
    compliance_report_service.transaction_repo = mock_transaction_repo

    # Test that the exception is properly propagated
    with pytest.raises(ServiceException):
        await compliance_report_service.create_supplemental_report(
            original_report_id=1, user=mock_user
        )


@pytest.mark.anyio
async def test_create_supplemental_report_line_17_zero_balance(
    compliance_report_service,
    mock_repo,
    mock_transaction_repo,
    compliance_report_base_schema,
):
    """Test supplemental report creation when Line 17 calculation returns zero balance"""
    from lcfs.db.models.compliance.ComplianceReport import ComplianceReport
    from lcfs.db.models.compliance.ComplianceReportSummary import (
        ComplianceReportSummary,
    )

    # Mock current report
    mock_current_report = MagicMock(spec=ComplianceReport)
    mock_current_report.compliance_report_id = 1
    mock_current_report.organization_id = 123
    mock_current_report.compliance_period = MagicMock()
    mock_current_report.compliance_period.description = "2024"
    mock_current_report.compliance_report_group_uuid = "test-group-uuid"
    mock_current_report.version = 0
    mock_current_report.reporting_frequency = "Annual"

    # Mock assessed report with summary
    mock_assessed_summary = MagicMock(spec=ComplianceReportSummary)
    mock_assessed_summary.line_6_renewable_fuel_retained_gasoline = 100
    mock_assessed_summary.line_6_renewable_fuel_retained_diesel = 200
    mock_assessed_summary.line_6_renewable_fuel_retained_jet_fuel = 300
    mock_assessed_summary.line_7_previously_retained_gasoline = 50
    mock_assessed_summary.line_7_previously_retained_diesel = 75
    mock_assessed_summary.line_7_previously_retained_jet_fuel = 100
    mock_assessed_summary.line_8_obligation_deferred_gasoline = 25
    mock_assessed_summary.line_8_obligation_deferred_diesel = 35
    mock_assessed_summary.line_8_obligation_deferred_jet_fuel = 45
    mock_assessed_summary.line_9_obligation_added_gasoline = 10
    mock_assessed_summary.line_9_obligation_added_diesel = 15
    mock_assessed_summary.line_9_obligation_added_jet_fuel = 20

    # Mock the __table__.columns.keys() structure for the service's comprehension
    columns_mock = MagicMock()
    columns_mock.keys.return_value = [
        "line_6_renewable_fuel_retained_gasoline",
        "line_6_renewable_fuel_retained_diesel",
        "line_6_renewable_fuel_retained_jet_fuel",
        "line_7_previously_retained_gasoline",
        "line_7_previously_retained_diesel",
        "line_7_previously_retained_jet_fuel",
        "line_8_obligation_deferred_gasoline",
        "line_8_obligation_deferred_diesel",
        "line_8_obligation_deferred_jet_fuel",
        "line_9_obligation_added_gasoline",
        "line_9_obligation_added_diesel",
        "line_9_obligation_added_jet_fuel",
        # line_17 is handled separately by the service
    ]
    table_mock = MagicMock()
    table_mock.columns = columns_mock
    mock_assessed_summary.__table__ = table_mock

    # Mock assessed report
    mock_assessed_report = MagicMock()
    mock_assessed_report.summary = mock_assessed_summary

    # Mock the latest report
    mock_latest_report = MagicMock()
    mock_latest_report.version = 0
    mock_latest_report.compliance_report_id = 1

    # Mock user
    mock_user = MagicMock()
    mock_user.organization_id = 123
    mock_user.keycloak_username = "test_user"

    # Mock draft status
    mock_draft_status = MagicMock(spec=ComplianceReportStatus)
    mock_draft_status.compliance_report_status_id = 1

    # Mock the new report that will be created
    mock_new_report = MagicMock(spec=ComplianceReport)
    mock_new_report.compliance_report_id = 2
    mock_new_report.compliance_report_group_uuid = "test-group-uuid"
    mock_new_report.version = 1
    mock_new_report.supplemental_initiator = (
        SupplementalInitiatorType.SUPPLIER_SUPPLEMENTAL
    )
    mock_new_report.compliance_period_id = mock_current_report.compliance_period_id
    mock_new_report.compliance_period = mock_current_report.compliance_period
    mock_new_report.organization_id = mock_current_report.organization_id
    mock_new_report.organization = MagicMock()
    mock_new_report.organization.organizationCode = "ORG123"
    mock_new_report.organization.name = "Test Organization"
    mock_new_report.current_status_id = mock_draft_status.compliance_report_status_id
    mock_new_report.current_status = MagicMock()
    mock_new_report.current_status.status = "Draft"
    mock_new_report.summary = None
    mock_new_report.transaction_id = None
    mock_new_report.has_supplemental = False
    mock_new_report.legacy_id = None
    mock_new_report.history = None
    mock_new_report.update_date = None
    mock_new_report.nickname = "Supplemental report 1"
    mock_new_report.supplemental_note = "Test supplemental note"
    mock_new_report.reporting_frequency = ReportingFrequency.ANNUAL
    mock_new_report.assessment_statement = "Test assessment statement"
    mock_new_report.assigned_analyst = None
    mock_repo.create_compliance_report.return_value = mock_new_report
    mock_repo.add_compliance_report_history = AsyncMock()

    # Setup repository mocks
    mock_repo.get_compliance_report_by_id.return_value = mock_current_report
    mock_repo.get_latest_report_by_group_uuid.return_value = mock_latest_report
    mock_repo.get_compliance_report_status_by_desc.return_value = mock_draft_status
    mock_repo.get_assessed_compliance_report_by_period.return_value = (
        mock_assessed_report
    )

    # Mock the transaction repo to return zero balance
    async def returner(*args, **kwargs):
        return 0

    mock_transaction_repo.calculate_line_17_available_balance_for_period = AsyncMock(
        side_effect=returner  # Was return_value=0
    )

    # Inject the mock transaction repo into the service
    compliance_report_service.transaction_repo = mock_transaction_repo

    # Mock other services
    compliance_report_service.snapshot_services.create_organization_snapshot = (
        AsyncMock()
    )
    compliance_report_service.final_supply_equipment_service.copy_to_report = (
        AsyncMock()
    )
    compliance_report_service.document_service.copy_documents = AsyncMock()
    compliance_report_service.internal_comment_service.copy_internal_comments = (
        AsyncMock()
    )

    # Call the method
    result = await compliance_report_service.create_supplemental_report(
        original_report_id=1, user=mock_user
    )

    # Verify Line 17 was set to 0
    create_call_args = mock_repo.create_compliance_report.call_args[0][0]
    assert create_call_args.summary.line_17_non_banked_units_used == 0

    # Verify the method was called
    mock_transaction_repo.calculate_line_17_available_balance_for_period.assert_called_once_with(
        123, 2024
    )

    assert isinstance(result, ComplianceReportBaseSchema)


@pytest.mark.anyio
async def test_get_changelog_data_fuel_supplies_success(
    compliance_report_service, mock_repo
):
    """Test successful retrieval of fuel supplies changelog data"""

    # Create a simple data class to use instead of MagicMock
    class MockFuelSupply:
        def __init__(self, **kwargs):
            for key, value in kwargs.items():
                setattr(self, key, value)

    # Create the mock report with proper structure for ComplianceReportBaseSchema
    mock_report = MagicMock()
    mock_report.nickname = "Report 1"
    mock_report.version = 1
    mock_report.compliance_report_id = 1
    mock_report.compliance_report_group_uuid = "test-group-uuid"
    mock_report.supplemental_initiator = SupplementalInitiatorType.SUPPLIER_SUPPLEMENTAL
    mock_report.supplemental_note = "Test note"
    mock_report.reporting_frequency = ReportingFrequency.ANNUAL
    mock_report.assessment_statement = "Test assessment"
    
    # Mock compliance period
    mock_compliance_period = MagicMock()
    mock_compliance_period.description = "2024"
    mock_compliance_period.display_order = 1
    mock_compliance_period.effective_date = datetime(2024, 1, 1).date()
    mock_compliance_period.expiration_date = datetime(2024, 12, 31).date()
    mock_compliance_period.effective_status = True
    mock_report.compliance_period = mock_compliance_period
    
    # Mock organization
    mock_organization = MagicMock()
    mock_organization.organization_code = "TEST"
    mock_organization.name = "Test Organization"
    mock_organization.operating_name = "Test Operating Name"
    mock_organization.email = "test@example.com"
    mock_organization.phone = "123-456-7890"
    mock_organization.edrms_record = "EDRMS123"
    mock_organization.organization_address = []
    mock_organization.organization_attorney_address = []
    mock_organization.organization_status = MagicMock()
    mock_organization.organization_status.status = "Active"
    mock_organization.organization_type = MagicMock()
    mock_organization.organization_type.organization_type = "Supplier"
    mock_report.organization = mock_organization
    
    # Mock other required fields
    mock_report.history = []
    mock_report.summary = MagicMock()
    mock_report.summary.line_1_liquid_fuel = 0
    mock_report.summary.line_2_gasoline_units = 0
    mock_report.summary.line_3_diesel_units = 0
    mock_report.summary.line_4_jet_fuel_units = 0
    mock_report.summary.line_5_other_units = 0
    mock_report.summary.line_6_renewable_gasoline_units = 0
    mock_report.summary.line_7_renewable_diesel_units = 0
    mock_report.summary.line_8_renewable_jet_fuel_units = 0
    mock_report.summary.line_9_other_renewable_units = 0
    mock_report.summary.line_10_non_banked_units_used = 0
    mock_report.summary.line_11_banked_units_used = 0
    mock_report.summary.line_12_banked_units_received = 0
    mock_report.summary.line_13_other_received_units = 0
    mock_report.summary.line_14_other_used_units = 0
    mock_report.summary.line_15_net_compliance_units = 0
    mock_report.summary.line_16_net_compliance_units_balance = 0
    mock_report.summary.line_17_non_banked_units_used = 0
    mock_report.summary.line_18_total_banked_units = 0
    mock_report.summary.line_19_total_banked_units_balance = 0
    mock_report.summary.line_20_total_compliance_units = 0
    mock_report.summary.line_21_total_compliance_units_balance = 0
    mock_report.summary.line_22_unused_compliance_units = 0
    
    # Mock transaction
    mock_report.transaction = None

    # Create the fuel supply with all required attributes
    mock_fuel_supply = MockFuelSupply(
        fuel_supply_id=1,
        group_uuid="group-1",
        version=1,
        action_type="CREATE",
        create_date=datetime(2024, 1, 1),
        compliance_units=100.56,
        create_user="test_user",
        update_user="test_user",
        units="litres",
        fuel_type_other="",
        quantity=500.0,  # Adding the required quantity field
        compliance_report_id=1,  # Adding compliance_report_id (as complianceReportId in DTO)
        # Related objects
        fuel_category=MockFuelSupply(category="Gasoline"),
        fuel_code=MockFuelSupply(fuelCode="BCLCF100"),
        fuel_type=MockFuelSupply(fuelType="Ethanol"),
        provision_of_the_act=MockFuelSupply(name="Section 6(1)"),
        end_use_type=MockFuelSupply(type="Transportation"),
    )

    # Add any additional fields that might be required by the DTO
    for field in [
        "carbon_intensity",
        "carbon_intensity_limit",
        "carbon_intensity_difference",
        "energy_content",
        "energy_effectiveness_ratio",
        "effective_carbon_intensity",
        "effective_carbon_intensity_limit",
        "effective_carbon_intensity_difference",
    ]:
        setattr(mock_fuel_supply, field, 0.0)

    # Assign the fuel supplies list to the report
    mock_report.fuel_supplies = [mock_fuel_supply]

    # Mock repository to return the reports (simulating database-level filtering)
    def mock_get_changelog_data(compliance_report_group_uuid, config, user):
        # Set all required fields for ComplianceReportBaseSchema
        mock_report.compliance_report_group_uuid = "test-group-uuid"
        mock_report.compliance_period_id = 1
        mock_report.organization_id = 1
        mock_report.current_status_id = 1
        mock_report.has_supplemental = False
        mock_report.update_date = datetime.now()
        mock_report.supplemental_initiator = None
        mock_report.supplemental_note = None
        mock_report.reporting_frequency = ReportingFrequency.ANNUAL
        mock_report.assessment_statement = None
        mock_report.legacy_id = None
        mock_report.transaction_id = None
        
        # Mock current_status
        mock_report.current_status = MagicMock()
        mock_report.current_status.status = ComplianceReportStatusEnum.Submitted
        mock_report.current_status.compliance_report_status_id = 1
        mock_report.current_status.display_order = 1
        
        return [mock_report]
    
    mock_repo.get_changelog_data.side_effect = mock_get_changelog_data

    # Create a simpler mock for deepcopy that handles our custom objects
    def mock_deepcopy(obj):
        if isinstance(obj, MockFuelSupply):
            new_obj = MockFuelSupply()
            for key, value in obj.__dict__.items():
                if isinstance(value, MockFuelSupply):
                    setattr(new_obj, key, mock_deepcopy(value))
                else:
                    setattr(new_obj, key, value)
            return new_obj
        elif isinstance(obj, (int, float, str, bool)) or obj is None:
            return obj
        elif isinstance(obj, list):
            return [mock_deepcopy(item) for item in obj]
        elif isinstance(obj, dict):
            return {mock_deepcopy(k): mock_deepcopy(v) for k, v in obj.items()}
        else:
            # For other types, try to create a simple copy
            try:
                return type(obj)(obj)
            except:
                return obj  # Fall back to returning the original if copying fails

    # Patch the make_deep_copy function in the module
    with patch("copy.deepcopy", side_effect=mock_deepcopy):
        # Create a mock user for the test
        mock_user = MagicMock()
        mock_user.role_names = [RoleEnum.GOVERNMENT]
        mock_user.user_profile_id = 1
        mock_user.keycloak_username = "test.user"
        
        # Mock user_roles for is_government_user function
        mock_user_role = MagicMock()
        mock_user_role.role = MagicMock()
        mock_user_role.role.is_government_role = True
        mock_user.user_roles = [mock_user_role]
        
        # Call the service method
        result = await compliance_report_service.get_changelog_data(
            "test-group-uuid", "fuel_supplies", mock_user
        )

    # Assertions
    assert len(result) == 2  # Should have 2 DTOs: Current State and Report 1
    assert result[0].nickname == "Current State"
    assert len(result[0].fuel_supplies) == 1
    assert result[0].fuel_supplies[0].fuel_supply_id == 1
    assert result[0].fuel_supplies[0].compliance_units == 101  # Rounded

    assert result[1].nickname == "Report 1"
    assert len(result[1].fuel_supplies) == 1

    # Verify repo was called with correct parameters
    mock_repo.get_changelog_data.assert_called_once_with(
        "test-group-uuid", unittest.mock.ANY, mock_user
    )
    args = mock_repo.get_changelog_data.call_args[0]
    assert args[0] == "test-group-uuid"
    assert args[1]["model"] == FuelSupply
    assert args[1]["dto"] == ChangelogFuelSuppliesDTO
    assert args[1]["id_field"] == "fuel_supply_id"


@pytest.mark.anyio
async def test_get_changelog_data_fuel_supplies_update(
    compliance_report_service, mock_repo
):
    """Test changelog data with updates to fuel supplies"""

    # Create a simple data class to use instead of MagicMock
    class MockFuelSupply:
        def __init__(self, **kwargs):
            for key, value in kwargs.items():
                setattr(self, key, value)

    # Create the first report
    mock_report1 = MagicMock()
    mock_report1.nickname = "Report 1"
    mock_report1.version = 1
    mock_report1.compliance_report_id = 1

    # Create the original fuel supply record
    mock_fuel_supply1_v1 = MockFuelSupply(
        fuel_supply_id=1,
        group_uuid="group-1",
        version=1,
        action_type="CREATE",
        create_date=datetime(2024, 1, 1),
        compliance_units=100,
        quantity=50,
        compliance_report_id=1,
        create_user="test_user",
        update_user="test_user",
        units="litres",
        fuel_type_other="",
        # Required related objects
        fuel_category=MockFuelSupply(category="Gasoline"),
        fuel_code=MockFuelSupply(fuelCode="BCLCF100"),
        fuel_type=MockFuelSupply(fuelType="Ethanol"),
        provision_of_the_act=MockFuelSupply(name="Section 6(1)"),
        end_use_type=MockFuelSupply(type="Transportation"),
    )

    # Add required fields for DTO validation
    for field in [
        "carbon_intensity",
        "carbon_intensity_limit",
        "carbon_intensity_difference",
        "energy_content",
        "energy_effectiveness_ratio",
        "effective_carbon_intensity",
        "effective_carbon_intensity_limit",
        "effective_carbon_intensity_difference",
    ]:
        setattr(mock_fuel_supply1_v1, field, 0.0)

    mock_report1.fuel_supplies = [mock_fuel_supply1_v1]

    # Create the second report with updated fuel supply
    mock_report2 = MagicMock()
    mock_report2.nickname = "Report 2"
    mock_report2.version = 2
    mock_report2.compliance_report_id = 2

    # Create the updated fuel supply record with a different compliance_units value
    mock_fuel_supply1_v2 = MockFuelSupply(
        fuel_supply_id=1,
        group_uuid="group-1",
        version=2,
        action_type="UPDATE",
        create_date=datetime(2024, 1, 2),
        compliance_units=150,  # Changed value
        quantity=50,  # Same as before
        compliance_report_id=2,
        create_user="test_user",
        update_user="test_user",
        units="litres",
        fuel_type_other="",
        # Required related objects
        fuel_category=MockFuelSupply(category="Gasoline"),
        fuel_code=MockFuelSupply(fuelCode="BCLCF100"),
        fuel_type=MockFuelSupply(fuelType="Ethanol"),
        provision_of_the_act=MockFuelSupply(name="Section 6(1)"),
        end_use_type=MockFuelSupply(type="Transportation"),
    )

    # Add required fields for DTO validation
    for field in [
        "carbon_intensity",
        "carbon_intensity_limit",
        "carbon_intensity_difference",
        "energy_content",
        "energy_effectiveness_ratio",
        "effective_carbon_intensity",
        "effective_carbon_intensity_limit",
        "effective_carbon_intensity_difference",
    ]:
        setattr(mock_fuel_supply1_v2, field, 0.0)

    mock_report2.fuel_supplies = [mock_fuel_supply1_v2]

    # Mock repository to return the reports (simulating database-level filtering)
    def mock_get_changelog_data(compliance_report_group_uuid, config, user):
        # Simulate that these reports have submitted status, so they should be visible to government users
        mock_report1.current_status = MagicMock()
        mock_report1.current_status.status = ComplianceReportStatusEnum.Submitted
        mock_report2.current_status = MagicMock()
        mock_report2.current_status.status = ComplianceReportStatusEnum.Submitted
        return [mock_report2, mock_report1]
    
    mock_repo.get_changelog_data.side_effect = mock_get_changelog_data

    # Create a custom deep copy function to handle our mock objects
    def mock_deepcopy(obj):
        if isinstance(obj, MockFuelSupply):
            new_obj = MockFuelSupply()
            for key, value in obj.__dict__.items():
                if isinstance(value, MockFuelSupply):
                    setattr(new_obj, key, mock_deepcopy(value))
                else:
                    setattr(new_obj, key, value)
            return new_obj
        elif isinstance(obj, (int, float, str, bool)) or obj is None:
            return obj
        elif isinstance(obj, list):
            return [mock_deepcopy(item) for item in obj]
        elif isinstance(obj, dict):
            return {mock_deepcopy(k): mock_deepcopy(v) for k, v in obj.items()}
        else:
            try:
                return type(obj)(obj)
            except:
                return obj

    # Patch the deep copy function
    with patch("copy.deepcopy", side_effect=mock_deepcopy):
        # Create a mock user for the test
        mock_user = MagicMock()
        mock_user.role_names = [RoleEnum.GOVERNMENT]
        mock_user.user_profile_id = 1
        mock_user.keycloak_username = "test.user"
        
        # Mock user_roles for is_government_user function
        mock_user_role = MagicMock()
        mock_user_role.role = MagicMock()
        mock_user_role.role.is_government_role = True
        mock_user.user_roles = [mock_user_role]
        
        # Call the service method
        result = await compliance_report_service.get_changelog_data(
            "test-group-uuid", "fuel_supplies", mock_user
        )

    # Assertions
    assert len(result) == 3  # Should have 3 DTOs: Current State, Report 2, Report 1

    # Check current state
    assert result[0].nickname == "Current State"
    assert len(result[0].fuel_supplies) == 1
    assert result[0].fuel_supplies[0].compliance_units == 150

    # Check Report 2 (with update)
    assert result[1].nickname == "Report 2"
    assert len(result[1].fuel_supplies) >= 1  # Should have at least the current version

    # Find items with diff attribute
    diff_items = [fs for fs in result[1].fuel_supplies if hasattr(fs, "diff")]
    assert len(diff_items) > 0

    # Find items marked as updated
    updated_items = [
        fs for fs in result[1].fuel_supplies if hasattr(fs, "updated") and fs.updated
    ]

    # If we found updated items, check the diff contains the changed field
    if updated_items:
        assert any(
            "complianceUnits" in item.diff
            for item in updated_items
            if hasattr(item, "diff")
        )


@pytest.mark.anyio
async def test_create_gov_initiated_supplemental_fail_not_analyst(
    compliance_report_service: ComplianceReportServices,
    mock_user_profile_supplier: MagicMock,  # Assume a fixture for supplier user
    mock_compliance_report_submitted: MagicMock,
    mock_repo: AsyncMock,
):
    """Test failure when user is not an Analyst."""
    # Patch user_has_roles to simulate a non-analyst
    with patch(
        "lcfs.web.api.compliance_report.services.user_has_roles",
        return_value=False,
    ):
        with pytest.raises(ServiceException) as excinfo:
            await compliance_report_service.create_government_initiated_supplemental_report(
                mock_compliance_report_submitted.compliance_report_id,
                mock_user_profile_supplier,
            )

    mock_repo.create_compliance_report.assert_not_called()


@pytest.mark.anyio
async def test_create_gov_initiated_supplemental_fail_not_submitted(
    compliance_report_service: ComplianceReportServices,
    mock_user_profile_analyst: MagicMock,
    mock_compliance_report_draft: MagicMock,  # Assume fixture for draft report
    mock_repo: AsyncMock,
):
    """Test failure when the source report is not Submitted."""
    # Patch user_has_roles to ensure role check passes
    with patch(
        "lcfs.web.api.compliance_report.services.user_has_roles",
        return_value=True,
    ):
        # Arrange
        existing_report_id = mock_compliance_report_draft.compliance_report_id
        mock_repo.get_compliance_report_by_id = AsyncMock(
            return_value=mock_compliance_report_draft  # Use a draft report
        )

        # Act & Assert
        with pytest.raises(ServiceException) as excinfo:  # Check type only first
            # Run inside the patch context
            await compliance_report_service.create_government_initiated_supplemental_report(
                existing_report_id, mock_user_profile_analyst
            )

    mock_repo.create_compliance_report.assert_not_called()


@pytest.mark.anyio
async def test_create_gov_initiated_supplemental_fail_draft_exists(
    compliance_report_service: ComplianceReportServices,
    mock_user_profile_analyst: MagicMock,
    mock_compliance_report_submitted: MagicMock,
    mock_compliance_report_draft: MagicMock,  # Existing draft
    mock_repo: AsyncMock,
):
    """Test failure when a draft report already exists for the group."""
    # Patch user_has_roles to ensure role check passes
    with patch(
        "lcfs.web.api.compliance_report.services.user_has_roles", return_value=True
    ):
        # Arrange
        # Ensure the report status is correctly set for this test
        mock_compliance_report_submitted.current_status.status = (
            ComplianceReportStatusEnum.Submitted
        )
        existing_report_id = mock_compliance_report_submitted.compliance_report_id
        group_uuid = mock_compliance_report_submitted.compliance_report_group_uuid

        mock_repo.get_compliance_report_by_id = AsyncMock(
            return_value=mock_compliance_report_submitted
        )
        mock_repo.get_draft_report_by_group_uuid = AsyncMock(
            return_value=mock_compliance_report_draft  # Simulate existing draft
        )

        # Act & Assert
        with pytest.raises(ServiceException) as excinfo:  # Check type only first
            # Run inside the patch context
            await compliance_report_service.create_government_initiated_supplemental_report(
                existing_report_id, mock_user_profile_analyst
            )

    mock_repo.create_compliance_report.assert_not_called()


@pytest.mark.anyio
async def test_get_changelog_data_fuel_supplies_delete(
    compliance_report_service, mock_repo
):
    """Test changelog data with deleted fuel supplies"""

    # Create a simple class that actually holds attributes instead of using MagicMock
    class SimpleObject:
        pass

    # Create the first report with CREATE action
    mock_report1 = SimpleObject()
    mock_report1.nickname = "Report 1"
    mock_report1.version = 1
    mock_report1.compliance_report_id = 1

    # Create the first fuel supply
    mock_fuel_supply1 = SimpleObject()
    mock_fuel_supply1.fuel_supply_id = 1
    mock_fuel_supply1.group_uuid = "group-1"
    mock_fuel_supply1.version = 1
    mock_fuel_supply1.action_type = "CREATE"
    mock_fuel_supply1.create_date = datetime(2024, 1, 1)
    mock_fuel_supply1.compliance_units = 100
    mock_fuel_supply1.quantity = 50
    mock_fuel_supply1.compliance_report_id = 1
    mock_fuel_supply1.create_user = "test_user"
    mock_fuel_supply1.update_user = "test_user"
    mock_fuel_supply1.units = "litres"
    mock_fuel_supply1.fuel_type_other = ""

    # Add related objects
    mock_fuel_supply1.fuel_category = SimpleObject()
    mock_fuel_supply1.fuel_category.category = "Gasoline"

    mock_fuel_supply1.fuel_code = SimpleObject()
    mock_fuel_supply1.fuel_code.fuelCode = "BCLCF100"

    mock_fuel_supply1.fuel_type = SimpleObject()
    mock_fuel_supply1.fuel_type.fuelType = "Ethanol"

    mock_fuel_supply1.provision_of_the_act = SimpleObject()
    mock_fuel_supply1.provision_of_the_act.name = "Section 6(1)"

    mock_fuel_supply1.end_use_type = SimpleObject()
    mock_fuel_supply1.end_use_type.type = "Transportation"

    # Add required fields for DTO validation
    for field in [
        "carbon_intensity",
        "carbon_intensity_limit",
        "carbon_intensity_difference",
        "energy_content",
        "energy_effectiveness_ratio",
        "effective_carbon_intensity",
        "effective_carbon_intensity_limit",
        "effective_carbon_intensity_difference",
    ]:
        setattr(mock_fuel_supply1, field, 0.0)

    # Assign fuel supplies to report
    mock_report1.fuel_supplies = [mock_fuel_supply1]

    # Create the second report with DELETE action
    mock_report2 = SimpleObject()
    mock_report2.nickname = "Report 2"
    mock_report2.version = 2
    mock_report2.compliance_report_id = 2

    # Create the deleted fuel supply
    mock_fuel_supply2 = SimpleObject()
    mock_fuel_supply2.fuel_supply_id = 1
    mock_fuel_supply2.group_uuid = "group-1"
    mock_fuel_supply2.version = 2
    mock_fuel_supply2.action_type = "DELETE"
    mock_fuel_supply2.create_date = datetime(2024, 1, 2)
    mock_fuel_supply2.compliance_units = 100
    mock_fuel_supply2.quantity = 50
    mock_fuel_supply2.compliance_report_id = 2
    mock_fuel_supply2.create_user = "test_user"
    mock_fuel_supply2.update_user = "test_user"
    mock_fuel_supply2.units = "litres"
    mock_fuel_supply2.fuel_type_other = ""

    # Add related objects
    mock_fuel_supply2.fuel_category = SimpleObject()
    mock_fuel_supply2.fuel_category.category = "Gasoline"

    mock_fuel_supply2.fuel_code = SimpleObject()
    mock_fuel_supply2.fuel_code.fuelCode = "BCLCF100"

    mock_fuel_supply2.fuel_type = SimpleObject()
    mock_fuel_supply2.fuel_type.fuelType = "Ethanol"

    mock_fuel_supply2.provision_of_the_act = SimpleObject()
    mock_fuel_supply2.provision_of_the_act.name = "Section 6(1)"

    mock_fuel_supply2.end_use_type = SimpleObject()
    mock_fuel_supply2.end_use_type.type = "Transportation"

    # Add required fields for DTO validation
    for field in [
        "carbon_intensity",
        "carbon_intensity_limit",
        "carbon_intensity_difference",
        "energy_content",
        "energy_effectiveness_ratio",
        "effective_carbon_intensity",
        "effective_carbon_intensity_limit",
        "effective_carbon_intensity_difference",
    ]:
        setattr(mock_fuel_supply2, field, 0.0)

    # Assign fuel supplies to report
    mock_report2.fuel_supplies = [mock_fuel_supply2]

    # Mock repository to return the reports
    mock_repo.get_changelog_data.return_value = [mock_report2, mock_report1]

    # Create a mock user for the test
    mock_user = MagicMock()
    mock_user.user_profile_id = 1
    mock_user.keycloak_username = "test.user"
    mock_user.role_names = [RoleEnum.SUPPLIER]
    
    # Call the service method
    result = await compliance_report_service.get_changelog_data(
        "test-group-uuid", "fuel_supplies", mock_user
    )

    # Assertions
    assert len(result) == 3  # Should have 3 DTOs: Current State, Report 2, Report 1

    # Current state should be empty since the item was deleted
    assert result[0].nickname == "Current State"
    assert len(result[0].fuel_supplies) == 0

    # Check Report 2 (with delete)
    assert result[1].nickname == "Report 2"
    assert len(result[1].fuel_supplies) == 1
    assert result[1].fuel_supplies[0].action_type == "DELETE"


@pytest.mark.anyio
async def test_get_changelog_data_with_multiple_items(
    compliance_report_service, mock_repo
):
    """Test changelog with multiple fuel supplies"""

    # Create a simple class that actually holds attributes
    class SimpleObject:
        pass

    # Create the mock report
    mock_report = SimpleObject()
    mock_report.nickname = "Report 1"
    mock_report.version = 1
    mock_report.compliance_report_id = 1

    # Helper function to create a fuel supply with all required attributes
    def create_fuel_supply(fuel_id, group_id, create_date, compliance_units):
        fs = SimpleObject()
        fs.fuel_supply_id = fuel_id
        fs.group_uuid = group_id
        fs.version = 1
        fs.action_type = "CREATE"
        fs.create_date = create_date
        fs.compliance_units = compliance_units
        fs.quantity = 50
        fs.compliance_report_id = 1
        fs.create_user = "test_user"
        fs.update_user = "test_user"
        fs.units = "litres"
        fs.fuel_type_other = ""

        # Add related objects
        fs.fuel_category = SimpleObject()
        fs.fuel_category.category = "Gasoline"

        fs.fuel_code = SimpleObject()
        fs.fuel_code.fuelCode = "BCLCF100"

        fs.fuel_type = SimpleObject()
        fs.fuel_type.fuelType = "Ethanol"

        fs.provision_of_the_act = SimpleObject()
        fs.provision_of_the_act.name = "Section 6(1)"

        fs.end_use_type = SimpleObject()
        fs.end_use_type.type = "Transportation"

        # Add required fields for DTO validation
        for field in [
            "carbon_intensity",
            "carbon_intensity_limit",
            "carbon_intensity_difference",
            "energy_content",
            "energy_effectiveness_ratio",
            "effective_carbon_intensity",
            "effective_carbon_intensity_limit",
            "effective_carbon_intensity_difference",
        ]:
            setattr(fs, field, 0.0)

        return fs

    # Create two fuel supply entries
    mock_fuel_supply1 = create_fuel_supply(1, "group-1", datetime(2024, 1, 1), 100)
    mock_fuel_supply2 = create_fuel_supply(2, "group-2", datetime(2024, 1, 2), 200)

    # Assign fuel supplies to report
    mock_report.fuel_supplies = [mock_fuel_supply1, mock_fuel_supply2]

    # Mock repository to return the reports
    mock_repo.get_changelog_data.return_value = [mock_report]

    # Create a mock user for the test
    mock_user = MagicMock()
    mock_user.user_profile_id = 1
    mock_user.keycloak_username = "test.user"
    mock_user.role_names = [RoleEnum.SUPPLIER]
    
    # Call the service method
    result = await compliance_report_service.get_changelog_data(
        "test-group-uuid", "fuel_supplies", mock_user
    )

    # Assertions
    assert len(result) == 2  # Should have 2 DTOs: Current State and Report 1

    # Check current state has both items
    assert result[0].nickname == "Current State"
    assert len(result[0].fuel_supplies) == 2

    # Items should be sorted by create_date
    fuel_supplies = result[0].fuel_supplies
    # Sort by fuel_supply_id to ensure consistent order
    fuel_supplies_sorted = sorted(fuel_supplies, key=lambda x: x.fuel_supply_id)
    assert fuel_supplies_sorted[0].fuel_supply_id == 1
    assert fuel_supplies_sorted[1].fuel_supply_id == 2


@pytest.mark.anyio
async def test_get_changelog_data_other_types(compliance_report_service, mock_repo):
    """Test changelog for other data types (allocation agreements, fuel exports, etc.)"""

    # Create a simple class that actually holds attributes
    class SimpleObject:
        pass

    # Create the mock report
    mock_report = SimpleObject()
    mock_report.nickname = "Report 1"
    mock_report.version = 1
    mock_report.compliance_report_id = 1

    # Create a mock allocation agreement with all required fields
    mock_agreement = SimpleObject()
    mock_agreement.allocation_agreement_id = 1
    mock_agreement.group_uuid = "group-1"
    mock_agreement.version = 1
    mock_agreement.action_type = "CREATE"
    mock_agreement.create_date = datetime(2024, 1, 1)

    # Add the additional required fields based on validation errors
    mock_agreement.create_user = "test_user"
    mock_agreement.update_user = "test_user"
    mock_agreement.compliance_report_id = 1
    mock_agreement.transaction_partner = "Partner Company"
    mock_agreement.postal_address = "123 Test St, Test City"
    mock_agreement.quantity = 100
    mock_agreement.units = "litres"

    # Add related objects
    mock_agreement.allocation_transaction_type = SimpleObject()
    mock_agreement.allocation_transaction_type.type = "Transfer"

    mock_agreement.fuel_category = SimpleObject()
    mock_agreement.fuel_category.category = "Gasoline"

    mock_agreement.fuel_code = SimpleObject()
    mock_agreement.fuel_code.fuelCode = "BCLCF100"

    mock_agreement.fuel_type = SimpleObject()
    mock_agreement.fuel_type.fuelType = "Ethanol"

    mock_agreement.provision_of_the_act = SimpleObject()
    mock_agreement.provision_of_the_act.name = "Section 6(1)"

    # Assign allocation agreements to report
    mock_report.allocation_agreements = [mock_agreement]

    # Mock repository to return the reports (simulating database-level filtering)
    def mock_get_changelog_data(compliance_report_group_uuid, config, user):
        # Simulate that this report has a submitted status, so it should be visible to non-government users
        mock_report.current_status = MagicMock()
        mock_report.current_status.status = ComplianceReportStatusEnum.Submitted
        return [mock_report]
    
    mock_repo.get_changelog_data.side_effect = mock_get_changelog_data

    # Create a mock user for the test
    mock_user = MagicMock()
    mock_user.user_profile_id = 1
    mock_user.keycloak_username = "test.user"
    mock_user.role_names = [RoleEnum.SUPPLIER]
    
    # Mock user_roles for is_government_user function
    mock_user_role = MagicMock()
    mock_user_role.role = MagicMock()
    mock_user_role.role.is_government_role = False  # Supplier is not government
    mock_user.user_roles = [mock_user_role]
    
    # Call the service method for allocation_agreements
    result = await compliance_report_service.get_changelog_data(
        "test-group-uuid", "allocation_agreements", mock_user
    )

    # Assertions
    assert len(result) == 2  # Should have 2 DTOs: Current State and Report 1
    assert result[0].nickname == "Current State"
    assert len(result[0].allocation_agreements) == 1

    # Verify correct DTO type was used
    assert isinstance(result[0], ChangelogAllocationAgreementsDTO)

    # Check repository was called with correct parameters
    mock_repo.get_changelog_data.assert_called_with(
        "test-group-uuid",
        {
            "model": AllocationAgreement,
            "dto": ChangelogAllocationAgreementsDTO,
            "id_field": "allocation_agreement_id",
            "relationships": [
                ("allocation_agreements", "allocation_transaction_type"),
                ("allocation_agreements", "fuel_type"),
                ("allocation_agreements", "fuel_category"),
                ("allocation_agreements", "fuel_code"),
                ("allocation_agreements", "provision_of_the_act"),
            ],
        },
        mock_user,
    )


@pytest.mark.anyio
async def test_get_changelog_data_empty_results(compliance_report_service, mock_repo):
    """Test handling of empty changelog data"""

    # Mock repository to return empty list
    mock_repo.get_changelog_data.return_value = []

    # Create a mock user for the test
    mock_user = MagicMock()
    mock_user.user_profile_id = 1
    mock_user.keycloak_username = "test.user"
    mock_user.role_names = [RoleEnum.SUPPLIER]
    
    # Call the service method
    result = await compliance_report_service.get_changelog_data(
        "test-group-uuid", "fuel_supplies", mock_user
    )

    # Assertions
    assert result == []
    mock_repo.get_changelog_data.assert_called_once_with(
        "test-group-uuid", unittest.mock.ANY, mock_user
    )


@pytest.mark.anyio
async def test_get_changelog_data_invalid_type(compliance_report_service):
    """Test error handling for invalid data type"""

    # Create a mock user for the test
    mock_user = MagicMock()
    mock_user.user_profile_id = 1
    mock_user.keycloak_username = "test.user"
    mock_user.role_names = [RoleEnum.SUPPLIER]
    
    # Call the service method with invalid data type
    with pytest.raises(ValueError) as exc:
        await compliance_report_service.get_changelog_data(
            "test-group-uuid", "invalid_type", mock_user
        )

    assert "Invalid data_type: invalid_type" in str(exc.value)


@pytest.mark.anyio
async def test_get_changelog_data_unexpected_error(
    compliance_report_service, mock_repo
):
    """Test handling of unexpected errors"""

    # Mock repository to raise exception
    mock_repo.get_changelog_data.side_effect = Exception("Unexpected error")

    # Call the service method
    with pytest.raises(ServiceException):
        await compliance_report_service.get_changelog_data(
            "test-group-uuid", "fuel_supplies"
        )


class TestMaskReportStatusForHistory:
    """
    Tests for the _mask_report_status_for_history method in ComplianceReportServices.
    """

    @pytest.fixture
    def service(self) -> ComplianceReportServices:
        """Provides a simple instance of ComplianceReportServices for testing this method."""
        # The _mask_report_status_for_history method is pure Python logic on its inputs,
        # so it doesn't need real dependencies for these tests.
        return ComplianceReportServices(
            repo=MagicMock(),
            org_repo=MagicMock(),
            snapshot_services=MagicMock(),
            final_supply_equipment_service=MagicMock(),
            document_service=MagicMock(),
            transaction_repo=MagicMock(),
        )

    def _create_mock_history_item(
        self,
        status_enum: ComplianceReportStatusEnum,
        creator_is_idir: bool,
        original_display_name: str = "Test User",
        creator_has_organization_explicitly: bool = None,  # True if creator has org, False if no org, None for default creator_is_idir logic
    ):
        item = MagicMock()
        item.status = MagicMock()
        item.status.status = status_enum.value

        item.user_profile = MagicMock()
        if creator_has_organization_explicitly is None:  # Default behavior
            item.user_profile.organization = None if creator_is_idir else "Supplier Org"
        else:
            item.user_profile.organization = (
                "Supplier Org" if creator_has_organization_explicitly else None
            )

        item.user_profile.display_name = original_display_name
        item.display_name = original_display_name  # This is what gets directly modified
        return item

    def _create_mock_report(self, history_items: list) -> MagicMock:
        report = MagicMock(spec=ComplianceReportBaseSchema)
        report.history = history_items
        return report

    def _configure_user_roles(
        self,
        mock_user_has_roles_patch: MagicMock,
        requesting_user: UserProfile,
        is_government: bool = False,
        is_analyst: bool = False,
    ):
        def side_effect(user_obj, roles_to_check):
            if user_obj == requesting_user:
                if RoleEnum.GOVERNMENT in roles_to_check:
                    return is_government
                if RoleEnum.ANALYST in roles_to_check:
                    return is_analyst
            # Fallback for any other user object or role check not configured for this test
            # This helps avoid TypeErrors if user_has_roles is called unexpectedly.
            # For strict tests, one might raise an error here.
            return False

        mock_user_has_roles_patch.side_effect = side_effect

    # --- Tests for Draft Status ---
    @patch("lcfs.web.api.compliance_report.services.user_has_roles")
    def test_draft_by_idir_viewed_by_idir_is_visible(
        self, mock_user_has_roles, service
    ):
        requesting_user = MagicMock(spec=UserProfile)
        self._configure_user_roles(
            mock_user_has_roles, requesting_user, is_government=True
        )

        history_item = self._create_mock_history_item(
            ComplianceReportStatusEnum.Draft,
            creator_is_idir=True,
            original_display_name="IDIR Creator",
        )
        report = self._create_mock_report([history_item])
        result_report = service._mask_report_status_for_history(report, requesting_user)

        assert len(result_report.history) == 1
        assert result_report.history[0].display_name == "IDIR Creator"  # No masking

    @patch("lcfs.web.api.compliance_report.services.user_has_roles")
    def test_draft_by_idir_viewed_by_supplier_is_visible_and_masked(
        self, mock_user_has_roles, service
    ):
        requesting_user = MagicMock(spec=UserProfile)
        self._configure_user_roles(
            mock_user_has_roles, requesting_user, is_government=False  # Supplier
        )

        history_item = self._create_mock_history_item(
            ComplianceReportStatusEnum.Draft,
            creator_is_idir=True,
            original_display_name="IDIR Creator",
        )
        report = self._create_mock_report([history_item])
        result_report = service._mask_report_status_for_history(report, requesting_user)

        assert len(result_report.history) == 1
        assert result_report.history[0].display_name == "Government of British Columbia"

    @patch("lcfs.web.api.compliance_report.services.user_has_roles")
    def test_draft_by_supplier_viewed_by_idir_is_hidden(
        self, mock_user_has_roles, service
    ):
        requesting_user = MagicMock(spec=UserProfile)
        self._configure_user_roles(
            mock_user_has_roles, requesting_user, is_government=True
        )

        history_item = self._create_mock_history_item(
            ComplianceReportStatusEnum.Draft, creator_is_idir=False
        )
        report = self._create_mock_report([history_item])
        result_report = service._mask_report_status_for_history(report, requesting_user)
        assert len(result_report.history) == 0

    @patch("lcfs.web.api.compliance_report.services.user_has_roles")
    def test_draft_by_supplier_viewed_by_supplier_is_hidden(
        self, mock_user_has_roles, service
    ):
        requesting_user = MagicMock(spec=UserProfile)
        self._configure_user_roles(
            mock_user_has_roles, requesting_user, is_government=False  # Supplier
        )

        history_item = self._create_mock_history_item(
            ComplianceReportStatusEnum.Draft, creator_is_idir=False
        )
        report = self._create_mock_report([history_item])
        result_report = service._mask_report_status_for_history(report, requesting_user)
        assert len(result_report.history) == 0

    # --- Tests for BCeID Hidden Statuses ---
    @patch("lcfs.web.api.compliance_report.services.user_has_roles")
    def test_bceid_hidden_status_viewed_by_idir_is_visible(
        self, mock_user_has_roles, service
    ):
        requesting_user = MagicMock(spec=UserProfile)
        self._configure_user_roles(
            mock_user_has_roles, requesting_user, is_government=True
        )

        history_item = self._create_mock_history_item(
            ComplianceReportStatusEnum.Recommended_by_analyst,
            creator_is_idir=True,
            original_display_name="Analyst",
        )
        report = self._create_mock_report([history_item])
        result_report = service._mask_report_status_for_history(report, requesting_user)

        assert len(result_report.history) == 1
        assert result_report.history[0].display_name == "Analyst"

    @patch("lcfs.web.api.compliance_report.services.user_has_roles")
    def test_bceid_hidden_status_viewed_by_supplier_is_hidden(
        self, mock_user_has_roles, service
    ):
        requesting_user = MagicMock(spec=UserProfile)
        self._configure_user_roles(
            mock_user_has_roles, requesting_user, is_government=False  # Supplier
        )
        history_item = self._create_mock_history_item(
            ComplianceReportStatusEnum.Recommended_by_manager, creator_is_idir=True
        )
        report = self._create_mock_report([history_item])
        result_report = service._mask_report_status_for_history(report, requesting_user)
        assert len(result_report.history) == 0

    # --- Tests for Non-Analyst Hidden Statuses ---
    @patch("lcfs.web.api.compliance_report.services.user_has_roles")
    def test_non_analyst_hidden_status_viewed_by_analyst_is_visible(
        self, mock_user_has_roles, service
    ):
        requesting_user = MagicMock(spec=UserProfile)
        self._configure_user_roles(
            mock_user_has_roles, requesting_user, is_government=True, is_analyst=True
        )
        history_item = self._create_mock_history_item(
            ComplianceReportStatusEnum.Analyst_adjustment,
            creator_is_idir=True,
            original_display_name="Analyst",
        )
        report = self._create_mock_report([history_item])
        result_report = service._mask_report_status_for_history(report, requesting_user)
        assert len(result_report.history) == 1
        assert result_report.history[0].display_name == "Analyst"

    @patch("lcfs.web.api.compliance_report.services.user_has_roles")
    def test_non_analyst_hidden_status_viewed_by_idir_director_is_hidden(
        self, mock_user_has_roles, service
    ):  # Director is IDIR but not Analyst
        requesting_user = MagicMock(spec=UserProfile)
        self._configure_user_roles(
            mock_user_has_roles, requesting_user, is_government=True, is_analyst=False
        )
        history_item = self._create_mock_history_item(
            ComplianceReportStatusEnum.Analyst_adjustment, creator_is_idir=True
        )
        report = self._create_mock_report([history_item])
        result_report = service._mask_report_status_for_history(report, requesting_user)
        assert len(result_report.history) == 0

    @patch("lcfs.web.api.compliance_report.services.user_has_roles")
    def test_non_analyst_hidden_status_viewed_by_supplier_is_hidden(
        self, mock_user_has_roles, service
    ):
        requesting_user = MagicMock(spec=UserProfile)
        self._configure_user_roles(
            mock_user_has_roles,
            requesting_user,
            is_government=False,
            is_analyst=False,  # Supplier
        )
        history_item = self._create_mock_history_item(
            ComplianceReportStatusEnum.Analyst_adjustment, creator_is_idir=True
        )
        report = self._create_mock_report([history_item])
        result_report = service._mask_report_status_for_history(report, requesting_user)
        assert len(result_report.history) == 0  # Hidden due to non-analyst rule

    # --- Tests for Standard Visible Statuses & Masking ---
    @patch("lcfs.web.api.compliance_report.services.user_has_roles")
    def test_assessed_by_idir_viewed_by_idir_visible_not_masked(
        self, mock_user_has_roles, service
    ):
        requesting_user = MagicMock(spec=UserProfile)
        self._configure_user_roles(
            mock_user_has_roles, requesting_user, is_government=True
        )
        history_item = self._create_mock_history_item(
            ComplianceReportStatusEnum.Assessed,
            creator_is_idir=True,
            original_display_name="Gov Assessor",
        )
        report = self._create_mock_report([history_item])
        result_report = service._mask_report_status_for_history(report, requesting_user)
        assert len(result_report.history) == 1
        assert result_report.history[0].display_name == "Gov Assessor"

    @patch("lcfs.web.api.compliance_report.services.user_has_roles")
    def test_assessed_by_idir_viewed_by_supplier_visible_and_masked(
        self, mock_user_has_roles, service
    ):
        requesting_user = MagicMock(spec=UserProfile)
        self._configure_user_roles(
            mock_user_has_roles, requesting_user, is_government=False  # Supplier
        )
        history_item = self._create_mock_history_item(
            ComplianceReportStatusEnum.Assessed,
            creator_is_idir=True,
            original_display_name="Gov Assessor",
        )
        report = self._create_mock_report([history_item])
        result_report = service._mask_report_status_for_history(report, requesting_user)
        assert len(result_report.history) == 1
        assert result_report.history[0].display_name == "Government of British Columbia"

    @patch("lcfs.web.api.compliance_report.services.user_has_roles")
    def test_submitted_by_supplier_viewed_by_idir_visible_not_masked(
        self, mock_user_has_roles, service
    ):
        requesting_user = MagicMock(spec=UserProfile)
        self._configure_user_roles(
            mock_user_has_roles, requesting_user, is_government=True
        )
        history_item = self._create_mock_history_item(
            ComplianceReportStatusEnum.Submitted,
            creator_is_idir=False,
            original_display_name="Supplier User",
        )
        report = self._create_mock_report([history_item])
        result_report = service._mask_report_status_for_history(report, requesting_user)
        assert len(result_report.history) == 1
        assert result_report.history[0].display_name == "Supplier User"

    @patch("lcfs.web.api.compliance_report.services.user_has_roles")
    def test_submitted_by_supplier_viewed_by_supplier_visible_not_masked(
        self, mock_user_has_roles, service
    ):
        requesting_user = MagicMock(spec=UserProfile)
        self._configure_user_roles(
            mock_user_has_roles, requesting_user, is_government=False  # Supplier
        )
        history_item = self._create_mock_history_item(
            ComplianceReportStatusEnum.Submitted,
            creator_is_idir=False,
            original_display_name="Supplier User",
        )
        report = self._create_mock_report([history_item])
        result_report = service._mask_report_status_for_history(report, requesting_user)
        assert len(result_report.history) == 1
        assert result_report.history[0].display_name == "Supplier User"

    # --- Test for Masking Fallback Logic ---
    @patch("lcfs.web.api.compliance_report.services.user_has_roles")
    def test_masking_fallback_idir_status_creator_with_org_viewed_by_supplier(
        self, mock_user_has_roles, service
    ):
        requesting_user = MagicMock(spec=UserProfile)
        self._configure_user_roles(
            mock_user_has_roles, requesting_user, is_government=False
        )  # Supplier viewer

        # Creator has an org (so primary is_idir check is false), but status is a gov status
        history_item = self._create_mock_history_item(
            ComplianceReportStatusEnum.Assessed,
            creator_is_idir=False,  # This will set org to "Supplier Org"
            original_display_name="User With Org Performing Gov Action",
            creator_has_organization_explicitly=True,  # Explicitly give them an org
        )
        report = self._create_mock_report([history_item])
        result_report = service._mask_report_status_for_history(report, requesting_user)

        assert len(result_report.history) == 1
        assert result_report.history[0].display_name == "Government of British Columbia"

    # --- Edge Cases ---
    @patch("lcfs.web.api.compliance_report.services.user_has_roles")
    def test_empty_history(self, mock_user_has_roles, service):
        requesting_user = MagicMock(spec=UserProfile)
        self._configure_user_roles(
            mock_user_has_roles, requesting_user, is_government=True
        )
        report = self._create_mock_report([])
        result_report = service._mask_report_status_for_history(report, requesting_user)
        assert len(result_report.history) == 0

    @patch("lcfs.web.api.compliance_report.services.user_has_roles")
    def test_history_item_no_user_profile_draft_is_hidden(
        self, mock_user_has_roles, service
    ):
        requesting_user = MagicMock(spec=UserProfile)
        self._configure_user_roles(
            mock_user_has_roles, requesting_user, is_government=True
        )

        history_item = self._create_mock_history_item(
            ComplianceReportStatusEnum.Draft, creator_is_idir=False
        )
        history_item.user_profile = None  # No user profile

        report = self._create_mock_report([history_item])
        result_report = service._mask_report_status_for_history(report, requesting_user)
        # history_creator_is_idir will be false, so draft by non-idir is hidden
        assert len(result_report.history) == 0

    @patch("lcfs.web.api.compliance_report.services.user_has_roles")
    def test_history_item_no_user_profile_assessed_is_visible_no_masking(
        self, mock_user_has_roles, service
    ):
        requesting_user = MagicMock(spec=UserProfile)  # Supplier viewer
        self._configure_user_roles(
            mock_user_has_roles, requesting_user, is_government=False
        )

        history_item = self._create_mock_history_item(
            ComplianceReportStatusEnum.Assessed,
            creator_is_idir=False,
            original_display_name="Unknown User",
        )
        history_item.user_profile = None  # No user profile

        report = self._create_mock_report([history_item])
        result_report = service._mask_report_status_for_history(report, requesting_user)

        assert len(result_report.history) == 1
        assert (
            result_report.history[0].display_name == "Unknown User"
        )  # No masking possible

    @patch("lcfs.web.api.compliance_report.services.user_has_roles")
    def test_multiple_history_items_mixed_scenarios(self, mock_user_has_roles, service):
        requesting_user = MagicMock(spec=UserProfile)  # Supplier viewer
        self._configure_user_roles(
            mock_user_has_roles, requesting_user, is_government=False, is_analyst=False
        )

        item1_draft_by_idir = self._create_mock_history_item(
            ComplianceReportStatusEnum.Draft,
            creator_is_idir=True,
            original_display_name="Gov Draft",
        )  # Visible, Masked
        item2_draft_by_supplier = self._create_mock_history_item(
            ComplianceReportStatusEnum.Draft, creator_is_idir=False
        )  # Hidden
        item3_recommended_by_analyst = self._create_mock_history_item(
            ComplianceReportStatusEnum.Recommended_by_analyst, creator_is_idir=True
        )  # Hidden for supplier
        item4_submitted_by_supplier = self._create_mock_history_item(
            ComplianceReportStatusEnum.Submitted,
            creator_is_idir=False,
            original_display_name="Supplier Submit",
        )  # Visible, Not Masked
        item5_assessed_by_idir = self._create_mock_history_item(
            ComplianceReportStatusEnum.Assessed,
            creator_is_idir=True,
            original_display_name="Gov Assess",
        )  # Visible, Masked

        history_items = [
            item1_draft_by_idir,
            item2_draft_by_supplier,
            item3_recommended_by_analyst,
            item4_submitted_by_supplier,
            item5_assessed_by_idir,
        ]
        report = self._create_mock_report(history_items)
        result_report = service._mask_report_status_for_history(report, requesting_user)

        assert len(result_report.history) == 3

        # Check item1 (Gov Draft, viewed by supplier)
        assert (
            result_report.history[0].status.status
            == ComplianceReportStatusEnum.Draft.value
        )
        assert result_report.history[0].display_name == "Government of British Columbia"

        # Check item4 (Supplier Submit, viewed by supplier)
        assert (
            result_report.history[1].status.status
            == ComplianceReportStatusEnum.Submitted.value
        )
        assert result_report.history[1].display_name == "Supplier Submit"

        # Check item5 (Gov Assess, viewed by supplier)
        assert (
            result_report.history[2].status.status
            == ComplianceReportStatusEnum.Assessed.value
        )
        assert result_report.history[2].display_name == "Government of British Columbia"


class TestIsSupplementalRequestedByGovUser:
    """Test cases for the is_supplemental_requested_by_gov_user method"""

    @pytest.fixture
    def service(self) -> ComplianceReportServices:
        """Provides a simple instance of ComplianceReportServices for testing this method."""
        return ComplianceReportServices(
            repo=MagicMock(),
            org_repo=MagicMock(),
            snapshot_services=MagicMock(),
            final_supply_equipment_service=MagicMock(),
            document_service=MagicMock(),
            transaction_repo=MagicMock(),
            internal_comment_service=MagicMock(),
        )

    def _create_mock_history_item(
        self,
        status: ComplianceReportStatusEnum,
        user_has_organization: bool = True,
        organization_value=None,
    ):
        """Helper to create a mock history item"""
        history_item = MagicMock()
        history_item.status = MagicMock()
        history_item.status.status = status.value

        history_item.user_profile = MagicMock()
        if organization_value is not None:
            history_item.user_profile.organization = organization_value
        elif not user_has_organization:
            history_item.user_profile.organization = None
        else:
            history_item.user_profile.organization = "Some Organization"

        return history_item

    def _create_mock_chained_report(self, history_items: list = None):
        """Helper to create a mock chained report"""
        chained_report = MagicMock()
        chained_report.history = history_items or []
        return chained_report

    def test_returns_true_when_draft_status_created_by_gov_user(self, service):
        """Test returns True when history contains Draft status created by government user (no organization)"""
        history_item = self._create_mock_history_item(
            ComplianceReportStatusEnum.Draft,
            user_has_organization=False,  # Government user has no organization
        )

        chained_report = self._create_mock_chained_report([history_item])

        result = service.is_supplemental_requested_by_gov_user(chained_report)

        assert result is True

    def test_returns_false_when_draft_status_created_by_supplier_user(self, service):
        """Test returns False when history contains Draft status created by supplier user (has organization)"""
        history_item = self._create_mock_history_item(
            ComplianceReportStatusEnum.Draft,
            user_has_organization=True,  # Supplier user has organization
        )

        chained_report = self._create_mock_chained_report([history_item])

        result = service.is_supplemental_requested_by_gov_user(chained_report)

        assert result is False

    def test_returns_false_when_no_draft_status_in_history(self, service):
        """Test returns False when history contains no Draft status items"""
        history_items = [
            self._create_mock_history_item(
                ComplianceReportStatusEnum.Submitted, user_has_organization=False
            ),
            self._create_mock_history_item(
                ComplianceReportStatusEnum.Assessed, user_has_organization=False
            ),
        ]

        chained_report = self._create_mock_chained_report(history_items)

        result = service.is_supplemental_requested_by_gov_user(chained_report)

        assert result is False

    def test_returns_false_when_history_is_empty(self, service):
        """Test returns False when history is empty"""
        chained_report = self._create_mock_chained_report([])

        result = service.is_supplemental_requested_by_gov_user(chained_report)

        assert result is False


# ANALYST ADJUSTMENT CREATION TESTS


@pytest.mark.anyio
async def test_create_analyst_adjustment_from_submitted_status_success(
    compliance_report_service: ComplianceReportServices,
    mock_user_profile_analyst: MagicMock,
    mock_repo: AsyncMock,
    mock_snapshot_service: AsyncMock,
    mock_fse_services: AsyncMock,
    mock_document_service: AsyncMock,
    mock_internal_comment_service: AsyncMock,
):
    """Test successful creation of analyst adjustment from 'Submitted' status."""
    # Arrange
    mock_submitted_report = MagicMock(spec=ComplianceReport)
    mock_submitted_report.compliance_report_id = 1
    mock_submitted_report.compliance_period_id = 1
    mock_submitted_report.organization_id = 123
    mock_submitted_report.compliance_report_group_uuid = "test-group-uuid"
    mock_submitted_report.version = 0
    mock_submitted_report.reporting_frequency = ReportingFrequency.ANNUAL
    mock_submitted_report.current_status.status = ComplianceReportStatusEnum.Submitted

    # Mock latest report
    mock_latest_report = MagicMock()
    mock_latest_report.version = 0
    mock_latest_report.compliance_report_id = 1

    # Mock analyst adjustment status
    mock_analyst_adjustment_status = MagicMock()
    mock_analyst_adjustment_status.compliance_report_status_id = 3
    mock_analyst_adjustment_status.status = (
        ComplianceReportStatusEnum.Analyst_adjustment
    )

    # Mock new report - properly configure all fields that need validation
    mock_new_report = MagicMock(spec=ComplianceReport)
    mock_new_report.compliance_report_id = 2
    mock_new_report.compliance_report_group_uuid = "test-group-uuid"
    mock_new_report.version = 1
    mock_new_report.supplemental_initiator = (
        SupplementalInitiatorType.GOVERNMENT_REASSESSMENT
    )
    mock_new_report.compliance_period_id = 1
    mock_new_report.organization_id = 123
    mock_new_report.current_status_id = 3
    mock_new_report.nickname = "Government adjustment 1"
    mock_new_report.supplemental_note = ""
    mock_new_report.reporting_frequency = ReportingFrequency.ANNUAL
    mock_new_report.assessment_statement = ""
    mock_new_report.has_supplemental = True
    mock_new_report.summary = None
    mock_new_report.transaction_id = None
    mock_new_report.legacy_id = None
    mock_new_report.history = None
    mock_new_report.update_date = None
    mock_new_report.assigned_analyst = None

    # Mock nested objects
    mock_compliance_period = MagicMock()
    mock_compliance_period.compliance_period_id = 1
    mock_compliance_period.description = "2024"
    mock_compliance_period.display_name = "2024"
    mock_compliance_period.effective_date = "2024-01-01"
    mock_compliance_period.expiration_date = "2024-12-31"
    mock_new_report.compliance_period = mock_compliance_period

    # Create a proper organization mock that handles attribute access correctly
    class MockOrganization:
        def __init__(self):
            self.organization_id = 123
            self.organization_code = "ORG123"
            self.name = "Test Organization"

        def __getattr__(self, name):
            # Handle both snake_case and camelCase
            if name == "organizationCode":
                return self.organization_code
            if name == "organizationId":
                return self.organization_id
            # Return actual attribute values
            return super().__getattribute__(name)

    mock_new_report.organization = MockOrganization()

    mock_current_status = MagicMock()
    mock_current_status.compliance_report_status_id = 3
    mock_current_status.status = ComplianceReportStatusEnum.Analyst_adjustment.value
    mock_new_report.current_status = mock_current_status

    # Setup mocks
    mock_repo.get_compliance_report_by_id.return_value = mock_submitted_report
    mock_repo.get_latest_report_by_group_uuid.return_value = mock_latest_report
    mock_repo.get_compliance_report_status_by_desc.return_value = (
        mock_analyst_adjustment_status
    )
    mock_repo.create_compliance_report.return_value = mock_new_report
    mock_repo.add_compliance_report_history.return_value = None

    # Act
    result = await compliance_report_service.create_analyst_adjustment_report(
        1, mock_user_profile_analyst
    )

    # Assert
    assert result is not None
    mock_repo.get_compliance_report_by_id.assert_called_once_with(1)
    mock_repo.create_compliance_report.assert_called_once()


@pytest.mark.anyio
async def test_create_analyst_adjustment_from_analyst_adjustment_status_fails(
    compliance_report_service: ComplianceReportServices,
    mock_user_profile_analyst: MagicMock,
    mock_repo: AsyncMock,
):
    """Test that creating analyst adjustment from 'Analyst adjustment' status fails."""
    # Arrange
    mock_analyst_adjustment_report = MagicMock(spec=ComplianceReport)
    mock_analyst_adjustment_report.compliance_report_id = 1
    mock_analyst_adjustment_report.current_status.status = (
        ComplianceReportStatusEnum.Analyst_adjustment
    )

    mock_repo.get_compliance_report_by_id.return_value = mock_analyst_adjustment_report

    # Act & Assert
    with pytest.raises(ServiceException) as exc_info:
        await compliance_report_service.create_analyst_adjustment_report(
            1, mock_user_profile_analyst
        )

    assert (
        "An analyst adjustment can only be created if the current report's status is 'Submitted' or 'Assessed'."
        in exc_info.value.args[0]
    )
    mock_repo.create_compliance_report.assert_not_called()


@pytest.mark.anyio
async def test_create_analyst_adjustment_from_draft_status_fails(
    compliance_report_service: ComplianceReportServices,
    mock_user_profile_analyst: MagicMock,
    mock_repo: AsyncMock,
):
    """Test that creating analyst adjustment from 'Draft' status fails."""
    # Arrange
    mock_draft_report = MagicMock(spec=ComplianceReport)
    mock_draft_report.compliance_report_id = 1
    mock_draft_report.current_status.status = ComplianceReportStatusEnum.Draft

    mock_repo.get_compliance_report_by_id.return_value = mock_draft_report

    # Act & Assert
    with pytest.raises(ServiceException) as exc_info:
        await compliance_report_service.create_analyst_adjustment_report(
            1, mock_user_profile_analyst
        )

    assert (
        "An analyst adjustment can only be created if the current report's status is 'Submitted' or 'Assessed'."
        in exc_info.value.args[0]
    )
    mock_repo.create_compliance_report.assert_not_called()


@pytest.mark.anyio
async def test_create_analyst_adjustment_report_not_found_fails(
    compliance_report_service: ComplianceReportServices,
    mock_user_profile_analyst: MagicMock,
    mock_repo: AsyncMock,
):
    """Test that creating analyst adjustment fails when report is not found."""
    # Arrange
    mock_repo.get_compliance_report_by_id.return_value = None

    # Act & Assert
    with pytest.raises(DataNotFoundException) as exc_info:
        await compliance_report_service.create_analyst_adjustment_report(
            999, mock_user_profile_analyst
        )

    assert "Compliance report not found." in exc_info.value.args[0]
    mock_repo.create_compliance_report.assert_not_called()


@pytest.mark.anyio
async def test_create_analyst_adjustment_from_assessed_status_success(
    compliance_report_service: ComplianceReportServices,
    mock_user_profile_analyst: MagicMock,
    mock_repo: AsyncMock,
    mock_snapshot_service: AsyncMock,
    mock_fse_services: AsyncMock,
    mock_document_service: AsyncMock,
    mock_internal_comment_service: AsyncMock,
):
    """Test successful creation of analyst adjustment from 'Assessed' status (reassessment scenario)."""
    # Arrange
    mock_assessed_report = MagicMock(spec=ComplianceReport)
    mock_assessed_report.compliance_report_id = 1
    mock_assessed_report.compliance_period_id = 1
    mock_assessed_report.organization_id = 123
    mock_assessed_report.compliance_report_group_uuid = "test-group-uuid"
    mock_assessed_report.version = 0
    mock_assessed_report.reporting_frequency = ReportingFrequency.ANNUAL
    mock_assessed_report.current_status.status = ComplianceReportStatusEnum.Assessed

    # Mock latest report
    mock_latest_report = MagicMock()
    mock_latest_report.version = 0
    mock_latest_report.compliance_report_id = 1

    # Mock analyst adjustment status
    mock_analyst_adjustment_status = MagicMock()
    mock_analyst_adjustment_status.compliance_report_status_id = 3
    mock_analyst_adjustment_status.status = (
        ComplianceReportStatusEnum.Analyst_adjustment
    )

    # Mock new report - properly configure all fields that need validation
    mock_new_report = MagicMock(spec=ComplianceReport)
    mock_new_report.compliance_report_id = 2
    mock_new_report.compliance_report_group_uuid = "test-group-uuid"
    mock_new_report.version = 1
    mock_new_report.supplemental_initiator = (
        SupplementalInitiatorType.GOVERNMENT_REASSESSMENT
    )
    mock_new_report.compliance_period_id = 1
    mock_new_report.organization_id = 123
    mock_new_report.current_status_id = 3
    mock_new_report.nickname = "Government adjustment 1"
    mock_new_report.supplemental_note = ""
    mock_new_report.reporting_frequency = ReportingFrequency.ANNUAL
    mock_new_report.assessment_statement = ""
    mock_new_report.has_supplemental = True
    mock_new_report.summary = None
    mock_new_report.transaction_id = None
    mock_new_report.legacy_id = None
    mock_new_report.history = None
    mock_new_report.update_date = None
    mock_new_report.assigned_analyst = None

    # Mock nested objects
    mock_compliance_period = MagicMock()
    mock_compliance_period.compliance_period_id = 1
    mock_compliance_period.description = "2024"
    mock_compliance_period.display_name = "2024"
    mock_compliance_period.effective_date = "2024-01-01"
    mock_compliance_period.expiration_date = "2024-12-31"
    mock_new_report.compliance_period = mock_compliance_period

    # Create a proper organization mock that handles attribute access correctly
    class MockOrganization:
        def __init__(self):
            self.organization_id = 123
            self.organization_code = "ORG123"
            self.name = "Test Organization"

        def __getattr__(self, name):
            # Handle both snake_case and camelCase
            if name == "organizationCode":
                return self.organization_code
            if name == "organizationId":
                return self.organization_id
            # Return actual attribute values
            return super().__getattribute__(name)

    mock_new_report.organization = MockOrganization()

    mock_current_status = MagicMock()
    mock_current_status.compliance_report_status_id = 3
    mock_current_status.status = ComplianceReportStatusEnum.Analyst_adjustment.value
    mock_new_report.current_status = mock_current_status

    # Setup mocks
    mock_repo.get_compliance_report_by_id.return_value = mock_assessed_report
    mock_repo.get_latest_report_by_group_uuid.return_value = mock_latest_report
    mock_repo.get_compliance_report_status_by_desc.return_value = (
        mock_analyst_adjustment_status
    )
    mock_repo.create_compliance_report.return_value = mock_new_report
    mock_repo.add_compliance_report_history.return_value = None

    # Act
    result = await compliance_report_service.create_analyst_adjustment_report(
        1, mock_user_profile_analyst
    )

    # Assert
    assert result is not None
    mock_repo.get_compliance_report_by_id.assert_called_once_with(1)
    mock_repo.create_compliance_report.assert_called_once()


<<<<<<< HEAD
@pytest.mark.anyio
async def test_update_compliance_report_non_assessment_success(
    compliance_report_service,
    mock_repo,
    mock_org_repo,
    compliance_report_base_schema,
    compliance_report_create_schema,
    mock_snapshot_service,
):
    mock_user = MagicMock()
    mock_user.roles = [Role(role_id=1, name=RoleEnum.ANALYST)]
    mock_org_repo.get_organization.return_value = Mock(has_early_issuance=False)

    # Mock the compliance period
    mock_compliance_period = CompliancePeriod(
        compliance_period_id=1,
        description="2024",
    )
    mock_repo.get_compliance_period.return_value = mock_compliance_period

    # Mock the compliance report status
    mock_draft_status = ComplianceReportStatus(
        compliance_report_status_id=1, status="Draft"
    )
    mock_repo.get_compliance_report_status_by_desc.return_value = mock_draft_status

    # Mock the added compliance report
    mock_compliance_report = compliance_report_base_schema()
    mock_compliance_report.is_non_assessment = True

    mock_repo.create_compliance_report.return_value = mock_compliance_report

    result = await compliance_report_service.create_compliance_report(
        1, compliance_report_create_schema, mock_user
    )

    assert result == mock_compliance_report
    assert result.is_non_assessment == True
    mock_repo.get_compliance_period.assert_called_once_with(
        compliance_report_create_schema.compliance_period
    )
    mock_repo.get_compliance_report_status_by_desc.assert_called_once_with(
        compliance_report_create_schema.status
    )
    mock_repo.create_compliance_report.assert_called_once()
    mock_snapshot_service.create_organization_snapshot.assert_called_once()


@pytest.mark.anyio
async def test_update_compliance_report_non_assessment_forbidden_for_non_analyst(
    compliance_report_update_service,
    mock_repo,
    mock_user_profile_supplier,
):
    # Mock a compliance report
    mock_report = MagicMock()
    mock_report.compliance_report_id = 1
    mock_report.status = ComplianceReportStatusEnum.Draft
    mock_report.is_non_assessment = False
    mock_report.current_status = MagicMock(status=ComplianceReportStatusEnum.Draft)

    # Mock the repository
    mock_repo.get_compliance_report_by_id = AsyncMock(return_value=mock_report)
    mock_repo.get_compliance_report_status_by_desc = AsyncMock(
        return_value=MagicMock(spec=ComplianceReportStatus)
    )
    compliance_report_update_service.repo = mock_repo

    # Set up a non-analyst user
    mock_user = MagicMock(spec=UserProfile)
    mock_user.display_name = "Test User"
    mock_user.organization = MagicMock(organization_id=1, name="Test Supplier")
    mock_user.roles = [MagicMock(spec=Role, name=RoleEnum.SUPPLIER)]

    # Test that non-analyst users cannot set is_non_assessment
    with pytest.raises(HTTPException) as exc_info:
        await compliance_report_update_service.update_compliance_report(
            1,
            ComplianceReportUpdateSchema(
                is_non_assessment=True, status=ComplianceReportStatusEnum.Draft
            ),
            mock_user,
        )

    # Assert that the correct exception was raised
    assert exc_info.value.status_code == 403
    assert "You do not have permission to set the non-assessment status" in str(
        exc_info.value.detail
    )
=======
# Analyst Assignment Service Tests
@pytest.mark.anyio
async def test_assign_analyst_to_report_success(compliance_report_service, mock_repo):
    """Test successful analyst assignment"""
    # Arrange
    report_id = 1
    analyst_id = 123
    mock_user = MagicMock()
    
    mock_report = MagicMock()
    mock_report.compliance_report_id = report_id
    
    mock_analyst = MagicMock()
    mock_analyst.user_profile_id = analyst_id
    mock_analyst.organization_id = None  # IDIR user
    mock_analyst.user_roles = [MagicMock()]
    mock_analyst.user_roles[0].role.name = RoleEnum.ANALYST
    
    mock_repo.get_compliance_report_by_id.return_value = mock_report
    mock_repo.get_user_by_id.return_value = mock_analyst
    mock_repo.assign_analyst_to_report.return_value = None
    
    # Act
    await compliance_report_service.assign_analyst_to_report(report_id, analyst_id, mock_user)
    
    # Assert
    mock_repo.get_compliance_report_by_id.assert_called_once_with(report_id)
    mock_repo.get_user_by_id.assert_called_once_with(analyst_id)
    mock_repo.assign_analyst_to_report.assert_called_once_with(report_id, analyst_id)


@pytest.mark.anyio
async def test_assign_analyst_to_report_unassign(compliance_report_service, mock_repo):
    """Test unassigning analyst (null value)"""
    # Arrange
    report_id = 1
    mock_user = MagicMock()
    
    mock_report = MagicMock()
    mock_report.compliance_report_id = report_id
    
    mock_repo.get_compliance_report_by_id.return_value = mock_report
    mock_repo.assign_analyst_to_report.return_value = None
    
    # Act
    await compliance_report_service.assign_analyst_to_report(report_id, None, mock_user)
    
    # Assert
    mock_repo.get_compliance_report_by_id.assert_called_once_with(report_id)
    mock_repo.get_user_by_id.assert_not_called()  # Should not call when analyst_id is None
    mock_repo.assign_analyst_to_report.assert_called_once_with(report_id, None)


@pytest.mark.anyio
async def test_assign_analyst_to_report_report_not_found(compliance_report_service, mock_repo):
    """Test assignment when compliance report doesnt exist"""
    # Arrange
    report_id = 999
    analyst_id = 123
    mock_user = MagicMock()
    
    mock_repo.get_compliance_report_by_id.return_value = None
    
    # Act & Assert
    with pytest.raises(DataNotFoundException, match="Compliance report not found"):
        await compliance_report_service.assign_analyst_to_report(report_id, analyst_id, mock_user)


@pytest.mark.anyio
async def test_get_available_analysts_success(compliance_report_service, mock_repo):
    """Test retrieving available analysts"""
    # Arrange
    mock_analysts = [
        MagicMock(user_profile_id=1, first_name="John", last_name="Doe"),
        MagicMock(user_profile_id=2, first_name="Jane", last_name="Smith"),
    ]
    mock_repo.get_active_idir_analysts.return_value = mock_analysts
    
    # Act
    result = await compliance_report_service.get_available_analysts()
    
    # Assert
    assert len(result) == 2
    mock_repo.get_active_idir_analysts.assert_called_once()
>>>>>>> 52e02030

# CHANGELOG STATUS FILTERING TESTS


@pytest.mark.anyio
async def test_get_changelog_data_filters_draft_reports_for_suppliers(
    compliance_report_service, mock_repo
):
    """Test that get_changelog_data does not filter draft reports for supplier users"""
    
    # Create mock current status objects
    submitted_status = MagicMock()
    submitted_status.status = ComplianceReportStatusEnum.Submitted
    
    draft_status = MagicMock()
    draft_status.status = ComplianceReportStatusEnum.Draft
    
    # Create mock reports - one draft, one submitted
    draft_report = MagicMock()
    draft_report.nickname = "Draft Report"
    draft_report.version = 1
    draft_report.compliance_report_id = 1
    draft_report.current_status = draft_status
    draft_report.fuel_supplies = []

    submitted_report = MagicMock()
    submitted_report.nickname = "Submitted Report"
    submitted_report.version = 2
    submitted_report.compliance_report_id = 2
    submitted_report.current_status = submitted_status
    submitted_report.fuel_supplies = []

    # Mock repository to return both reports
    mock_repo.get_changelog_data.return_value = [draft_report, submitted_report]

    # Create a supplier user
    supplier_user = MagicMock()
    supplier_user.user_profile_id = 1
    supplier_user.title = "Supplier User"
    supplier_user.keycloak_username = "supplier.user@company.com"

    # Call the service method
    result = await compliance_report_service.get_changelog_data(
        "test-group-uuid", "fuel_supplies", supplier_user
    )

    # Assertions - should return all reports (current state + both reports) 
    assert len(result) == 3  # Current State + Draft Report + Submitted Report
    assert result[0].nickname == "Current State"
    assert result[1].nickname == "Draft Report"
    assert result[2].nickname == "Submitted Report"
    
    # Verify repo was called with user parameter
    mock_repo.get_changelog_data.assert_called_once_with(
        "test-group-uuid", unittest.mock.ANY, supplier_user
    )


@pytest.mark.anyio
async def test_get_changelog_data_filters_draft_reports_for_government_users(
    compliance_report_service, mock_repo
):
    """Test that get_changelog_data filters out draft reports for government users"""
    
    # Create mock current status objects
    submitted_status = MagicMock()
    submitted_status.status = ComplianceReportStatusEnum.Submitted
    
    draft_status = MagicMock()
    draft_status.status = ComplianceReportStatusEnum.Draft
    
    # Create mock reports - one draft, one submitted
    draft_report = MagicMock()
    draft_report.nickname = "Draft Report"
    draft_report.version = 1
    draft_report.compliance_report_id = 1
    draft_report.current_status = draft_status
    draft_report.fuel_supplies = []

    submitted_report = MagicMock()
    submitted_report.nickname = "Submitted Report" 
    submitted_report.version = 2
    submitted_report.compliance_report_id = 2
    submitted_report.current_status = submitted_status
    submitted_report.fuel_supplies = []

    # Mock repository to return only submitted report (filtering happens at DB level now)
    mock_repo.get_changelog_data.return_value = [submitted_report]

    # Create a government user
    gov_user = MagicMock()
    gov_user.user_profile_id = 1
    gov_user.title = "Government User"
    gov_user.keycloak_username = "gov.user@gov.bc.ca"

    # Call the service method
    result = await compliance_report_service.get_changelog_data(
        "test-group-uuid", "fuel_supplies", gov_user
    )

    # Assertions - should only return the submitted report (current state + submitted report)
    assert len(result) == 2  # Current State + Submitted Report
    assert result[0].nickname == "Current State"
    assert result[1].nickname == "Submitted Report"
    
    # Verify repo was called with user parameter
    mock_repo.get_changelog_data.assert_called_once_with(
        "test-group-uuid", unittest.mock.ANY, gov_user
    )


@pytest.mark.anyio 
async def test_get_changelog_data_handles_missing_status_gracefully(
    compliance_report_service, mock_repo
):
    """Test that get_changelog_data handles reports with missing status gracefully"""
    
    # Create mock report with no current_status
    report_no_status = MagicMock()
    report_no_status.nickname = "Report No Status"
    report_no_status.version = 1
    report_no_status.compliance_report_id = 1
    report_no_status.current_status = None
    report_no_status.fuel_supplies = []

    # Mock repository to return empty list (filtering happens at DB level now)
    # Reports with no status should be filtered out by the database query
    mock_repo.get_changelog_data.return_value = []

    # Create a supplier user
    supplier_user = MagicMock()
    supplier_user.user_profile_id = 1
    supplier_user.title = "Supplier User"
    supplier_user.role_names = [RoleEnum.SUPPLIER]

    # Call the service method
    result = await compliance_report_service.get_changelog_data(
        "test-group-uuid", "fuel_supplies", supplier_user
    )

    # Assertions - should return empty result since report with no status was filtered at DB level
    assert len(result) == 0  # No reports should be returned
    
    # Verify repo was called with user parameter
    mock_repo.get_changelog_data.assert_called_once_with(
        "test-group-uuid", unittest.mock.ANY, supplier_user
    )


# CHANGELOG STATUS FILTERING TESTS


@pytest.mark.anyio
async def test_get_changelog_data_filters_draft_reports_for_suppliers(
    compliance_report_service, mock_repo
):
    """Test that get_changelog_data does not filter draft reports for supplier users"""
    
    # Create mock current status objects
    submitted_status = MagicMock()
    submitted_status.status = ComplianceReportStatusEnum.Submitted
    
    draft_status = MagicMock()
    draft_status.status = ComplianceReportStatusEnum.Draft
    
    # Create mock reports - one draft, one submitted
    draft_report = MagicMock()
    draft_report.nickname = "Draft Report"
    draft_report.version = 1
    draft_report.compliance_report_id = 1
    draft_report.current_status = draft_status
    draft_report.fuel_supplies = []

    submitted_report = MagicMock()
    submitted_report.nickname = "Submitted Report"
    submitted_report.version = 2
    submitted_report.compliance_report_id = 2
    submitted_report.current_status = submitted_status
    submitted_report.fuel_supplies = []

    # Mock repository to return both reports
    mock_repo.get_changelog_data.return_value = [draft_report, submitted_report]

    # Create a supplier user
    supplier_user = MagicMock()
    supplier_user.user_profile_id = 1
    supplier_user.title = "Supplier User"
    supplier_user.keycloak_username = "supplier.user@company.com"

    # Call the service method
    result = await compliance_report_service.get_changelog_data(
        "test-group-uuid", "fuel_supplies", supplier_user
    )

    # Assertions - should return all reports (current state + both reports) 
    assert len(result) == 3  # Current State + Draft Report + Submitted Report
    assert result[0].nickname == "Current State"
    assert result[1].nickname == "Draft Report"
    assert result[2].nickname == "Submitted Report"
    
    # Verify repo was called with user parameter
    mock_repo.get_changelog_data.assert_called_once_with(
        "test-group-uuid", unittest.mock.ANY, supplier_user
    )


@pytest.mark.anyio
async def test_get_changelog_data_filters_draft_reports_for_government_users(
    compliance_report_service, mock_repo
):
    """Test that get_changelog_data filters out draft reports for government users"""
    
    # Create mock current status objects
    submitted_status = MagicMock()
    submitted_status.status = ComplianceReportStatusEnum.Submitted
    
    draft_status = MagicMock()
    draft_status.status = ComplianceReportStatusEnum.Draft
    
    # Create mock reports - one draft, one submitted
    draft_report = MagicMock()
    draft_report.nickname = "Draft Report"
    draft_report.version = 1
    draft_report.compliance_report_id = 1
    draft_report.current_status = draft_status
    draft_report.fuel_supplies = []

    submitted_report = MagicMock()
    submitted_report.nickname = "Submitted Report" 
    submitted_report.version = 2
    submitted_report.compliance_report_id = 2
    submitted_report.current_status = submitted_status
    submitted_report.fuel_supplies = []

    # Mock repository to return only submitted report (filtering happens at DB level now)
    mock_repo.get_changelog_data.return_value = [submitted_report]

    # Create a government user
    gov_user = MagicMock()
    gov_user.user_profile_id = 1
    gov_user.title = "Government User"
    gov_user.keycloak_username = "gov.user@gov.bc.ca"

    # Call the service method
    result = await compliance_report_service.get_changelog_data(
        "test-group-uuid", "fuel_supplies", gov_user
    )

    # Assertions - should only return the submitted report (current state + submitted report)
    assert len(result) == 2  # Current State + Submitted Report
    assert result[0].nickname == "Current State"
    assert result[1].nickname == "Submitted Report"
    
    # Verify repo was called with user parameter
    mock_repo.get_changelog_data.assert_called_once_with(
        "test-group-uuid", unittest.mock.ANY, gov_user
    )<|MERGE_RESOLUTION|>--- conflicted
+++ resolved
@@ -2758,7 +2758,6 @@
     mock_repo.create_compliance_report.assert_called_once()
 
 
-<<<<<<< HEAD
 @pytest.mark.anyio
 async def test_update_compliance_report_non_assessment_success(
     compliance_report_service,
@@ -2848,7 +2847,6 @@
     assert "You do not have permission to set the non-assessment status" in str(
         exc_info.value.detail
     )
-=======
 # Analyst Assignment Service Tests
 @pytest.mark.anyio
 async def test_assign_analyst_to_report_success(compliance_report_service, mock_repo):
@@ -2933,7 +2931,6 @@
     # Assert
     assert len(result) == 2
     mock_repo.get_active_idir_analysts.assert_called_once()
->>>>>>> 52e02030
 
 # CHANGELOG STATUS FILTERING TESTS
 
