--- conflicted
+++ resolved
@@ -2715,7 +2715,6 @@
     mock_repo.create_compliance_report.assert_called_once()
 
 
-<<<<<<< HEAD
 @pytest.mark.anyio
 async def test_update_compliance_report_non_assessment_success(
     compliance_report_service,
@@ -2764,7 +2763,7 @@
     mock_snapshot_service.create_organization_snapshot.assert_called_once()
 
 
-@pytest.mark.asyncio
+@pytest.mark.anyio
 async def test_update_compliance_report_non_assessment_forbidden_for_non_analyst(
     compliance_report_update_service,
     mock_repo,
@@ -2805,7 +2804,6 @@
     assert "You do not have permission to set the non-assessment status" in str(
         exc_info.value.detail
     )
-=======
 
 # CHANGELOG STATUS FILTERING TESTS
 
@@ -2955,8 +2953,6 @@
     )
 
 
-
-
 # CHANGELOG STATUS FILTERING TESTS
 
 
@@ -3064,5 +3060,4 @@
     # Verify repo was called with user parameter
     mock_repo.get_changelog_data.assert_called_once_with(
         "test-group-uuid", unittest.mock.ANY, gov_user
-    )
->>>>>>> d4d1c898
+    )