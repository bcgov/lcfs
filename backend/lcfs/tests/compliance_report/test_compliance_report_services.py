--- conflicted
+++ resolved
@@ -502,7 +502,6 @@
 
 
 @pytest.mark.anyio
-<<<<<<< HEAD
 async def test_create_supplemental_report_uses_current_balance(
     compliance_report_service,
     mock_repo,
@@ -593,7 +592,7 @@
         ].summary.line_17_non_banked_units_used
         == 2000
     )
-=======
+
 async def test_get_changelog_data_fuel_supplies_success(
     compliance_report_service, mock_repo
 ):
@@ -1218,5 +1217,4 @@
     with pytest.raises(ServiceException):
         await compliance_report_service.get_changelog_data(
             "test-group-uuid", "fuel_supplies"
-        )
->>>>>>> 9c878f3c
+        )