import pytest
<<<<<<< HEAD
from datetime import datetime
from unittest.mock import AsyncMock, MagicMock, patch
=======
import uuid
from unittest.mock import AsyncMock, MagicMock
>>>>>>> f4eebdac

from lcfs.db.models import Organization, CompliancePeriod, ComplianceReport
from lcfs.db.models.compliance.ComplianceReport import ReportingFrequency
from lcfs.web.api.base import PaginationResponseSchema
from lcfs.web.api.compliance_report.constants import FORMATS
from lcfs.web.api.compliance_report.repo import ComplianceReportRepository
from lcfs.web.api.compliance_report.schema import (
    ComplianceReportSummarySchema,
    ComplianceReportSummaryRowSchema,
    ComplianceReportListSchema,
    ComplianceReportCreateSchema,
)
from lcfs.web.api.compliance_report.services import ComplianceReportServices
from lcfs.web.api.compliance_report.summary_repo import (
    ComplianceReportSummaryRepository,
)
from lcfs.web.api.compliance_report.summary_service import (
    ComplianceReportSummaryService,
    ComplianceDataService,
)
<<<<<<< HEAD
from lcfs.web.api.compliance_report.update_service import ComplianceReportUpdateService
from lcfs.web.api.common.schema import CompliancePeriodBaseSchema
from lcfs.web.api.compliance_report.schema import (
    ComplianceReportBaseSchema,
    ComplianceReportOrganizationSchema,
    ComplianceReportViewSchema,
    SummarySchema,
    ComplianceReportStatusSchema,
    ComplianceReportHistorySchema,
    ComplianceReportUserSchema,
    ComplianceReportSummarySchema,
    ComplianceReportSummaryRowSchema,
    ComplianceReportListSchema,
    ComplianceReportCreateSchema,
)
=======
from lcfs.web.api.compliance_report.update_service import (
    ComplianceReportUpdateService,
)
from lcfs.web.api.fuel_export.repo import FuelExportRepository
from lcfs.web.api.fuel_supply.repo import FuelSupplyRepository
>>>>>>> f4eebdac
from lcfs.web.api.notional_transfer.services import NotionalTransferServices
from lcfs.web.api.organization_snapshot.services import OrganizationSnapshotService
from lcfs.web.api.organizations.repo import OrganizationsRepository
from lcfs.web.api.transaction.repo import TransactionRepository
<<<<<<< HEAD
from lcfs.web.api.base import PaginationResponseSchema
from lcfs.web.api.fuel_supply.repo import FuelSupplyRepository
from lcfs.web.api.fuel_export.repo import FuelExportRepository


@pytest.fixture
def compliance_period_schema():
    return CompliancePeriodBaseSchema(
        compliance_period_id=1,
        description="2024",
        effective_date=datetime(2024, 1, 1),
        expiration_date=datetime(2024, 3, 31),
        display_order=1,
    )


@pytest.fixture
def compliance_report_organization_schema():
    return ComplianceReportOrganizationSchema(
        organization_id=1, organization_code="ACME123", name="Acme Corporation"
    )


@pytest.fixture
def compliance_report_status_schema():
    return ComplianceReportStatusSchema(compliance_report_status_id=1, status="Draft")


@pytest.fixture
def summary_schema():
    return SummarySchema(
        summary_id=1,
        is_locked=False,
        line_21_non_compliance_penalty_payable=0.0,
        line_11_fossil_derived_base_fuel_total=0.0,
    )


@pytest.fixture
def compliance_report_user_schema(compliance_report_organization_schema):
    return ComplianceReportUserSchema(
        first_name="John",
        last_name="Doe",
        organization=compliance_report_organization_schema,
    )


@pytest.fixture
def compliance_report_history_schema(
    compliance_report_status_schema, compliance_report_user_schema
):
    return ComplianceReportHistorySchema(
        compliance_report_history_id=1,
        compliance_report_id=1,
        status=compliance_report_status_schema,
        user_profile=compliance_report_user_schema,
        create_date=datetime(2024, 4, 1, 12, 0, 0),
    )


@pytest.fixture
def compliance_report_schema(
    compliance_period_schema,
    compliance_report_organization_schema,
    compliance_report_status_schema,
):
    def _create_compliance_report_schema(
        compliance_report_id: int = 1,
        compliance_report_group_uuid: str = None,
        version: int = 0,
        compliance_period_id: int = None,
        compliance_period: CompliancePeriodBaseSchema = None,
        organization_id: int = None,
        organization: ComplianceReportOrganizationSchema = None,
        report_type: str = "Annual Compliance",
        report_status_id: int = None,
        report_status: str = "Submitted",
        update_date: datetime = datetime(2024, 4, 1, 12, 0, 0),
    ):
        compliance_period_id = (
            compliance_period_id or compliance_period_schema.compliance_period_id
        )
        compliance_period = compliance_period or compliance_period_schema
        if isinstance(compliance_period, CompliancePeriodBaseSchema):
            compliance_period = compliance_period.description
        organization_id = (
            organization_id or compliance_report_organization_schema.organization_id
        )
        organization = organization or compliance_report_organization_schema
        organization_name = organization.name if organization else "Default Org"
        compliance_report_group_uuid = compliance_report_group_uuid or str(uuid.uuid4())
        report_status_id = (
            report_status_id
            or compliance_report_status_schema.compliance_report_status_id
        )
        report_status = report_status or compliance_report_status_schema.status

        return ComplianceReportViewSchema(
            compliance_report_id=compliance_report_id,
            compliance_report_group_uuid=compliance_report_group_uuid,
            version=version,
            compliance_period_id=compliance_period_id,
            compliance_period=compliance_period,
            organization_id=organization_id,
            organization_name=organization_name,
            report_type=report_type,
            report_status_id=report_status_id,
            report_status=report_status,
            update_date=update_date,
        )

    return _create_compliance_report_schema


@pytest.fixture
def compliance_report_base_schema(
    compliance_period_schema,
    compliance_report_organization_schema,
    summary_schema,
    compliance_report_status_schema,
    compliance_report_history_schema,
):
    def _create_compliance_report_base_schema(
        compliance_report_id: int = 1,
        compliance_period_id: int = None,
        compliance_period: CompliancePeriodBaseSchema = None,
        organization_id: int = None,
        organization: ComplianceReportOrganizationSchema = None,
        summary: SummarySchema = None,
        current_status_id: int = None,
        current_status: ComplianceReportStatusSchema = None,
        transaction_id: int = None,
        nickname: str = "Annual Compliance",
        supplemental_note: str = "Initial submission.",
        update_date: datetime = datetime(2024, 4, 1, 12, 0, 0),
        history: list = None,
        compliance_report_group_uuid: str = None,
        version: int = 0,
        supplemental_initiator: str = None,
        has_supplemental: bool = False,
    ):
        # Assign default values from dependent fixtures if not overridden
        compliance_period_id = (
            compliance_period_id or compliance_period_schema.compliance_period_id
        )
        compliance_period = compliance_period or compliance_period_schema
        organization_id = (
            organization_id or compliance_report_organization_schema.organization_id
        )
        organization = organization or compliance_report_organization_schema
        summary = summary or summary_schema
        current_status_id = (
            current_status_id
            or compliance_report_status_schema.compliance_report_status_id
        )
        current_status = current_status or compliance_report_status_schema
        history = history or [compliance_report_history_schema]
        compliance_report_group_uuid = compliance_report_group_uuid or str(uuid.uuid4())
        supplemental_initiator = supplemental_initiator

        return ComplianceReportBaseSchema(
            compliance_report_id=compliance_report_id,
            compliance_period_id=compliance_period_id,
            compliance_period=compliance_period,
            organization_id=organization_id,
            organization=organization,
            summary=summary,
            current_status_id=current_status_id,
            current_status=current_status,
            transaction_id=transaction_id,
            nickname=nickname,
            supplemental_note=supplemental_note,
            update_date=update_date,
            history=history,
            compliance_report_group_uuid=compliance_report_group_uuid,
            version=version,
            supplemental_initiator=supplemental_initiator,
            has_supplemental=has_supplemental,
        )

    return _create_compliance_report_base_schema
=======
>>>>>>> f4eebdac


@pytest.fixture
def compliance_report_summary_row_schema():
    def _create_compliance_report_summary_row(
        line=None,
        description="",
        field="",
        gasoline=0,
        diesel=0,
        jet_fuel=0,
        value=0,
        total_value=0,
        format=FORMATS.NUMBER.value,
    ):
        return ComplianceReportSummaryRowSchema(
            line=line,
            description=description,
            field=field,
            gasoline=gasoline,
            diesel=diesel,
            jet_fuel=jet_fuel,
            value=value,
            total_value=total_value,
            format=format,
        )

    return _create_compliance_report_summary_row


@pytest.fixture
def compliance_report_summary_schema(
    summary_schema, compliance_report_base_schema, compliance_report_summary_row_schema
):
    mock_renewable_fuel_target_summary = [compliance_report_summary_row_schema()]
    mock_low_carbon_fuel_target_summary = [compliance_report_summary_row_schema()]
    mock_non_compliance_penalty_summary = [compliance_report_summary_row_schema()]

    def _create_compliance_report_summary(
        renewable_fuel_target_summary=mock_renewable_fuel_target_summary,
        low_carbon_fuel_target_summary=mock_low_carbon_fuel_target_summary,
        non_compliance_penalty_summary=mock_non_compliance_penalty_summary,
        summary_id=summary_schema.summary_id,
        compliance_report_id=compliance_report_base_schema().compliance_report_id,
        version=1,
        is_locked=False,
        quarter=None,
        can_sign=False,
    ):

        return ComplianceReportSummarySchema(
            renewable_fuel_target_summary=renewable_fuel_target_summary,
            low_carbon_fuel_target_summary=low_carbon_fuel_target_summary,
            non_compliance_penalty_summary=non_compliance_penalty_summary,
            summary_id=summary_id,
            compliance_report_id=compliance_report_id,
            version=version,
            is_locked=is_locked,
            quarter=quarter,
            can_sign=can_sign,
        )

    return _create_compliance_report_summary


@pytest.fixture
def compliance_report_list_schema(compliance_report_schema):
    return ComplianceReportListSchema(
        pagination=PaginationResponseSchema(total=100, page=1, size=10, total_pages=10),
        reports=[
            compliance_report_schema(),
            # Add more ComplianceReportBaseSchema instances if needed
        ],
    )


@pytest.fixture
def compliance_report_create_schema():
    return ComplianceReportCreateSchema(
        compliance_period="2024", organization_id=1, status="Draft"
    )


@pytest.fixture
def mock_repo():
    repo = AsyncMock(spec=ComplianceReportRepository)
    return repo


@pytest.fixture
def mock_org_repo():
    repo = AsyncMock(spec=OrganizationsRepository)
    return repo


@pytest.fixture
def mock_snapshot_service():
    service = AsyncMock(spec=OrganizationSnapshotService)
    return service


@pytest.fixture
def mock_trxn_repo():
    trxn_repo = AsyncMock(spec=TransactionRepository)
    return trxn_repo


@pytest.fixture
def mock_fuel_supply_repo():
    mock_repo = AsyncMock(spec=FuelSupplyRepository)
    mock_repo.get_effective_fuel_supplies = AsyncMock(return_value=[])
    return mock_repo


@pytest.fixture
def mock_fuel_export_repo():
    return AsyncMock(spec=FuelExportRepository)


@pytest.fixture
def mock_other_uses_repo():
    mock_repo = MagicMock()
    mock_repo.get_effective_other_uses = AsyncMock(return_value=MagicMock())
    return mock_repo


@pytest.fixture
def mock_summary_repo():
    return AsyncMock(spec=ComplianceReportSummaryRepository)


@pytest.fixture
def mock_compliance_data_service():
    """Mock the ComplianceDataService."""
    mock_service = MagicMock(spec=ComplianceDataService)
    mock_service.get_period.return_value = 2024
    mock_service.get_nickname.return_value = "Test Report"
    mock_service.is_legacy_year.return_value = False
    return mock_service


@pytest.fixture
def compliance_report_summary_service(
    mock_repo,
    mock_summary_repo,
    mock_trxn_repo,
    mock_notional_transfer_service,
    mock_fuel_supply_repo,
    mock_fuel_export_repo,
    mock_other_uses_repo,
    mock_compliance_data_service,
):
    service = ComplianceReportSummaryService()
    service.repo = mock_summary_repo
    service.cr_repo = mock_repo
    service.trxn_repo = mock_trxn_repo
    service.notional_transfer_service = mock_notional_transfer_service
    service.fuel_supply_repo = mock_fuel_supply_repo
    service.fuel_export_repo = mock_fuel_export_repo
    service.other_uses_repo = mock_other_uses_repo
    service.compliance_data_service = mock_compliance_data_service
    return service


@pytest.fixture
def mock_summary_service(
    mock_repo,
    mock_summary_repo,
    mock_trxn_repo,
    mock_notional_transfer_service,
    mock_fuel_supply_repo,
    mock_fuel_export_repo,
    mock_other_uses_repo,
    mock_compliance_data_service,
):
    mock_service = AsyncMock(spec=ComplianceReportSummaryService)
    return mock_service


@pytest.fixture
def compliance_report_update_service(
    mock_repo,
    mock_org_service,
    mock_summary_service,
    mock_summary_repo,
    mock_user_profile,
):
    service = ComplianceReportUpdateService()
    service.repo = mock_repo
    service.summary_repo = mock_summary_repo
    service.summary_service = mock_summary_service
    service.request = MagicMock()
    service.request.user = mock_user_profile
    service.org_service = mock_org_service
    return service


@pytest.fixture
def mock_org_service():
    mock_org_service = MagicMock()
    mock_org_service.adjust_balance = AsyncMock()  # Mock the adjust_balance method
    mock_org_service.calculate_available_balance = AsyncMock(return_value=1000)
    return mock_org_service


@pytest.fixture
def compliance_report_service(
    mock_user_profile,
    mock_repo,
    mock_org_repo,
    mock_snapshot_service,
):
    service = ComplianceReportServices()
    service.repo = mock_repo
    service.org_repo = mock_org_repo
    service.request = MagicMock()
    service.request.user = mock_user_profile
    service.snapshot_services = mock_snapshot_service
    service.final_supply_equipment_service = AsyncMock()
    return service


@pytest.fixture
def mock_notional_transfer_service():
    return AsyncMock(spec=NotionalTransferServices)


@pytest.fixture
def compliance_report_repo(dbsession):
    # Create a mock for fuel_supply_repo
    fuel_supply_repo_mock = MagicMock()
    fuel_supply_repo_mock.get_effective_fuel_supplies = AsyncMock()

    # Create an instance of ComplianceReportRepository with the mock
    repo = ComplianceReportRepository(
        db=dbsession, fuel_supply_repo=fuel_supply_repo_mock
    )

    return repo


@pytest.fixture
def summary_repo(dbsession):
    # Create a mock for fuel_supply_repo
    fuel_supply_repo_mock = MagicMock()
    fuel_supply_repo_mock.get_effective_fuel_supplies = AsyncMock()

    # Create an instance of ComplianceReportRepository with the mock
    repo = ComplianceReportSummaryRepository(
        db=dbsession, fuel_supply_repo=fuel_supply_repo_mock
    )

    return repo


@pytest.fixture
async def organizations(dbsession):
    orgs = [
        Organization(
            organization_id=998,
            organization_code="o998",
            total_balance=0,
            reserved_balance=0,
            count_transfers_in_progress=0,
            name="org998",
        ),
        Organization(
            organization_id=999,
            organization_code="o999",
            total_balance=0,
            reserved_balance=0,
            count_transfers_in_progress=0,
            name="org999",
        ),
    ]
    dbsession.add_all(orgs)
    await dbsession.commit()
    for org in orgs:
        await dbsession.refresh(org)
    return orgs


@pytest.fixture
async def compliance_periods(dbsession):
    periods = [
        CompliancePeriod(compliance_period_id=998, description="998"),
        CompliancePeriod(compliance_period_id=999, description="999"),
    ]
    dbsession.add_all(periods)
    await dbsession.commit()
    for period in periods:
        await dbsession.refresh(period)
    return periods


@pytest.fixture
async def compliance_reports(
    dbsession, organizations, compliance_periods, compliance_report_statuses
):
    reports = [
        ComplianceReport(
            compliance_report_id=994,
            compliance_period_id=compliance_periods[0].compliance_period_id,
            organization_id=organizations[0].organization_id,
            nickname="test",
            reporting_frequency=ReportingFrequency.ANNUAL,
            current_status_id=compliance_report_statuses[0].compliance_report_status_id,
            compliance_report_group_uuid=str(uuid.uuid4()),
            version=1,
        ),
        ComplianceReport(
            compliance_report_id=995,
            compliance_period_id=compliance_periods[1].compliance_period_id,
            organization_id=organizations[1].organization_id,
            nickname="test",
            reporting_frequency=ReportingFrequency.ANNUAL,
            current_status_id=compliance_report_statuses[1].compliance_report_status_id,
            compliance_report_group_uuid=str(uuid.uuid4()),
            version=1,
        ),
    ]
    dbsession.add_all(reports)
    await dbsession.commit()
    for report in reports:
        await dbsession.refresh(report)
    return reports<|MERGE_RESOLUTION|>--- conflicted
+++ resolved
@@ -1,11 +1,6 @@
 import pytest
-<<<<<<< HEAD
-from datetime import datetime
+import uuid
 from unittest.mock import AsyncMock, MagicMock, patch
-=======
-import uuid
-from unittest.mock import AsyncMock, MagicMock
->>>>>>> f4eebdac
 
 from lcfs.db.models import Organization, CompliancePeriod, ComplianceReport
 from lcfs.db.models.compliance.ComplianceReport import ReportingFrequency
@@ -26,217 +21,15 @@
     ComplianceReportSummaryService,
     ComplianceDataService,
 )
-<<<<<<< HEAD
-from lcfs.web.api.compliance_report.update_service import ComplianceReportUpdateService
-from lcfs.web.api.common.schema import CompliancePeriodBaseSchema
-from lcfs.web.api.compliance_report.schema import (
-    ComplianceReportBaseSchema,
-    ComplianceReportOrganizationSchema,
-    ComplianceReportViewSchema,
-    SummarySchema,
-    ComplianceReportStatusSchema,
-    ComplianceReportHistorySchema,
-    ComplianceReportUserSchema,
-    ComplianceReportSummarySchema,
-    ComplianceReportSummaryRowSchema,
-    ComplianceReportListSchema,
-    ComplianceReportCreateSchema,
-)
-=======
 from lcfs.web.api.compliance_report.update_service import (
     ComplianceReportUpdateService,
 )
 from lcfs.web.api.fuel_export.repo import FuelExportRepository
 from lcfs.web.api.fuel_supply.repo import FuelSupplyRepository
->>>>>>> f4eebdac
 from lcfs.web.api.notional_transfer.services import NotionalTransferServices
 from lcfs.web.api.organization_snapshot.services import OrganizationSnapshotService
 from lcfs.web.api.organizations.repo import OrganizationsRepository
 from lcfs.web.api.transaction.repo import TransactionRepository
-<<<<<<< HEAD
-from lcfs.web.api.base import PaginationResponseSchema
-from lcfs.web.api.fuel_supply.repo import FuelSupplyRepository
-from lcfs.web.api.fuel_export.repo import FuelExportRepository
-
-
-@pytest.fixture
-def compliance_period_schema():
-    return CompliancePeriodBaseSchema(
-        compliance_period_id=1,
-        description="2024",
-        effective_date=datetime(2024, 1, 1),
-        expiration_date=datetime(2024, 3, 31),
-        display_order=1,
-    )
-
-
-@pytest.fixture
-def compliance_report_organization_schema():
-    return ComplianceReportOrganizationSchema(
-        organization_id=1, organization_code="ACME123", name="Acme Corporation"
-    )
-
-
-@pytest.fixture
-def compliance_report_status_schema():
-    return ComplianceReportStatusSchema(compliance_report_status_id=1, status="Draft")
-
-
-@pytest.fixture
-def summary_schema():
-    return SummarySchema(
-        summary_id=1,
-        is_locked=False,
-        line_21_non_compliance_penalty_payable=0.0,
-        line_11_fossil_derived_base_fuel_total=0.0,
-    )
-
-
-@pytest.fixture
-def compliance_report_user_schema(compliance_report_organization_schema):
-    return ComplianceReportUserSchema(
-        first_name="John",
-        last_name="Doe",
-        organization=compliance_report_organization_schema,
-    )
-
-
-@pytest.fixture
-def compliance_report_history_schema(
-    compliance_report_status_schema, compliance_report_user_schema
-):
-    return ComplianceReportHistorySchema(
-        compliance_report_history_id=1,
-        compliance_report_id=1,
-        status=compliance_report_status_schema,
-        user_profile=compliance_report_user_schema,
-        create_date=datetime(2024, 4, 1, 12, 0, 0),
-    )
-
-
-@pytest.fixture
-def compliance_report_schema(
-    compliance_period_schema,
-    compliance_report_organization_schema,
-    compliance_report_status_schema,
-):
-    def _create_compliance_report_schema(
-        compliance_report_id: int = 1,
-        compliance_report_group_uuid: str = None,
-        version: int = 0,
-        compliance_period_id: int = None,
-        compliance_period: CompliancePeriodBaseSchema = None,
-        organization_id: int = None,
-        organization: ComplianceReportOrganizationSchema = None,
-        report_type: str = "Annual Compliance",
-        report_status_id: int = None,
-        report_status: str = "Submitted",
-        update_date: datetime = datetime(2024, 4, 1, 12, 0, 0),
-    ):
-        compliance_period_id = (
-            compliance_period_id or compliance_period_schema.compliance_period_id
-        )
-        compliance_period = compliance_period or compliance_period_schema
-        if isinstance(compliance_period, CompliancePeriodBaseSchema):
-            compliance_period = compliance_period.description
-        organization_id = (
-            organization_id or compliance_report_organization_schema.organization_id
-        )
-        organization = organization or compliance_report_organization_schema
-        organization_name = organization.name if organization else "Default Org"
-        compliance_report_group_uuid = compliance_report_group_uuid or str(uuid.uuid4())
-        report_status_id = (
-            report_status_id
-            or compliance_report_status_schema.compliance_report_status_id
-        )
-        report_status = report_status or compliance_report_status_schema.status
-
-        return ComplianceReportViewSchema(
-            compliance_report_id=compliance_report_id,
-            compliance_report_group_uuid=compliance_report_group_uuid,
-            version=version,
-            compliance_period_id=compliance_period_id,
-            compliance_period=compliance_period,
-            organization_id=organization_id,
-            organization_name=organization_name,
-            report_type=report_type,
-            report_status_id=report_status_id,
-            report_status=report_status,
-            update_date=update_date,
-        )
-
-    return _create_compliance_report_schema
-
-
-@pytest.fixture
-def compliance_report_base_schema(
-    compliance_period_schema,
-    compliance_report_organization_schema,
-    summary_schema,
-    compliance_report_status_schema,
-    compliance_report_history_schema,
-):
-    def _create_compliance_report_base_schema(
-        compliance_report_id: int = 1,
-        compliance_period_id: int = None,
-        compliance_period: CompliancePeriodBaseSchema = None,
-        organization_id: int = None,
-        organization: ComplianceReportOrganizationSchema = None,
-        summary: SummarySchema = None,
-        current_status_id: int = None,
-        current_status: ComplianceReportStatusSchema = None,
-        transaction_id: int = None,
-        nickname: str = "Annual Compliance",
-        supplemental_note: str = "Initial submission.",
-        update_date: datetime = datetime(2024, 4, 1, 12, 0, 0),
-        history: list = None,
-        compliance_report_group_uuid: str = None,
-        version: int = 0,
-        supplemental_initiator: str = None,
-        has_supplemental: bool = False,
-    ):
-        # Assign default values from dependent fixtures if not overridden
-        compliance_period_id = (
-            compliance_period_id or compliance_period_schema.compliance_period_id
-        )
-        compliance_period = compliance_period or compliance_period_schema
-        organization_id = (
-            organization_id or compliance_report_organization_schema.organization_id
-        )
-        organization = organization or compliance_report_organization_schema
-        summary = summary or summary_schema
-        current_status_id = (
-            current_status_id
-            or compliance_report_status_schema.compliance_report_status_id
-        )
-        current_status = current_status or compliance_report_status_schema
-        history = history or [compliance_report_history_schema]
-        compliance_report_group_uuid = compliance_report_group_uuid or str(uuid.uuid4())
-        supplemental_initiator = supplemental_initiator
-
-        return ComplianceReportBaseSchema(
-            compliance_report_id=compliance_report_id,
-            compliance_period_id=compliance_period_id,
-            compliance_period=compliance_period,
-            organization_id=organization_id,
-            organization=organization,
-            summary=summary,
-            current_status_id=current_status_id,
-            current_status=current_status,
-            transaction_id=transaction_id,
-            nickname=nickname,
-            supplemental_note=supplemental_note,
-            update_date=update_date,
-            history=history,
-            compliance_report_group_uuid=compliance_report_group_uuid,
-            version=version,
-            supplemental_initiator=supplemental_initiator,
-            has_supplemental=has_supplemental,
-        )
-
-    return _create_compliance_report_base_schema
-=======
->>>>>>> f4eebdac
 
 
 @pytest.fixture
