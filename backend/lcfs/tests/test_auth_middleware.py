from unittest.mock import AsyncMock, patch, MagicMock, Mock

import pytest
import json
import redis
from starlette.exceptions import HTTPException
from starlette.requests import Request
from redis.asyncio import Redis, ConnectionPool

from lcfs.db.models import UserProfile
from lcfs.services.keycloak.authentication import UserAuthentication
from lcfs.settings import Settings


@pytest.fixture
def redis_client():
    return AsyncMock()


@pytest.fixture
def session_generator():
    async_context = MagicMock()
    return async_context


@pytest.fixture
def settings():
    return Settings(
        well_known_endpoint="https://example.com/.well-known/openid-configuration",
        keycloak_audience="your-audience",
    )


@pytest.fixture
def auth_backend(redis_client, session_generator, settings):
    return UserAuthentication(redis_client, session_generator[0], settings)


@pytest.mark.anyio
<<<<<<< HEAD
async def test_load_jwk_from_redis(auth_backend):
    # Mock auth_backend.redis_client.get to return a JSON string directly
    with patch.object(
        auth_backend.redis_client, "get", new_callable=AsyncMock
    ) as mock_redis_get:
        mock_redis_get.return_value = '{"jwks": "jwks", "jwks_uri": "jwks_uri"}'
=======
async def test_load_jwk_from_redis():
    # Initialize mock Redis client
    mock_redis = AsyncMock(spec=Redis)
    mock_redis.get = AsyncMock(
        return_value='{"jwks": "jwks_data", "jwks_uri": "jwks_uri_data"}'
    )
>>>>>>> 3a7474c2

    # Mock the async context manager (__aenter__ and __aexit__)
    mock_redis.__aenter__.return_value = mock_redis
    mock_redis.__aexit__.return_value = AsyncMock()

    # Initialize mock ConnectionPool
    mock_redis_pool = AsyncMock(spec=ConnectionPool)

    # Patch the Redis class in the UserAuthentication module to return mock_redis
    with patch("lcfs.services.keycloak.authentication.Redis", return_value=mock_redis):
        # Initialize UserAuthentication with the mocked ConnectionPool
        auth_backend = UserAuthentication(
            redis_pool=mock_redis_pool,
            session_factory=AsyncMock(),
            settings=MagicMock(
                well_known_endpoint="https://example.com/.well-known/openid-configuration"
            ),
        )

        # Call refresh_jwk
        await auth_backend.refresh_jwk()

        # Assertions to verify JWKS data was loaded correctly
        assert auth_backend.jwks == "jwks_data"
        assert auth_backend.jwks_uri == "jwks_uri_data"

        # Verify that Redis `get` was called with the correct key
        mock_redis.get.assert_awaited_once_with("jwks_data")


@pytest.mark.anyio
@patch("httpx.AsyncClient.get")
<<<<<<< HEAD
async def test_refresh_jwk_sets_new_keys_in_redis(mock_get, auth_backend):
    # Create a mock response object
    mock_response = MagicMock()

    # Set up the json method to return a dictionary with a .get method
    mock_json = MagicMock()
    mock_json.get.return_value = "{}"

    # Assign the mock_json to the json method of the response
    mock_response.json.return_value = mock_json

    mock_response_2 = MagicMock()
    mock_response_2.json.return_value = "{}"

    mock_get.side_effect = [
        mock_response,
        mock_response_2,
    ]

    with patch.object(
        auth_backend.redis_client, "get", new_callable=AsyncMock
    ) as mock_redis_get:
        mock_redis_get.return_value = None

=======
async def test_refresh_jwk_sets_new_keys_in_redis(mock_httpx_get):
    # Mock responses for the well-known endpoint and JWKS URI
    mock_oidc_response = MagicMock()
    mock_oidc_response.json.return_value = {"jwks_uri": "https://example.com/jwks"}
    mock_oidc_response.raise_for_status = MagicMock()

    mock_certs_response = MagicMock()
    mock_certs_response.json.return_value = {
        "keys": [{"kty": "RSA", "kid": "key2", "use": "sig", "n": "def", "e": "AQAB"}]
    }
    mock_certs_response.raise_for_status = MagicMock()

    # Configure the mock to return the above responses in order
    mock_httpx_get.side_effect = [mock_oidc_response, mock_certs_response]

    # Initialize mock Redis client
    mock_redis = AsyncMock(spec=Redis)
    mock_redis.get = AsyncMock(return_value=None)  # JWKS data not in cache
    mock_redis.set = AsyncMock()

    # Mock the async context manager (__aenter__ and __aexit__)
    mock_redis.__aenter__.return_value = mock_redis
    mock_redis.__aexit__.return_value = AsyncMock()

    # Initialize mock ConnectionPool
    mock_redis_pool = AsyncMock(spec=ConnectionPool)

    # Patch the Redis class in the UserAuthentication module to return mock_redis
    with patch("lcfs.services.keycloak.authentication.Redis", return_value=mock_redis):
        # Initialize UserAuthentication with the mocked ConnectionPool
        auth_backend = UserAuthentication(
            redis_pool=mock_redis_pool,
            session_factory=AsyncMock(),
            settings=MagicMock(
                well_known_endpoint="https://example.com/.well-known/openid-configuration"
            ),
        )

        # Call refresh_jwk
>>>>>>> 3a7474c2
        await auth_backend.refresh_jwk()

        # Assertions to verify JWKS data was fetched and set correctly
        expected_jwks = {
            "keys": [
                {"kty": "RSA", "kid": "key2", "use": "sig", "n": "def", "e": "AQAB"}
            ]
        }
        assert auth_backend.jwks == expected_jwks
        assert auth_backend.jwks_uri == "https://example.com/jwks"

        # Verify that Redis `get` was called with "jwks_data"
        mock_redis.get.assert_awaited_once_with("jwks_data")

        # Verify that the well-known endpoint was called twice
        assert mock_httpx_get.call_count == 2
        mock_httpx_get.assert_any_call(
            "https://example.com/.well-known/openid-configuration"
        )
        mock_httpx_get.assert_any_call("https://example.com/jwks")

        # Verify that Redis `set` was called with the correct parameters
        expected_jwks_data = {
            "jwks": expected_jwks,
            "jwks_uri": "https://example.com/jwks",
        }
        mock_redis.set.assert_awaited_once_with(
            "jwks_data", json.dumps(expected_jwks_data), ex=86400
        )

@pytest.mark.anyio
async def test_authenticate_no_auth_header(auth_backend):
    request = MagicMock(spec=Request)
    request.headers = {}

    with pytest.raises(HTTPException) as exc_info:
        await auth_backend.authenticate(request)

    assert exc_info.value.status_code == 401
    assert exc_info.value.detail == "Authorization header is required"


@pytest.mark.anyio
async def test_map_user_keycloak_id(auth_backend, session_generator):
    user_profile = UserProfile()
    user_token = {"preferred_username": "testuser"}

    await auth_backend.map_user_keycloak_id(user_profile, user_token)

    assert user_profile.keycloak_user_id == "testuser"<|MERGE_RESOLUTION|>--- conflicted
+++ resolved
@@ -37,21 +37,12 @@
 
 
 @pytest.mark.anyio
-<<<<<<< HEAD
 async def test_load_jwk_from_redis(auth_backend):
     # Mock auth_backend.redis_client.get to return a JSON string directly
     with patch.object(
         auth_backend.redis_client, "get", new_callable=AsyncMock
     ) as mock_redis_get:
         mock_redis_get.return_value = '{"jwks": "jwks", "jwks_uri": "jwks_uri"}'
-=======
-async def test_load_jwk_from_redis():
-    # Initialize mock Redis client
-    mock_redis = AsyncMock(spec=Redis)
-    mock_redis.get = AsyncMock(
-        return_value='{"jwks": "jwks_data", "jwks_uri": "jwks_uri_data"}'
-    )
->>>>>>> 3a7474c2
 
     # Mock the async context manager (__aenter__ and __aexit__)
     mock_redis.__aenter__.return_value = mock_redis
@@ -84,32 +75,6 @@
 
 @pytest.mark.anyio
 @patch("httpx.AsyncClient.get")
-<<<<<<< HEAD
-async def test_refresh_jwk_sets_new_keys_in_redis(mock_get, auth_backend):
-    # Create a mock response object
-    mock_response = MagicMock()
-
-    # Set up the json method to return a dictionary with a .get method
-    mock_json = MagicMock()
-    mock_json.get.return_value = "{}"
-
-    # Assign the mock_json to the json method of the response
-    mock_response.json.return_value = mock_json
-
-    mock_response_2 = MagicMock()
-    mock_response_2.json.return_value = "{}"
-
-    mock_get.side_effect = [
-        mock_response,
-        mock_response_2,
-    ]
-
-    with patch.object(
-        auth_backend.redis_client, "get", new_callable=AsyncMock
-    ) as mock_redis_get:
-        mock_redis_get.return_value = None
-
-=======
 async def test_refresh_jwk_sets_new_keys_in_redis(mock_httpx_get):
     # Mock responses for the well-known endpoint and JWKS URI
     mock_oidc_response = MagicMock()
@@ -134,8 +99,10 @@
     mock_redis.__aenter__.return_value = mock_redis
     mock_redis.__aexit__.return_value = AsyncMock()
 
-    # Initialize mock ConnectionPool
-    mock_redis_pool = AsyncMock(spec=ConnectionPool)
+    with patch.object(
+        auth_backend.redis_client, "get", new_callable=AsyncMock
+    ) as mock_redis_get:
+        mock_redis_get.return_value = None
 
     # Patch the Redis class in the UserAuthentication module to return mock_redis
     with patch("lcfs.services.keycloak.authentication.Redis", return_value=mock_redis):
@@ -149,7 +116,6 @@
         )
 
         # Call refresh_jwk
->>>>>>> 3a7474c2
         await auth_backend.refresh_jwk()
 
         # Assertions to verify JWKS data was fetched and set correctly
@@ -180,6 +146,7 @@
             "jwks_data", json.dumps(expected_jwks_data), ex=86400
         )
 
+
 @pytest.mark.anyio
 async def test_authenticate_no_auth_header(auth_backend):
     request = MagicMock(spec=Request)
