import pytest
import json
from unittest.mock import AsyncMock, MagicMock
from lcfs.web.api.base import NotificationTypeEnum
from lcfs.db.models.user.Role import RoleEnum
from lcfs.db.models.notification import (
    NotificationChannelSubscription,
    NotificationMessage,
)
from lcfs.web.api.notification.services import NotificationService
from lcfs.web.api.notification.repo import NotificationRepository
from lcfs.web.api.notification.schema import (
    NotificationRequestSchema,
    SubscriptionSchema,
    NotificationMessageSchema,
)
from lcfs.web.api.email.services import CHESEmailService


# Mock common data for reuse
mock_notification_message = NotificationMessage(
    notification_message_id=1,
    message="Test message",
    is_read=False,
    origin_user_profile_id=1,
    related_user_profile_id=2,
    notification_type_id=1,
)

mock_notification_channel_subscription = NotificationChannelSubscription(
    notification_channel_subscription_id=1,
    is_enabled=True,
    user_profile_id=1,
    notification_type_id=1,
    notification_channel_id=1,
)


@pytest.fixture
def notification_service():
    mock_repo = MagicMock(spec=NotificationRepository)

    mock_email_service = MagicMock(spec=CHESEmailService)
    mock_email_service.send_notification_email = AsyncMock()

    service = NotificationService(repo=mock_repo, email_service=mock_email_service)
    return service, mock_repo, mock_email_service


@pytest.mark.anyio
async def test_get_notifications_by_user_id(notification_service):
    service, mock_repo, mock_email_service = notification_service
    user_id = 1

    mock_repo.get_notification_messages_by_user = AsyncMock(
        return_value=[mock_notification_message]
    )

    result = await service.get_notification_messages_by_user_id(user_id)

    # Assertions
    assert isinstance(result, list)
    assert len(result) == 1
    assert isinstance(result[0], NotificationMessageSchema)
    assert (
        result[0].notification_message_id
        == mock_notification_message.notification_message_id
    )

    # Verify that the mock repository method was called with `user_profile_id` and `is_read=None`
    mock_repo.get_notification_messages_by_user.assert_called_once_with(
        user_profile_id=1, is_read=None
    )


@pytest.mark.anyio
async def test_get_notification_by_id(notification_service):
    service, mock_repo, mock_email_service = notification_service
    notification_id = 1

    mock_notification = NotificationMessage(
        notification_message_id=notification_id,
        message="Test message",
        is_read=False,
        origin_user_profile_id=1,
        related_user_profile_id=2,
        notification_type_id=1,
    )

    mock_repo.get_notification_message_by_id = AsyncMock(return_value=mock_notification)

    result = await service.get_notification_message_by_id(notification_id)

    assert isinstance(result, NotificationMessageSchema)
    assert result.notification_message_id == mock_notification.notification_message_id
    assert result.message == mock_notification.message
    assert result.is_read == mock_notification.is_read
    assert result.origin_user_profile_id == mock_notification.origin_user_profile_id
    assert result.related_user_profile_id == mock_notification.related_user_profile_id
    assert result.notification_type_id == mock_notification.notification_type_id

    mock_repo.get_notification_message_by_id.assert_called_once_with(notification_id)


@pytest.mark.anyio
async def test_count_unread_notifications_by_user_id(notification_service):
    service, mock_repo, mock_email_service = notification_service
    user_id = 1
    expected_unread_count = 5

    mock_repo.get_unread_notification_message_count_by_user_id = AsyncMock(
        return_value=expected_unread_count
    )

    result = await service.count_unread_notifications_by_user_id(user_id)

    assert isinstance(result, int)  # Ensure the return type is an integer
    assert result == expected_unread_count  # Check that the count is as expected

    mock_repo.get_unread_notification_message_count_by_user_id.assert_awaited_once_with(
        user_id=user_id
    )


@pytest.mark.anyio
async def test_mark_notification_as_read(notification_service):
    service, mock_repo, mock_email_service = notification_service
    notification_id = 1

    mock_notification = NotificationMessage(
        notification_message_id=notification_id,
        message="Test message",
        is_read=False,
        origin_user_profile_id=1,
        related_user_profile_id=2,
        notification_type_id=1,
    )

    async def mock_mark_as_read(notification_id):
        mock_notification.is_read = True
        return mock_notification

    mock_repo.mark_notification_as_read = AsyncMock(side_effect=mock_mark_as_read)

    result = await service.mark_notification_as_read(notification_id)

    assert result is mock_notification
    assert result.is_read is True

    mock_repo.mark_notification_as_read.assert_awaited_once_with(notification_id)


@pytest.mark.anyio
async def test_create_notification_message(notification_service):
    service, mock_repo, mock_email_service = notification_service

    notification_data = NotificationMessageSchema(
        message="Test notification",
        is_read=False,
        origin_user_profile_id=1,
        related_user_profile_id=2,
        notification_type_id=1,
    )

    created_notification = NotificationMessage(
        notification_message_id=1,  # Simulate the auto-generated ID
        message="Test notification",
        is_read=False,
        origin_user_profile_id=1,
        related_user_profile_id=2,
        notification_type_id=1,
    )

    mock_repo.create_notification_message = AsyncMock(return_value=created_notification)

    result = await service.create_notification_message(notification_data)

    assert result == created_notification  # Ensure the created notification is returned

    # Extract the argument passed to `create_notification_message`
    called_args, _ = mock_repo.create_notification_message.await_args
    passed_notification = called_args[0]

    assert passed_notification.message == created_notification.message
    assert passed_notification.is_read == created_notification.is_read
    assert (
        passed_notification.origin_user_profile_id
        == created_notification.origin_user_profile_id
    )
    assert (
        passed_notification.related_user_profile_id
        == created_notification.related_user_profile_id
    )
    assert (
        passed_notification.notification_type_id
        == created_notification.notification_type_id
    )


@pytest.mark.anyio
async def test_update_notification_message(notification_service):
    service, mock_repo, mock_email_service = notification_service

    updated_data = NotificationMessageSchema(
        notification_message_id=1,
        message="Updated message",
        is_read=True,
        origin_user_profile_id=1,
        related_user_profile_id=2,
        notification_type_id=1,
    )

    updated_notification = NotificationMessage(
        notification_message_id=1,
        message="Updated message",
        is_read=True,
        origin_user_profile_id=1,
        related_user_profile_id=2,
        notification_type_id=1,
    )

    mock_repo.update_notification_message = AsyncMock(return_value=updated_notification)

    result = await service.update_notification(updated_data)

    assert result == updated_notification  # Ensure the updated notification is returned

    # Extract the argument passed to `update_notification_message`
    called_args, _ = mock_repo.update_notification_message.await_args
    passed_notification = called_args[0]

    assert (
        passed_notification.notification_message_id
        == updated_data.notification_message_id
    )
    assert passed_notification.message == updated_data.message
    assert passed_notification.is_read == updated_data.is_read
    assert (
        passed_notification.origin_user_profile_id
        == updated_data.origin_user_profile_id
    )
    assert (
        passed_notification.related_user_profile_id
        == updated_data.related_user_profile_id
    )
    assert passed_notification.notification_type_id == updated_data.notification_type_id

    mock_repo.update_notification_message.assert_awaited_once_with(passed_notification)


@pytest.mark.anyio
async def test_delete_notification_message(notification_service):
    service, mock_repo, mock_email_service = notification_service

    user_id = 1
    notification_id = 123

    # Mock the repository's get and delete methods
    mock_notification_data = NotificationMessage(
        notification_message_id=notification_id,
        message="Test notification",
        is_read=False,
        origin_user_profile_id=user_id,
        related_user_profile_id=2,
        notification_type_id=1,
    )

    mock_repo.get_notification_message_by_id = AsyncMock(
        return_value=mock_notification_data
    )
    mock_repo.delete_notification_message = AsyncMock()

    await service.delete_notification_message(notification_id)

    mock_repo.get_notification_message_by_id.assert_awaited_once_with(notification_id)
    mock_repo.delete_notification_message.assert_awaited_once_with(notification_id)


@pytest.mark.anyio
async def test_create_notification_channel_subscription(notification_service):
    service, mock_repo, mock_email_service = notification_service

    subscription_data = SubscriptionSchema(
        is_enabled=True,
        notification_channel_name="EMAIL",
        notification_type_name="BCEID__COMPLIANCE_REPORT__DIRECTOR_ASSESSMENT",
    )
    user_profile_id = 1

    # Mock the methods that fetch IDs from keys
    service.get_notification_channel_id_by_key = AsyncMock(return_value=3)
    service.get_notification_type_id_by_key = AsyncMock(return_value=2)

    # Mock the repo method
    created_subscription = NotificationChannelSubscription(
        notification_channel_subscription_id=123,
        is_enabled=True,
        user_profile_id=user_profile_id,
        notification_type_id=2,
        notification_channel_id=3,
    )
    mock_repo.create_notification_channel_subscription = AsyncMock(
        return_value=created_subscription
    )

    result = await service.create_notification_channel_subscription(
        subscription_data, user_profile_id
    )

    # Assertions
    assert isinstance(result, SubscriptionSchema)
    assert result.notification_channel_subscription_id == 123
    assert result.is_enabled == True

    # Verify that the repo method was called with the correct subscription
    called_args, _ = mock_repo.create_notification_channel_subscription.await_args
    passed_subscription = called_args[0]
    assert passed_subscription.is_enabled == True
    assert passed_subscription.user_profile_id == user_profile_id


@pytest.mark.anyio
async def test_get_notification_channel_subscriptions_by_user_id(notification_service):
    service, mock_repo, mock_email_service = notification_service

    user_id = 1
    # Mock subscription data
    mock_subscription = MagicMock(spec=NotificationChannelSubscription)
    mock_subscription.notification_channel_subscription_id = 123
    mock_subscription.user_profile_id = user_id
    mock_subscription.is_enabled = True

    # Mock associated channel and type
    mock_channel = MagicMock()
    mock_channel.channel_name.name = "email"
    mock_subscription.notification_channel = mock_channel

    mock_type = MagicMock()
    mock_type.name = "new_message"
    mock_subscription.notification_type = mock_type

    mock_repo.get_notification_channel_subscriptions_by_user = AsyncMock(
        return_value=[mock_subscription]
    )

    result = await service.get_notification_channel_subscriptions_by_user_id(user_id)

    assert len(result) == 1
    subscription = result[0]
    assert subscription["notification_channel_subscription_id"] == 123
    assert subscription["notification_channel_name"] == "email"
    assert subscription["notification_type_name"] == "new_message"

    mock_repo.get_notification_channel_subscriptions_by_user.assert_awaited_once_with(
        user_id
    )


@pytest.mark.anyio
async def test_get_notification_channel_subscription_by_id(notification_service):
    service, mock_repo, mock_email_service = notification_service

    subscription_id = 123
    expected_subscription = NotificationChannelSubscription(
        notification_channel_subscription_id=subscription_id,
        is_enabled=True,
        user_profile_id=1,
        notification_type_id=2,
        notification_channel_id=3,
    )

    mock_repo.get_notification_channel_subscription_by_id = AsyncMock(
        return_value=expected_subscription
    )

    result = await service.get_notification_channel_subscription_by_id(subscription_id)

    assert result == expected_subscription
    mock_repo.get_notification_channel_subscription_by_id.assert_awaited_once_with(
        subscription_id
    )


@pytest.mark.anyio
async def test_delete_notification_channel_subscription(notification_service):
    service, mock_repo, mock_email_service = notification_service

    user_profile_id = 1
    subscription_id = 456

    mock_subscription_data = NotificationChannelSubscription(
        notification_channel_subscription_id=subscription_id,
        user_profile_id=user_profile_id,
    )

    mock_repo.get_notification_channel_subscription_by_id = AsyncMock(
        return_value=mock_subscription_data
    )
    mock_repo.delete_notification_channel_subscription = AsyncMock()

    await service.delete_notification_channel_subscription(
        subscription_id, user_profile_id
    )

    mock_repo.get_notification_channel_subscription_by_id.assert_awaited_once_with(
        subscription_id
    )
    mock_repo.delete_notification_channel_subscription.assert_awaited_once_with(
        subscription_id
    )


@pytest.mark.anyio
async def test_service_delete_subscriptions_for_user_role(notification_service):
    service, mock_repo, mock_email_service = notification_service
    user_profile_id = 1
    role_enum = RoleEnum.ANALYST

    mock_repo.delete_subscriptions_for_user_role = AsyncMock()

    await service.delete_subscriptions_for_user_role(user_profile_id, role_enum)

    mock_repo.delete_subscriptions_for_user_role.assert_awaited_once_with(
        user_profile_id, role_enum
    )


@pytest.mark.anyio
async def test_service_add_subscriptions_for_user_role(notification_service):
    service, mock_repo, mock_email_service = notification_service
    user_profile_id = 1
    role_enum = RoleEnum.DIRECTOR

    mock_repo.add_subscriptions_for_user_role = AsyncMock()

    await service.add_subscriptions_for_user_role(user_profile_id, role_enum)

    mock_repo.add_subscriptions_for_user_role.assert_awaited_once_with(
        user_profile_id, role_enum
    )


@pytest.mark.anyio
async def test_send_notification_skip_analyst(notification_service):
    service, mock_repo, mock_email_service = notification_service

    # Create the notification request
    message_data = {
        "service": "Transfer",
        "status": "recorded",
        "toOrganizationId": 2,
    }
    notif_msg_schema = NotificationMessageSchema(
        related_organization_id=1,
        message=json.dumps(message_data),
    )
    notification_req = NotificationRequestSchema(
        notification_types=[
            NotificationTypeEnum.BCEID__TRANSFER__DIRECTOR_DECISION,
            NotificationTypeEnum.IDIR_ANALYST__TRANSFER__DIRECTOR_RECORDED,
        ],
        notification_data=notif_msg_schema,
    )

    # Analyst
    mock_analyst_sub = MagicMock(spec=NotificationChannelSubscription)
    mock_analyst_sub.user_profile_id = 2
    mock_analyst_sub.user_profile = MagicMock()
    mock_analyst_sub.user_profile.user_roles = [MagicMock(name=RoleEnum.ANALYST)]

    # Non-analyst
    mock_non_analyst_sub = MagicMock(spec=NotificationChannelSubscription)
    mock_non_analyst_sub.user_profile_id = 101
    mock_non_analyst_sub.user_profile = MagicMock()
    mock_non_analyst_sub.user_profile.user_roles = [MagicMock(name=RoleEnum.TRANSFER)]

    # Configure the repo mock
    mock_repo.get_subscribed_users_by_channel = AsyncMock(
        return_value=[mock_analyst_sub, mock_non_analyst_sub]
    )
    mock_repo.create_notification_messages = AsyncMock()

    # Call the method
    await service.send_notification(notification_req)

    # Verify that the email service was not called
    called_args, _ = mock_repo.create_notification_messages.await_args
    created_notifications = called_args[0]

    # Ensure that the analyst was skipped
    assert len(created_notifications) == 2
    assert created_notifications[0].related_user_profile_id == 2


@pytest.mark.anyio
<<<<<<< HEAD
async def test_remove_subscriptions_for_user():
    # Create a fake repo with the delete_subscriptions_for_user method
    fake_repo = MagicMock()
    fake_repo.delete_subscriptions_for_user = AsyncMock()

    # Create the service with the fake repo and a dummy email service
    fake_email_service = MagicMock()
    service = NotificationService(repo=fake_repo, email_service=fake_email_service)

    user_profile_id = 100
    await service.remove_subscriptions_for_user(user_profile_id)

    fake_repo.delete_subscriptions_for_user.assert_awaited_once_with(user_profile_id)
=======
async def test_update_notifications_global(notification_service):
    service, mock_repo, mock_email_service = notification_service
    user_id = 1
    payload = {"applyToAll": True}
    expected_ids = [1, 2, 3, 4]

    mock_repo.mark_all_notifications_as_read_for_user = AsyncMock(
        return_value=expected_ids
    )

    result = await service.update_notification_messages(user_id, payload)

    assert result == expected_ids
    mock_repo.mark_all_notifications_as_read_for_user.assert_awaited_once_with(user_id)


@pytest.mark.anyio
async def test_delete_notifications_global(notification_service):
    service, mock_repo, mock_email_service = notification_service
    user_id = 1
    payload = {"applyToAll": True}
    expected_ids = [10, 20, 30]

    mock_repo.delete_all_notifications_for_user = AsyncMock(return_value=expected_ids)

    result = await service.delete_notification_messages(user_id, payload)

    assert result == expected_ids
    mock_repo.delete_all_notifications_for_user.assert_awaited_once_with(user_id)


@pytest.mark.anyio
async def test_update_notifications_partial(notification_service):
    service, mock_repo, mock_email_service = notification_service
    user_id = 1
    payload = {"applyToAll": False, "notification_ids": [5, 6]}

    # Set up the repo method for partial update
    mock_repo.mark_notifications_as_read = AsyncMock(
        return_value=payload["notification_ids"]
    )

    result = await service.update_notification_messages(user_id, payload)

    assert result == [5, 6]
    mock_repo.mark_notifications_as_read.assert_awaited_once_with(user_id, [5, 6])


@pytest.mark.anyio
async def test_delete_notifications_partial(notification_service):
    service, mock_repo, mock_email_service = notification_service
    user_id = 1
    payload = {"applyToAll": False, "notification_ids": [7, 8, 9]}

    mock_repo.delete_notification_messages = AsyncMock(
        return_value=payload["notification_ids"]
    )

    result = await service.delete_notification_messages(user_id, payload)

    assert result == [7, 8, 9]
    mock_repo.delete_notification_messages.assert_awaited_once_with(user_id, [7, 8, 9])
>>>>>>> 11f1bf0c
<|MERGE_RESOLUTION|>--- conflicted
+++ resolved
@@ -491,9 +491,7 @@
     assert len(created_notifications) == 2
     assert created_notifications[0].related_user_profile_id == 2
 
-
-@pytest.mark.anyio
-<<<<<<< HEAD
+@pytest.mark.anyio
 async def test_remove_subscriptions_for_user():
     # Create a fake repo with the delete_subscriptions_for_user method
     fake_repo = MagicMock()
@@ -506,68 +504,4 @@
     user_profile_id = 100
     await service.remove_subscriptions_for_user(user_profile_id)
 
-    fake_repo.delete_subscriptions_for_user.assert_awaited_once_with(user_profile_id)
-=======
-async def test_update_notifications_global(notification_service):
-    service, mock_repo, mock_email_service = notification_service
-    user_id = 1
-    payload = {"applyToAll": True}
-    expected_ids = [1, 2, 3, 4]
-
-    mock_repo.mark_all_notifications_as_read_for_user = AsyncMock(
-        return_value=expected_ids
-    )
-
-    result = await service.update_notification_messages(user_id, payload)
-
-    assert result == expected_ids
-    mock_repo.mark_all_notifications_as_read_for_user.assert_awaited_once_with(user_id)
-
-
-@pytest.mark.anyio
-async def test_delete_notifications_global(notification_service):
-    service, mock_repo, mock_email_service = notification_service
-    user_id = 1
-    payload = {"applyToAll": True}
-    expected_ids = [10, 20, 30]
-
-    mock_repo.delete_all_notifications_for_user = AsyncMock(return_value=expected_ids)
-
-    result = await service.delete_notification_messages(user_id, payload)
-
-    assert result == expected_ids
-    mock_repo.delete_all_notifications_for_user.assert_awaited_once_with(user_id)
-
-
-@pytest.mark.anyio
-async def test_update_notifications_partial(notification_service):
-    service, mock_repo, mock_email_service = notification_service
-    user_id = 1
-    payload = {"applyToAll": False, "notification_ids": [5, 6]}
-
-    # Set up the repo method for partial update
-    mock_repo.mark_notifications_as_read = AsyncMock(
-        return_value=payload["notification_ids"]
-    )
-
-    result = await service.update_notification_messages(user_id, payload)
-
-    assert result == [5, 6]
-    mock_repo.mark_notifications_as_read.assert_awaited_once_with(user_id, [5, 6])
-
-
-@pytest.mark.anyio
-async def test_delete_notifications_partial(notification_service):
-    service, mock_repo, mock_email_service = notification_service
-    user_id = 1
-    payload = {"applyToAll": False, "notification_ids": [7, 8, 9]}
-
-    mock_repo.delete_notification_messages = AsyncMock(
-        return_value=payload["notification_ids"]
-    )
-
-    result = await service.delete_notification_messages(user_id, payload)
-
-    assert result == [7, 8, 9]
-    mock_repo.delete_notification_messages.assert_awaited_once_with(user_id, [7, 8, 9])
->>>>>>> 11f1bf0c
+    fake_repo.delete_subscriptions_for_user.assert_awaited_once_with(user_profile_id)