import pytest
from unittest.mock import MagicMock, AsyncMock

from lcfs.db.base import ActionTypeEnum
from lcfs.db.models.compliance.AllocationAgreement import AllocationAgreement
from lcfs.web.api.allocation_agreement.schema import (
    AllocationAgreementSchema,
    AllocationAgreementResponseSchema,
    AllocationTransactionTypeSchema,
    FuelTypeSchema,
    FuelCategorySchema,
    ProvisionOfTheActSchema,
)


def create_mock_schema(overrides: dict):
    mock_schema = AllocationAgreementSchema(
        compliance_report_id=1,
        allocation_agreement_id=None,  # Default to None for creation
        allocation_transaction_type="Allocated from",
        transaction_partner="LCFS Org 2",
        postal_address="789 Stellar Lane Floor 10",
        transaction_partner_email="tfrs@gov.bc.ca",
        transaction_partner_phone="000-555-5678",
        fuel_type="Biodiesel",
        fuel_type_other=None,
        ci_of_fuel=100.21,
        provision_of_the_act="Default carbon intensity - section 19 (b) (ii)",
        quantity=100,
        units="L",
        fuel_category="Diesel",
        fuel_code=None,
        deleted=None,
        group_uuid="test-group-uuid",
        version=0,
<<<<<<< HEAD
=======
        user_type=UserTypeEnum.SUPPLIER.value,
>>>>>>> 54df647b
        action_type=ActionTypeEnum.CREATE.value,
    )

    # Apply overrides
    if overrides:
        for key, value in overrides.items():
            setattr(mock_schema, key, value)

    return mock_schema


def create_mock_update_schema(overrides: dict):
    mock_schema = AllocationAgreementSchema(
        compliance_report_id=1,
        allocation_agreement_id=1,  # Default to 1 for updates
        allocation_transaction_type="Allocated from",
        transaction_partner="LCFS Org 2",
        postal_address="789 Stellar Lane Floor 10",
        transaction_partner_email="tfrs@gov.bc.ca",
        transaction_partner_phone="000-555-5678",
        fuel_type="Biodiesel",
        fuel_type_other=None,
        ci_of_fuel=100.21,
        provision_of_the_act="Default carbon intensity - section 19 (b) (ii)",
        quantity=100,
        units="L",
        fuel_category="Diesel",
        fuel_code=None,
        deleted=None,
        group_uuid="test-group-uuid",
        version=1,
<<<<<<< HEAD
=======
        user_type=UserTypeEnum.SUPPLIER.value,
>>>>>>> 54df647b
        action_type=ActionTypeEnum.UPDATE.value,
    )

    # Apply overrides
    if overrides:
        for key, value in overrides.items():
            setattr(mock_schema, key, value)

    return mock_schema


def create_mock_delete_schema(overrides: dict):
    mock_schema = AllocationAgreementSchema(
        compliance_report_id=1,
        allocation_agreement_id=1,  # Default to 1 for deletes
        allocation_transaction_type="Allocated from",
        transaction_partner="LCFS Org 2",
        postal_address="789 Stellar Lane Floor 10",
        transaction_partner_email="tfrs@gov.bc.ca",
        transaction_partner_phone="000-555-5678",
        fuel_type="Biodiesel",
        fuel_type_other=None,
        ci_of_fuel=100.21,
        provision_of_the_act="Default carbon intensity - section 19 (b) (ii)",
        quantity=100,
        units="L",
        fuel_category="Diesel",
        fuel_code=None,
        deleted=True,  # Set to True for deletes
        group_uuid="test-group-uuid",
        version=1,
<<<<<<< HEAD
=======
        user_type=UserTypeEnum.SUPPLIER.value,
>>>>>>> 54df647b
        action_type=ActionTypeEnum.DELETE.value,  # Set to DELETE for deletes
    )

    # Apply overrides
    if overrides:
        for key, value in overrides.items():
            setattr(mock_schema, key, value)

    return mock_schema


def create_mock_response_schema(overrides: dict):
    mock_response_schema = AllocationAgreementResponseSchema(
        compliance_report_id=1,
        allocation_agreement_id=1,
        allocation_transaction_type=AllocationTransactionTypeSchema(
            allocation_transaction_type_id=1, type="Allocated from"
        ),
        transaction_partner="LCFS Org 2",
        postal_address="789 Stellar Lane Floor 10",
        transaction_partner_email="tfrs@gov.bc.ca",
        transaction_partner_phone="000-555-5678",
        fuel_type=FuelTypeSchema(
            fuel_type_id=1,
            fuel_type="Biodiesel",
            default_carbon_intensity=10.0,
            units="gCO2e/MJ",
            unrecognized=False,
        ),
        fuel_category=FuelCategorySchema(fuel_category_id=1, category="Diesel"),
        fuel_type_other=None,
        ci_of_fuel=100.21,
        provision_of_the_act=ProvisionOfTheActSchema(
            provision_of_the_act_id=1,
            name="Default carbon intensity - section 19 (b) (ii)",
        ),
        quantity=100,
        units="L",
        fuel_code=None,
        group_uuid="test-group-uuid",
        version=1,
        action_type=ActionTypeEnum.CREATE.value,
        diff=None,
        updated=None,
    )

    # Apply overrides
    if overrides:
        for key, value in overrides.items():
            setattr(mock_response_schema, key, value)

    return mock_response_schema


def create_mock_update_response_schema(overrides: dict):
    mock_response_schema = AllocationAgreementResponseSchema(
        compliance_report_id=1,
        allocation_agreement_id=1,
        allocation_transaction_type=AllocationTransactionTypeSchema(
            allocation_transaction_type_id=1, type="Allocated from"
        ),
        transaction_partner="LCFS Org 2",
        postal_address="789 Stellar Lane Floor 10",
        transaction_partner_email="tfrs@gov.bc.ca",
        transaction_partner_phone="000-555-5678",
        fuel_type=FuelTypeSchema(
            fuel_type_id=1,
            fuel_type="Biodiesel",
            default_carbon_intensity=10.0,
            units="gCO2e/MJ",
            unrecognized=False,
        ),
        fuel_category=FuelCategorySchema(fuel_category_id=1, category="Diesel"),
        fuel_type_other=None,
        ci_of_fuel=100.21,
        provision_of_the_act=ProvisionOfTheActSchema(
            provision_of_the_act_id=1,
            name="Default carbon intensity - section 19 (b) (ii)",
        ),
        quantity=100,
        units="L",
        fuel_code=None,
        group_uuid="test-group-uuid",
        version=1,
        action_type=ActionTypeEnum.UPDATE.value,
        diff=None,
        updated=None,
    )

    # Apply overrides
    if overrides:
        for key, value in overrides.items():
            setattr(mock_response_schema, key, value)

    return mock_response_schema


@pytest.fixture
def create_mock_allocation_agreement():
    def _create_mock_allocation_agreement(data=None):
        if data is None:
            data = {}

        # Create base mock agreement with all required fields
        mock_agreement = MagicMock(spec=AllocationAgreement)
        mock_agreement.allocation_agreement_id = data.get("allocation_agreement_id", 1)
        mock_agreement.group_uuid = data.get("group_uuid", "group-1")
        mock_agreement.version = data.get("version", 1)
        mock_agreement.action_type = data.get("action_type", ActionTypeEnum.CREATE)
<<<<<<< HEAD
=======
        mock_agreement.user_type = data.get("user_type", UserTypeEnum.SUPPLIER)
>>>>>>> 54df647b
        mock_agreement.transaction_partner = data.get(
            "transaction_partner", "LCFS Org 2"
        )
        mock_agreement.postal_address = data.get(
            "postal_address", "789 Stellar Lane Floor 10"
        )
        mock_agreement.transaction_partner_email = data.get(
            "transaction_partner_email", "tfrs@gov.bc.ca"
        )
        mock_agreement.transaction_partner_phone = data.get(
            "transaction_partner_phone", "000-555-5678"
        )
        mock_agreement.fuel_type_other = data.get("fuel_type_other", None)
        mock_agreement.ci_of_fuel = data.get("ci_of_fuel", 100.21)
        mock_agreement.quantity = data.get("quantity", 100)
        mock_agreement.units = data.get("units", "L")
        mock_agreement.compliance_report_id = data.get("compliance_report_id", 1)

        # Mock related entities
        mock_transaction_type = MagicMock()
        mock_transaction_type.type = data.get(
            "allocation_transaction_type", "Allocated from"
        )
        mock_agreement.allocation_transaction_type = mock_transaction_type

        mock_fuel_type = MagicMock()
        mock_fuel_type.fuel_type = data.get("fuel_type", "Biodiesel")
        mock_agreement.fuel_type = mock_fuel_type

        mock_fuel_category = MagicMock()
        mock_fuel_category.category = data.get("fuel_category", "Diesel")
        mock_agreement.fuel_category = mock_fuel_category

        mock_provision = MagicMock()
        mock_provision.name = data.get(
            "provision_of_the_act", "Default carbon intensity - section 19 (b) (ii)"
        )
        mock_agreement.provision_of_the_act = mock_provision

        mock_agreement.fuel_code = data.get("fuel_code", None)

        return mock_agreement

    return _create_mock_allocation_agreement


@pytest.fixture
def mock_allocation_type():
    """Create a standard mock allocation transaction type"""
    allocation_type = MagicMock()
    allocation_type.allocation_transaction_type_id = 1
    allocation_type.type = "Allocated from"
    allocation_type.allocation_transaction_type = "Allocated from"
    return allocation_type


@pytest.fixture
def mock_fuel_type():
    """Create a standard mock fuel type"""
    fuel_type = MagicMock()
    fuel_type.fuel_type_id = 1
    fuel_type.fuel_type = "Biodiesel"
    return fuel_type


@pytest.fixture
def mock_fuel_category():
    """Create a standard mock fuel category"""
    category = MagicMock()
    category.fuel_category_id = 1
    category.category = "Diesel"
    category.fuel_category = "Diesel"
    return category


@pytest.fixture
def mock_provision():
    """Create a standard mock provision of the act"""
    provision = MagicMock()
    provision.provision_of_the_act_id = 1
    provision.name = "Default carbon intensity - section 19 (b) (ii)"
    provision.provision_of_the_act = "Default carbon intensity - section 19 (b) (ii)"
    return provision


@pytest.fixture
def mock_allocation_agreement_full(
    mock_allocation_type, mock_fuel_type, mock_fuel_category, mock_provision
):
    """Create a fully configured mock allocation agreement with all nested objects"""

    def _create_mock_agreement(data=None):
        if data is None:
            data = {}

        # Create base mock agreement with all required fields
        mock_agreement = MagicMock(spec=AllocationAgreement)
        mock_agreement.allocation_agreement_id = data.get("allocation_agreement_id", 1)
        mock_agreement.group_uuid = data.get("group_uuid", "group-1")
        mock_agreement.version = data.get("version", 1)
        mock_agreement.action_type = data.get("action_type", ActionTypeEnum.CREATE)
<<<<<<< HEAD
=======
        mock_agreement.user_type = data.get("user_type", UserTypeEnum.SUPPLIER)
>>>>>>> 54df647b
        mock_agreement.transaction_partner = data.get(
            "transaction_partner", "LCFS Org 2"
        )
        mock_agreement.postal_address = data.get(
            "postal_address", "789 Stellar Lane Floor 10"
        )
        mock_agreement.transaction_partner_email = data.get(
            "transaction_partner_email", "tfrs@gov.bc.ca"
        )
        mock_agreement.transaction_partner_phone = data.get(
            "transaction_partner_phone", "000-555-5678"
        )
        mock_agreement.fuel_type_other = data.get("fuel_type_other", None)
        mock_agreement.ci_of_fuel = data.get("ci_of_fuel", 100.21)
        mock_agreement.quantity = data.get("quantity", 100)
        mock_agreement.units = data.get("units", "L")
        mock_agreement.compliance_report_id = data.get("compliance_report_id", 1)

        # Set up nested objects with proper configuration
        mock_agreement.allocation_transaction_type = mock_allocation_type
        mock_agreement.fuel_type = mock_fuel_type
        mock_agreement.fuel_category = mock_fuel_category
        mock_agreement.provision_of_the_act = mock_provision
        mock_agreement.fuel_code = data.get("fuel_code", None)

        # Set up __table__ for delete operations if needed
        if data.get("setup_table", False):
            mock_agreement.__table__ = MagicMock()
            mock_agreement.__table__.columns.keys.return_value = [
                "compliance_report_id",
                "transaction_partner",
                "postal_address",
                "transaction_partner_email",
                "transaction_partner_phone",
                "ci_of_fuel",
                "quantity",
                "units",
                "fuel_type_other",
                "id",
                "allocation_agreement_id",
                "deleted",
                "group_uuid",
                "user_type",
                "version",
                "action_type",
            ]

        return mock_agreement

    return _create_mock_agreement


@pytest.fixture
def mock_repo_full(mock_allocation_type):
    """Create a fully configured repo mock with standard return values"""
    repo = MagicMock()
    repo.create_allocation_agreement = AsyncMock()
    repo.update_allocation_agreement = AsyncMock()
    repo.delete_allocation_agreement = AsyncMock()
    repo.get_latest_allocation_agreement_by_group_uuid = AsyncMock()
    repo.get_effective_allocation_agreements = AsyncMock()
    repo.get_allocation_transaction_type_by_name = AsyncMock(
        return_value=mock_allocation_type
    )
    return repo


@pytest.fixture
def mock_fuel_repo_full(mock_fuel_type, mock_fuel_category, mock_provision):
    """Create a fully configured fuel repo mock with standard return values"""
    repo = MagicMock()
    repo.get_fuel_type_by_name = AsyncMock(return_value=mock_fuel_type)
    repo.get_fuel_category_by = AsyncMock(return_value=mock_fuel_category)
    repo.get_provision_of_the_act_by_name = AsyncMock(return_value=mock_provision)
    repo.get_fuel_code_by_name = AsyncMock(return_value=None)
    return repo


@pytest.fixture
def mock_model_to_dict():
    """Create a standard mock for _model_to_dict method"""

    def _mock_model_to_dict(model):
        return {k: v for k, v in model.__dict__.items() if not k.startswith("_")}

    return _mock_model_to_dict


@pytest.fixture
def mock_compliance_repo():
    """Create a mock compliance report repository"""
    repo = MagicMock()
    repo.get_changelog_data = AsyncMock()
    return repo


@pytest.fixture
def mock_snapshot_services():
    """Create a mock snapshot services"""
    services = MagicMock()
    return services


@pytest.fixture
def mock_changelog_records():
    """Create mock changelog records for testing"""

    class MockRecord:
        def __init__(self, group_uuid, version, quantity, units):
            self.group_uuid = group_uuid
            self.version = version
            self.quantity = quantity
            self.units = units
            self.__dict__ = {
                "group_uuid": group_uuid,
                "version": version,
                "quantity": quantity,
                "units": units,
            }

        def __repr__(self):
            return f"MockRecord(group_uuid={self.group_uuid}, version={self.version})"

    # Create standard test records
    record1 = MockRecord("group1", 1, 100, "L")
    record2 = MockRecord("group1", 2, 200, "L")  # Changed quantity
    record3 = MockRecord("group2", 1, 300, "L")

    return [record1, record2, record3]<|MERGE_RESOLUTION|>--- conflicted
+++ resolved
@@ -33,10 +33,6 @@
         deleted=None,
         group_uuid="test-group-uuid",
         version=0,
-<<<<<<< HEAD
-=======
-        user_type=UserTypeEnum.SUPPLIER.value,
->>>>>>> 54df647b
         action_type=ActionTypeEnum.CREATE.value,
     )
 
@@ -68,10 +64,6 @@
         deleted=None,
         group_uuid="test-group-uuid",
         version=1,
-<<<<<<< HEAD
-=======
-        user_type=UserTypeEnum.SUPPLIER.value,
->>>>>>> 54df647b
         action_type=ActionTypeEnum.UPDATE.value,
     )
 
@@ -103,10 +95,6 @@
         deleted=True,  # Set to True for deletes
         group_uuid="test-group-uuid",
         version=1,
-<<<<<<< HEAD
-=======
-        user_type=UserTypeEnum.SUPPLIER.value,
->>>>>>> 54df647b
         action_type=ActionTypeEnum.DELETE.value,  # Set to DELETE for deletes
     )
 
@@ -216,10 +204,6 @@
         mock_agreement.group_uuid = data.get("group_uuid", "group-1")
         mock_agreement.version = data.get("version", 1)
         mock_agreement.action_type = data.get("action_type", ActionTypeEnum.CREATE)
-<<<<<<< HEAD
-=======
-        mock_agreement.user_type = data.get("user_type", UserTypeEnum.SUPPLIER)
->>>>>>> 54df647b
         mock_agreement.transaction_partner = data.get(
             "transaction_partner", "LCFS Org 2"
         )
@@ -321,10 +305,6 @@
         mock_agreement.group_uuid = data.get("group_uuid", "group-1")
         mock_agreement.version = data.get("version", 1)
         mock_agreement.action_type = data.get("action_type", ActionTypeEnum.CREATE)
-<<<<<<< HEAD
-=======
-        mock_agreement.user_type = data.get("user_type", UserTypeEnum.SUPPLIER)
->>>>>>> 54df647b
         mock_agreement.transaction_partner = data.get(
             "transaction_partner", "LCFS Org 2"
         )
