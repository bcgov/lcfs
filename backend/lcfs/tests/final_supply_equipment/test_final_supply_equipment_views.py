import io
import pytest
from fastapi import FastAPI
from httpx import AsyncClient
from starlette.responses import StreamingResponse
from unittest.mock import patch, MagicMock
from datetime import datetime
from lcfs.db.models import ComplianceReport, Organization, CompliancePeriod
from lcfs.db.models.user.Role import RoleEnum
from lcfs.db.models.compliance.ComplianceReportStatus import ComplianceReportStatusEnum
from lcfs.utils.constants import FILE_MEDIA_TYPE
from lcfs.web.api.final_supply_equipment.schema import (
    FinalSupplyEquipmentsSchema,
    FSEOptionsSchema,
    PortsEnum,
)


@pytest.mark.anyio
async def test_get_fse_options_success(
    client: AsyncClient, fastapi_app: FastAPI, set_mock_user
):
    with patch(
        "lcfs.web.api.final_supply_equipment.services.FinalSupplyEquipmentServices.get_fse_options"
    ) as mock_get_fse_options:
        mock_get_fse_options.return_value = FSEOptionsSchema(
            intended_user_types=[],
            ports=[],
            organization_names=[],
            intended_use_types=[],
            levels_of_equipment=[],
        )

        set_mock_user(fastapi_app, [RoleEnum.COMPLIANCE_REPORTING])
        url = fastapi_app.url_path_for("get_fse_options")
        response = await client.get(url)
        assert response.status_code == 200
        assert isinstance(response.json(), dict)


@pytest.mark.anyio
async def test_get_fse_options_unauthorized(
    client: AsyncClient, fastapi_app: FastAPI, set_mock_user
):
    set_mock_user(fastapi_app, [RoleEnum.SUPPLIER])
    url = fastapi_app.url_path_for("get_fse_options")
    response = await client.get(url)
    assert response.status_code == 403


@pytest.mark.anyio
async def test_get_final_supply_equipments_paginated_success(
    client: AsyncClient, fastapi_app: FastAPI, set_mock_user
):
    with patch(
        "lcfs.web.api.final_supply_equipment.services."
        "FinalSupplyEquipmentServices.get_compliance_report_by_id",
        return_value=ComplianceReport(),
    ) as mock_get_compliance_report_by_id, patch(
        "lcfs.web.api.compliance_report.validation."
        "ComplianceReportValidation.validate_compliance_report_access",
        return_value=None,
    ) as mock_validate_report, patch(
        "lcfs.web.api.compliance_report.validation."
        "ComplianceReportValidation.validate_organization_access",
        return_value=ComplianceReport(),
    ) as mock_validate_report_2, patch(
        "lcfs.web.api.final_supply_equipment.services."
        "FinalSupplyEquipmentServices.get_fse_options",
        return_value=FinalSupplyEquipmentsSchema(),
    ) as mock_get_fse_options:
        set_mock_user(fastapi_app, [RoleEnum.COMPLIANCE_REPORTING])
        url = fastapi_app.url_path_for("get_final_supply_equipments")
        payload = {
            "complianceReportId": 1,
            "page": 1,
            "size": 10,
            "sortOrders": [],
            "filters": [],
        }
        response = await client.post(url, json=payload)
        assert response.status_code == 200
        assert "finalSupplyEquipments" in response.json()


@pytest.mark.anyio
async def test_get_final_supply_equipments_not_found(
    client: AsyncClient, fastapi_app: FastAPI, set_mock_user
):
    set_mock_user(fastapi_app, [RoleEnum.COMPLIANCE_REPORTING])
    url = fastapi_app.url_path_for("get_final_supply_equipments")
    payload = {
        "compliance_report_id": 999,
        "page": 1,
        "size": 10,
    }
    response = await client.post(url, json=payload)
    assert response.status_code == 404
    assert response.json()["detail"] == "Compliance report not found for this period"


@pytest.mark.anyio
async def test_save_final_supply_equipment_create_success(
    client: AsyncClient,
    fastapi_app: FastAPI,
    set_mock_user,
    valid_final_supply_equipment_schema,
):
    with patch(
        "lcfs.web.api.compliance_report.validation.ComplianceReportValidation.validate_compliance_report_access"
    ) as mock_validate_report_access, patch(
        "lcfs.web.api.compliance_report.validation.ComplianceReportValidation.validate_organization_access"
    ) as mock_validate_report, patch(
        "lcfs.web.api.compliance_report.validation.ComplianceReportValidation.validate_compliance_report_editable"
    ) as mock_validate_editable, patch(
        "lcfs.web.api.final_supply_equipment.validation.FinalSupplyEquipmentValidation.check_equipment_uniqueness_and_overlap"
    ) as mock_validate_fse, patch(
        "lcfs.web.api.final_supply_equipment.services.FinalSupplyEquipmentServices.create_final_supply_equipment"
    ) as mock_create_fse:

        # Create a properly mocked compliance report with current_status
        mock_report = ComplianceReport(organization=Organization())
        mock_report.current_status = MagicMock()
        mock_report.current_status.status = ComplianceReportStatusEnum.Draft
        mock_validate_report.return_value = mock_report
        mock_validate_report_access.return_value = None
        mock_validate_editable.return_value = None
        mock_validate_fse.return_value = None
        mock_create_fse.return_value = valid_final_supply_equipment_schema

        set_mock_user(fastapi_app, [RoleEnum.COMPLIANCE_REPORTING])
<<<<<<< HEAD
=======

>>>>>>> cd2c647a
        url = fastapi_app.url_path_for("save_final_supply_equipment_row")
        payload = {
            "compliance_report_id": 456,
            "organization_name": "Example Organization",
            "supply_from_date": "2025-01-01",
            "supply_to_date": "2025-12-31",
            "kwh_usage": 250.5,
            "serial_nbr": "ABC123XYZ",
            "manufacturer": "Generic Manufacturer",
            "model": "Model X",
            "level_of_equipment": "Level 2",
<<<<<<< HEAD
            "ports": "Single port",
            "intended_use_types": ["public charging", "fleet management"],
            "intended_user_types": ["general public", "employees"],
=======
            "ports": PortsEnum.SINGLE,
            "intended_uses": ["public charging", "fleet management"],
            "intended_users": ["general public", "employees"],
>>>>>>> cd2c647a
            "street_address": "123 Main St",
            "city": "Anytown",
            "postal_code": "A1A 1A1",
            "latitude": 49.2827,
            "longitude": -123.1207,
            "notes": "Additional notes about the equipment",
        }
        response = await client.post(url, json=payload)
        assert response.status_code == 201
        assert "finalSupplyEquipmentId" in response.json()


@pytest.mark.anyio
async def test_save_final_supply_equipment_delete_success(
    client: AsyncClient, fastapi_app: FastAPI, set_mock_user
):
    with patch(
        "lcfs.web.api.compliance_report.validation.ComplianceReportValidation.validate_compliance_report_access"
    ) as mock_validate_report_access, patch(
        "lcfs.web.api.compliance_report.validation.ComplianceReportValidation.validate_organization_access"
    ) as mock_validate_report, patch(
        "lcfs.web.api.compliance_report.validation.ComplianceReportValidation.validate_compliance_report_editable"
    ) as mock_validate_editable:
        # Create a properly mocked compliance report with current_status
        mock_report = ComplianceReport(organization=Organization())
        mock_report.current_status = MagicMock()
        mock_report.current_status.status = ComplianceReportStatusEnum.Draft
        mock_validate_report.return_value = mock_report
        mock_validate_report_access.return_value = None
        mock_validate_editable.return_value = None

        set_mock_user(fastapi_app, [RoleEnum.COMPLIANCE_REPORTING])
        url = fastapi_app.url_path_for("save_final_supply_equipment_row")
        payload = {
            "final_supply_equipment_id": 123,
            "compliance_report_id": 456,
            "organization_name": "Example Organization",
            "supply_from_date": "2025-01-01",
            "supply_to_date": "2025-12-31",
            "kwh_usage": 250.5,
            "serial_nbr": "ABC123XYZ",
            "manufacturer": "Generic Manufacturer",
            "model": "Model X",
            "level_of_equipment": "Level 2",
            "ports": PortsEnum.SINGLE,
<<<<<<< HEAD
            "intended_use_types": ["public charging", "fleet management"],
            "intended_user_types": ["general public", "employees"],
=======
            "intended_uses": ["public charging", "fleet management"],
            "intended_users": ["general public", "employees"],
>>>>>>> cd2c647a
            "street_address": "123 Main St",
            "city": "Anytown",
            "postal_code": "A1A 1A1",
            "latitude": 49.2827,
            "longitude": -123.1207,
            "notes": "Additional notes about the equipment",
            "deleted": True,
        }
        response = await client.post(url, json=payload)
        assert response.status_code == 201
        assert (
            response.json()["message"]
            == "Final supply equipment row deleted successfully"
        )


@pytest.mark.anyio
async def test_search_table_options_with_manufacturer(
    client: AsyncClient, fastapi_app: FastAPI, set_mock_user
):
    set_mock_user(fastapi_app, [RoleEnum.COMPLIANCE_REPORTING])
    url = fastapi_app.url_path_for("search_table_options")
    params = {"manufacturer": "TestManufacturer"}
    response = await client.get(url, params=params)
    assert response.status_code == 200
    assert isinstance(response.json(), list)


@pytest.mark.anyio
async def test_search_table_options_without_manufacturer(
    client: AsyncClient, fastapi_app: FastAPI, set_mock_user
):
    set_mock_user(fastapi_app, [RoleEnum.COMPLIANCE_REPORTING])
    url = fastapi_app.url_path_for("search_table_options")
    response = await client.get(url)
    assert response.status_code == 200
    assert response.json() == []


@pytest.mark.anyio
async def test_export_success(client: AsyncClient, fastapi_app: FastAPI, set_mock_user):
    compliance_period_mock = MagicMock(spec=CompliancePeriod)
    compliance_period_mock.description = "2023"
    compliance_period_mock.effective_date = datetime(2023, 1, 1)
    compliance_period_mock.expiration_date = datetime(2023, 12, 31)

    compliance_report_mock = MagicMock(spec=ComplianceReport)
    compliance_report_mock.compliance_period = compliance_period_mock

    with patch(
        "lcfs.web.api.compliance_report.services.ComplianceReportServices.get_compliance_report_by_id"
    ) as mock_cr, patch(
        "lcfs.web.api.compliance_report.validation.ComplianceReportValidation.validate_organization_access"
    ) as mock_validate_report:
        mock_cr.return_value = compliance_report_mock
        mock_validate_report.return_value = compliance_report_mock

        with patch(
            "lcfs.web.api.final_supply_equipment.export.FinalSupplyEquipmentExporter.export"
        ) as mock_export:
            headers = {"Content-Disposition": f'attachment; filename="Cats"'}
            mock_export.return_value = StreamingResponse(
                io.BytesIO(),
                media_type=FILE_MEDIA_TYPE.XLSX.value,
                headers=headers,
            )
            set_mock_user(fastapi_app, [RoleEnum.COMPLIANCE_REPORTING])
            url = fastapi_app.url_path_for("export", report_id="1")
            response = await client.get(url)
            assert response.status_code == 200
            assert (
                response.headers["content-type"]
                == "application/vnd.openxmlformats-officedocument.spreadsheetml.sheet"
            )


@pytest.mark.anyio
async def test_export_invalid_report_id(
    client: AsyncClient, fastapi_app: FastAPI, set_mock_user
):
    set_mock_user(fastapi_app, [RoleEnum.COMPLIANCE_REPORTING])
    url = fastapi_app.url_path_for("export", report_id="invalid")
    response = await client.get(url)
    assert response.status_code == 400
    assert response.json()["detail"] == "Invalid report id. Must be an integer."


# Tests for editable validation
@pytest.mark.anyio
async def test_save_final_supply_equipment_draft_status_allowed(
    client: AsyncClient,
    fastapi_app: FastAPI,
    set_mock_user,
    valid_final_supply_equipment_schema,
):
    """Test that saving is allowed when compliance report is in Draft status"""
    mock_report = ComplianceReport(organization=Organization())
    mock_report.current_status = MagicMock()
    mock_report.current_status.status = ComplianceReportStatusEnum.Draft

    with patch(
        "lcfs.web.api.compliance_report.validation.ComplianceReportValidation.validate_organization_access"
    ) as mock_validate_org, patch(
        "lcfs.web.api.compliance_report.validation.ComplianceReportValidation.validate_compliance_report_access"
    ) as mock_validate_access, patch(
        "lcfs.web.api.compliance_report.validation.ComplianceReportValidation.validate_compliance_report_editable"
    ) as mock_validate_editable, patch(
        "lcfs.web.api.final_supply_equipment.validation.FinalSupplyEquipmentValidation.check_equipment_uniqueness_and_overlap"
    ) as mock_validate_fse, patch(
        "lcfs.web.api.final_supply_equipment.services.FinalSupplyEquipmentServices.create_final_supply_equipment"
    ) as mock_create_fse:

        mock_validate_org.return_value = mock_report
        mock_validate_access.return_value = None
        mock_validate_editable.return_value = None  # Should not raise exception
        mock_validate_fse.return_value = None
        mock_create_fse.return_value = valid_final_supply_equipment_schema

        set_mock_user(fastapi_app, [RoleEnum.COMPLIANCE_REPORTING])
        url = fastapi_app.url_path_for("save_final_supply_equipment_row")
        payload = {
            "compliance_report_id": 456,
            "organization_name": "Example Organization",
            "supply_from_date": "2025-01-01",
            "supply_to_date": "2025-12-31",
            "kwh_usage": 250.5,
            "serial_nbr": "ABC123XYZ",
            "manufacturer": "Generic Manufacturer",
            "model": "Model X",
            "level_of_equipment": "Level 2",
<<<<<<< HEAD
            "ports": "Single port",
            "intended_use_types": ["public charging"],
            "intended_user_types": ["general public"],
=======
            "ports": PortsEnum.SINGLE,
            "intended_uses": ["public charging"],
            "intended_users": ["general public"],
>>>>>>> cd2c647a
            "street_address": "123 Main St",
            "city": "Anytown",
            "postal_code": "A1A 1A1",
            "latitude": 49.2827,
            "longitude": -123.1207,
            "notes": "Test equipment",
        }
        response = await client.post(url, json=payload)
        assert response.status_code == 201
        mock_validate_editable.assert_called_once()


@pytest.mark.anyio
async def test_save_final_supply_equipment_analyst_adjustment_status_allowed(
    client: AsyncClient,
    fastapi_app: FastAPI,
    set_mock_user,
    valid_final_supply_equipment_schema,
):
    """Test that saving is allowed when compliance report is in Analyst_adjustment status"""
    mock_report = ComplianceReport(organization=Organization())
    mock_report.current_status = MagicMock()
    mock_report.current_status.status = ComplianceReportStatusEnum.Analyst_adjustment

    with patch(
        "lcfs.web.api.compliance_report.validation.ComplianceReportValidation.validate_organization_access"
    ) as mock_validate_org, patch(
        "lcfs.web.api.compliance_report.validation.ComplianceReportValidation.validate_compliance_report_access"
    ) as mock_validate_access, patch(
        "lcfs.web.api.compliance_report.validation.ComplianceReportValidation.validate_compliance_report_editable"
    ) as mock_validate_editable, patch(
        "lcfs.web.api.final_supply_equipment.validation.FinalSupplyEquipmentValidation.check_equipment_uniqueness_and_overlap"
    ) as mock_validate_fse, patch(
        "lcfs.web.api.final_supply_equipment.services.FinalSupplyEquipmentServices.create_final_supply_equipment"
    ) as mock_create_fse:

        mock_validate_org.return_value = mock_report
        mock_validate_access.return_value = None
        mock_validate_editable.return_value = None  # Should not raise exception
        mock_validate_fse.return_value = None
        mock_create_fse.return_value = valid_final_supply_equipment_schema

        set_mock_user(fastapi_app, [RoleEnum.ANALYST])
        url = fastapi_app.url_path_for("save_final_supply_equipment_row")
        payload = {
            "compliance_report_id": 456,
            "organization_name": "Example Organization",
            "supply_from_date": "2025-01-01",
            "supply_to_date": "2025-12-31",
            "kwh_usage": 250.5,
            "serial_nbr": "ABC123XYZ",
            "manufacturer": "Generic Manufacturer",
            "model": "Model X",
            "level_of_equipment": "Level 2",
<<<<<<< HEAD
            "ports": "Single port",
            "intended_use_types": ["public charging"],
            "intended_user_types": ["general public"],
=======
            "ports": PortsEnum.SINGLE,
            "intended_uses": ["public charging"],
            "intended_users": ["general public"],
>>>>>>> cd2c647a
            "street_address": "123 Main St",
            "city": "Anytown",
            "postal_code": "A1A 1A1",
            "latitude": 49.2827,
            "longitude": -123.1207,
            "notes": "Test equipment",
        }
        response = await client.post(url, json=payload)
        assert response.status_code == 201
        mock_validate_editable.assert_called_once()


@pytest.mark.anyio
async def test_save_final_supply_equipment_submitted_status_blocked(
    client: AsyncClient, fastapi_app: FastAPI, set_mock_user
):
    """Test that saving is blocked when compliance report is in Submitted status"""
    from fastapi import HTTPException

    mock_report = ComplianceReport(organization=Organization())
    mock_report.current_status = MagicMock()
    mock_report.current_status.status = ComplianceReportStatusEnum.Submitted

    with patch(
        "lcfs.web.api.compliance_report.validation.ComplianceReportValidation.validate_organization_access"
    ) as mock_validate_org, patch(
        "lcfs.web.api.compliance_report.validation.ComplianceReportValidation.validate_compliance_report_access"
    ) as mock_validate_access, patch(
        "lcfs.web.api.compliance_report.validation.ComplianceReportValidation.validate_compliance_report_editable"
    ) as mock_validate_editable:

        mock_validate_org.return_value = mock_report
        mock_validate_access.return_value = None
        mock_validate_editable.side_effect = HTTPException(
            status_code=403,
            detail="Forbidden resource",
        )

        set_mock_user(fastapi_app, [RoleEnum.COMPLIANCE_REPORTING])
        url = fastapi_app.url_path_for("save_final_supply_equipment_row")
        payload = {
            "compliance_report_id": 456,
            "organization_name": "Example Organization",
            "supply_from_date": "2025-01-01",
            "supply_to_date": "2025-12-31",
            "kwh_usage": 250.5,
            "serial_nbr": "ABC123XYZ",
            "manufacturer": "Generic Manufacturer",
            "model": "Model X",
            "level_of_equipment": "Level 2",
<<<<<<< HEAD
            "ports": "Single port",
            "intended_use_types": ["public charging"],
            "intended_user_types": ["general public"],
=======
            "ports": PortsEnum.SINGLE,
            "intended_uses": ["public charging"],
            "intended_users": ["general public"],
>>>>>>> cd2c647a
            "street_address": "123 Main St",
            "city": "Anytown",
            "postal_code": "A1A 1A1",
            "latitude": 49.2827,
            "longitude": -123.1207,
            "notes": "Test equipment",
        }
        response = await client.post(url, json=payload)
        assert response.status_code == 403
        assert "Forbidden resource" in response.json()["detail"]
        mock_validate_editable.assert_called_once()<|MERGE_RESOLUTION|>--- conflicted
+++ resolved
@@ -129,10 +129,7 @@
         mock_create_fse.return_value = valid_final_supply_equipment_schema
 
         set_mock_user(fastapi_app, [RoleEnum.COMPLIANCE_REPORTING])
-<<<<<<< HEAD
-=======
-
->>>>>>> cd2c647a
+
         url = fastapi_app.url_path_for("save_final_supply_equipment_row")
         payload = {
             "compliance_report_id": 456,
@@ -144,15 +141,9 @@
             "manufacturer": "Generic Manufacturer",
             "model": "Model X",
             "level_of_equipment": "Level 2",
-<<<<<<< HEAD
             "ports": "Single port",
             "intended_use_types": ["public charging", "fleet management"],
             "intended_user_types": ["general public", "employees"],
-=======
-            "ports": PortsEnum.SINGLE,
-            "intended_uses": ["public charging", "fleet management"],
-            "intended_users": ["general public", "employees"],
->>>>>>> cd2c647a
             "street_address": "123 Main St",
             "city": "Anytown",
             "postal_code": "A1A 1A1",
@@ -198,13 +189,8 @@
             "model": "Model X",
             "level_of_equipment": "Level 2",
             "ports": PortsEnum.SINGLE,
-<<<<<<< HEAD
             "intended_use_types": ["public charging", "fleet management"],
             "intended_user_types": ["general public", "employees"],
-=======
-            "intended_uses": ["public charging", "fleet management"],
-            "intended_users": ["general public", "employees"],
->>>>>>> cd2c647a
             "street_address": "123 Main St",
             "city": "Anytown",
             "postal_code": "A1A 1A1",
@@ -335,15 +321,9 @@
             "manufacturer": "Generic Manufacturer",
             "model": "Model X",
             "level_of_equipment": "Level 2",
-<<<<<<< HEAD
             "ports": "Single port",
             "intended_use_types": ["public charging"],
             "intended_user_types": ["general public"],
-=======
-            "ports": PortsEnum.SINGLE,
-            "intended_uses": ["public charging"],
-            "intended_users": ["general public"],
->>>>>>> cd2c647a
             "street_address": "123 Main St",
             "city": "Anytown",
             "postal_code": "A1A 1A1",
@@ -398,15 +378,9 @@
             "manufacturer": "Generic Manufacturer",
             "model": "Model X",
             "level_of_equipment": "Level 2",
-<<<<<<< HEAD
             "ports": "Single port",
             "intended_use_types": ["public charging"],
             "intended_user_types": ["general public"],
-=======
-            "ports": PortsEnum.SINGLE,
-            "intended_uses": ["public charging"],
-            "intended_users": ["general public"],
->>>>>>> cd2c647a
             "street_address": "123 Main St",
             "city": "Anytown",
             "postal_code": "A1A 1A1",
@@ -457,15 +431,9 @@
             "manufacturer": "Generic Manufacturer",
             "model": "Model X",
             "level_of_equipment": "Level 2",
-<<<<<<< HEAD
             "ports": "Single port",
             "intended_use_types": ["public charging"],
             "intended_user_types": ["general public"],
-=======
-            "ports": PortsEnum.SINGLE,
-            "intended_uses": ["public charging"],
-            "intended_users": ["general public"],
->>>>>>> cd2c647a
             "street_address": "123 Main St",
             "city": "Anytown",
             "postal_code": "A1A 1A1",
