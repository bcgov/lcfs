import pytest
from unittest.mock import AsyncMock, MagicMock
from sqlalchemy.ext.asyncio import AsyncSession

from lcfs.web.api.final_supply_equipment.repo import FinalSupplyEquipmentRepository
from lcfs.web.api.base import PaginationRequestSchema


class FakeAsyncContextManager:
    async def __aenter__(self):
        return self

    async def __aexit__(self, exc_type, exc, tb):
        pass


class FakeResult:
    def __init__(self, result):
        self._result = result

    def scalars(self):
        return self

    def all(self):
        return self._result

    def unique(self):
        return self

    def scalar_one_or_none(self):
        return self._result[0] if self._result else None

    def scalar_one(self):
        return self._result[0] if self._result else None

    def scalar(self):
        return self._result[0] if self._result else None


# Fixture for a fake database session.
@pytest.fixture
def fake_db():
    db = AsyncMock(spec=AsyncSession)
    # Simulate the async nested transaction context manager.
    db.begin_nested.return_value = FakeAsyncContextManager()
    return db


# Fixture for the repository instance using the fake database.
@pytest.fixture
def repo(fake_db):
    return FinalSupplyEquipmentRepository(db=fake_db)


@pytest.mark.anyio
async def test_get_intended_use_types(repo, fake_db):
    # Simulate returning two intended use types.
    fake_db.execute.return_value = FakeResult(["use_type1", "use_type2"])
    result = await repo.get_intended_use_types()
    assert result == ["use_type1", "use_type2"]
    fake_db.execute.assert_called_once()


@pytest.mark.anyio
async def test_get_intended_use_by_name(repo, fake_db):
    # Simulate a lookup returning one intended use type.
    fake_db.execute.return_value = FakeResult(["use_typeA"])
    result = await repo.get_intended_use_by_name("use_typeA")
    assert result == "use_typeA"
    fake_db.execute.assert_called_once()


@pytest.mark.anyio
async def test_get_intended_user_types(repo, fake_db):
    fake_db.execute.return_value = FakeResult(["user_type1", "user_type2"])
    result = await repo.get_intended_user_types()
    assert result == ["user_type1", "user_type2"]


@pytest.mark.anyio
async def test_get_organization_names_valid(repo, fake_db):
    # Create a dummy organization object with an organization_id and name.
    organization = type("Org", (), {"organization_id": 1, "name": "Test Organization"})()
    # Simulate the queries returning tuples with organization names.
    # First call for allocation partners, second call for existing FSE orgs
    fake_db.execute.side_effect = [
        FakeResult([("Partner Org",)]),  # allocation partners
        FakeResult([("Org1",), ("Org2",)])  # existing FSE organizations
    ]
    result = await repo.get_organization_names(organization)
    # Should return user's organization first, then others alphabetically
    assert result == ["Test Organization", "Org1", "Org2", "Partner Org"]


@pytest.mark.anyio
async def test_get_organization_names_invalid(repo, fake_db):
    # When organization is None, it should return an empty list.
    result = await repo.get_organization_names(None)
    assert result == []

    # When organization has no organization_id attribute.
    organization = type("Org", (), {})()
    result = await repo.get_organization_names(organization)
    assert result == []


@pytest.mark.anyio
async def test_get_organization_names_no_name(repo, fake_db):
    # When organization has organization_id but no name, should still work
    organization = type("Org", (), {"organization_id": 1, "name": None})()
    fake_db.execute.side_effect = [
        FakeResult([("Partner Org",)]),  # allocation partners
        FakeResult([("Org1",), ("Org2",)])  # existing FSE organizations
    ]
    result = await repo.get_organization_names(organization)
    # Should return organizations alphabetically (no user org to put first)
    assert result == ["Org1", "Org2", "Partner Org"]


@pytest.mark.anyio
async def test_get_intended_user_by_name(repo, fake_db):
    fake_db.execute.return_value = FakeResult(["user_typeA"])
    result = await repo.get_intended_user_by_name("user_typeA")
    assert result == "user_typeA"


@pytest.mark.anyio
async def test_get_levels_of_equipment(repo, fake_db):
    fake_db.execute.return_value = FakeResult(["level1", "level2"])
    result = await repo.get_levels_of_equipment()
    assert result == ["level1", "level2"]


@pytest.mark.anyio
async def test_get_level_of_equipment_by_name(repo, fake_db):
    fake_db.execute.return_value = FakeResult(["levelX"])
    result = await repo.get_level_of_equipment_by_name("levelX")
    assert result == "levelX"


@pytest.mark.anyio
async def test_get_fse_list(repo, fake_db):
    fake_db.execute.return_value = FakeResult(["fse1", "fse2"])
    result = await repo.get_fse_list(report_id=10)
    assert result == ["fse1", "fse2"]


@pytest.mark.anyio
async def test_get_fse_paginated(repo, fake_db):
    # Prepare two responses:
    # 1. Count query returns 3 total records.
    # 2. The actual paginated query returns 2 items.
    count_result = FakeResult([3])
    paginated_result = FakeResult(["fse_paginated1", "fse_paginated2"])
    fake_db.execute.side_effect = [count_result, paginated_result]

    pagination = PaginationRequestSchema(page=1, size=2)
    result, total = await repo.get_fse_paginated(pagination, compliance_report_id=20)
    assert total == 3
    assert result == ["fse_paginated1", "fse_paginated2"]


@pytest.mark.anyio
async def test_get_final_supply_equipment_by_id(repo, fake_db):
    fake_db.execute.return_value = FakeResult(["fse_item"])
    result = await repo.get_final_supply_equipment_by_id(final_supply_equipment_id=5)
    assert result == "fse_item"


@pytest.mark.anyio
async def test_update_final_supply_equipment(repo, fake_db):
    fse = "fse_to_update"
    # Simulate the merge returning the same object.
    fake_db.merge.return_value = fse
    updated = await repo.update_final_supply_equipment(fse)
    assert updated == fse
    fake_db.merge.assert_called_once_with(fse)
    fake_db.flush.assert_called_once()
    fake_db.refresh.assert_called_once_with(
        fse, ["level_of_equipment", "intended_use_types", "intended_user_types"]
    )


@pytest.mark.anyio
async def test_create_final_supply_equipment(repo, fake_db):
    fse = "new_fse"
    created = await repo.create_final_supply_equipment(fse)
    assert created == fse
    fake_db.add.assert_called_once_with(fse)
    fake_db.flush.assert_called_once()
    fake_db.refresh.assert_called_once_with(
        fse, ["level_of_equipment", "intended_use_types"]
    )


@pytest.mark.anyio
async def test_delete_final_supply_equipment(repo, fake_db):
    await repo.delete_final_supply_equipment(final_supply_equipment_id=99)
    fake_db.execute.assert_called_once()  # delete statement was executed
    fake_db.flush.assert_called_once()


@pytest.mark.anyio
async def test_get_current_seq_by_org_and_postal_code_existing(repo, fake_db):
    fake_db.execute.return_value = FakeResult([5])
    seq = await repo.get_current_seq_by_org_and_postal_code("orgCode", "postal123")
    assert seq == 5


@pytest.mark.anyio
async def test_get_current_seq_by_org_and_postal_code_none(repo, fake_db):
    fake_db.execute.return_value = FakeResult([None])
    seq = await repo.get_current_seq_by_org_and_postal_code("orgCode", "postal123")
    assert seq == 0


@pytest.mark.anyio
async def test_increment_seq_by_org_and_postal_code_update(repo, fake_db):
    # Simulate update returning a new sequence number.
    fake_db.execute.return_value = FakeResult([6])
    seq = await repo.increment_seq_by_org_and_postal_code("orgCode", "postal123")
    assert seq == 6


@pytest.mark.anyio
async def test_increment_seq_by_org_and_postal_code_insert(repo, fake_db):
    # Simulate update returning None so that a new record is inserted.
    fake_db.execute.return_value = FakeResult([None])
    seq = await repo.increment_seq_by_org_and_postal_code("orgCode", "postal123")
    assert seq == 1
    fake_db.add.assert_called_once()
    fake_db.flush.assert_called_once()


@pytest.mark.anyio
async def test_check_uniques_of_fse_row_exists(
    repo, fake_db, valid_final_supply_equipment_create_schema
):
    fake_db.execute.return_value = FakeResult([True])
    exists_result = await repo.check_uniques_of_fse_row(
        valid_final_supply_equipment_create_schema
    )
    assert exists_result is True


@pytest.mark.anyio
async def test_check_uniques_of_fse_row_not_exists(
    repo, fake_db, valid_final_supply_equipment_create_schema
):
    fake_db.execute.return_value = FakeResult([False])
    exists_result = await repo.check_uniques_of_fse_row(
        valid_final_supply_equipment_create_schema
    )
    assert exists_result is False


@pytest.mark.anyio
async def test_check_uniques_of_fse_row_excludes_same_id(
    repo, fake_db, valid_final_supply_equipment_create_schema
):
    # Test that the method excludes records with the same final_supply_equipment_id
    valid_final_supply_equipment_create_schema.final_supply_equipment_id = 999
    fake_db.execute.return_value = FakeResult([False])
    exists_result = await repo.check_uniques_of_fse_row(
        valid_final_supply_equipment_create_schema
    )
    assert exists_result is False


@pytest.mark.anyio
async def test_check_uniques_of_fse_row_scopes_to_current_report(
    repo, fake_db, valid_final_supply_equipment_create_schema
):
    # Test that the method only checks within the current compliance report
    fake_db.execute.return_value = FakeResult([False])
    exists_result = await repo.check_uniques_of_fse_row(
        valid_final_supply_equipment_create_schema
    )
    assert exists_result is False
    # Should have been called once
    assert fake_db.execute.call_count == 1


@pytest.mark.anyio
async def test_check_overlap_of_fse_row_exists(
    repo, fake_db, valid_final_supply_equipment_create_schema
):
    valid_final_supply_equipment_create_schema.serial_nbr = "OVERLAP1"
    fake_db.execute.return_value = FakeResult([True])
    overlap = await repo.check_overlap_of_fse_row(
        valid_final_supply_equipment_create_schema
    )
    assert overlap is True


@pytest.mark.anyio
async def test_check_overlap_of_fse_row_not_exists(
    repo, fake_db, valid_final_supply_equipment_create_schema
):
    fake_db.execute.return_value = FakeResult([False])
    overlap = await repo.check_overlap_of_fse_row(
        valid_final_supply_equipment_create_schema
    )
    assert overlap is False


@pytest.mark.anyio
async def test_check_overlap_of_fse_row_excludes_same_id(
    repo, fake_db, valid_final_supply_equipment_create_schema
):
    # Test that the method excludes records with the same final_supply_equipment_id
    valid_final_supply_equipment_create_schema.final_supply_equipment_id = 999
    valid_final_supply_equipment_create_schema.serial_nbr = "OVERLAP1"
    fake_db.execute.return_value = FakeResult([False])
    overlap = await repo.check_overlap_of_fse_row(
        valid_final_supply_equipment_create_schema
    )
    assert overlap is False


@pytest.mark.anyio
async def test_check_overlap_of_fse_row_scopes_to_current_report(
    repo, fake_db, valid_final_supply_equipment_create_schema
):
    # Test that the method only checks within the current compliance report
    valid_final_supply_equipment_create_schema.serial_nbr = "OVERLAP1"
    fake_db.execute.return_value = FakeResult([False])
    overlap = await repo.check_overlap_of_fse_row(
        valid_final_supply_equipment_create_schema
    )
    assert overlap is False
    # Should have been called once
    assert fake_db.execute.call_count == 1


@pytest.mark.anyio
async def test_search_manufacturers(repo, fake_db):
    fake_db.execute.return_value = FakeResult(["Manufacturer1", "Manufacturer2"])
    results = await repo.search_manufacturers("manu")
    assert results == ["Manufacturer1", "Manufacturer2"]


@pytest.mark.anyio
<<<<<<< HEAD
async def test_check_uniques_within_current_report_only(
    repo, fake_db
):
    """
    Test that records are only checked for duplicates within the current compliance report
    """
    from lcfs.web.api.final_supply_equipment.schema import FinalSupplyEquipmentCreateSchema
    from datetime import date
    
    # Create FSE record for current report
    fse_record = FinalSupplyEquipmentCreateSchema(
        compliance_report_id=100,
        supply_from_date=date(2024, 1, 1),
        supply_to_date=date(2024, 12, 31),
        serial_nbr="TEST_SERIAL",
        postal_code="V3A 7E9",
        latitude=49.123,
        longitude=-122.456,
        manufacturer="Test Manufacturer",
        level_of_equipment="Level 1",
        intended_use_types=[],
        intended_user_types=[],
        street_address="123 Test St",
        city="Test City",
        organization_name="Test Org"
    )
    
    # Mock that no duplicates are found within the current report
    fake_db.execute.return_value = FakeResult([False])
    
    result = await repo.check_uniques_of_fse_row(fse_record)
    assert result is False  # Should not find duplicates


@pytest.mark.anyio
async def test_check_overlap_within_current_report_only(
    repo, fake_db
):
    """
    Test that overlapping date ranges are only checked within the current compliance report
    """
    from lcfs.web.api.final_supply_equipment.schema import FinalSupplyEquipmentCreateSchema
    from datetime import date
    
    fse_overlap = FinalSupplyEquipmentCreateSchema(
        compliance_report_id=300,
        supply_from_date=date(2024, 6, 1),
        supply_to_date=date(2024, 8, 31),
        serial_nbr="OVERLAP_SERIAL",
        postal_code="V5A 4N3",
        latitude=49.200,
        longitude=-122.500,
        manufacturer="Test Manufacturer",
        level_of_equipment="Level 2",
        intended_use_types=[],
        intended_user_types=[],
        street_address="456 Test Ave",
        city="Test City",
        organization_name="Test Org"
    )
    
    # Mock that overlaps are found within the current report
    fake_db.execute.return_value = FakeResult([True])
    
    result = await repo.check_overlap_of_fse_row(fse_overlap)
    assert result is True  # Should detect overlap within current report
=======
async def test_get_fse_reporting_list_paginated(repo, fake_db):
    """Test getting paginated FSE reporting list"""
    # Mock the count query result
    count_result = FakeResult([5])
    # Mock the data query result
    data_result = MagicMock()
    data_result.fetchall.return_value = [
        {
            "charging_equipment_id": 1,
            "serial_number": "SER123",
            "manufacturer": "TestMfg",
            "supply_from_date": "2024-01-01",
            "supply_to_date": "2024-12-31",
        },
        {
            "charging_equipment_id": 2,
            "serial_number": "SER456",
            "manufacturer": "TestMfg2",
            "supply_from_date": "2024-01-01",
            "supply_to_date": "2024-12-31",
        },
    ]
    
    fake_db.scalar.return_value = 5
    fake_db.execute.return_value = data_result
    
    pagination = PaginationRequestSchema(page=1, size=10, filters=[], sort_orders=[])
    data, total = await repo.get_fse_reporting_list_paginated(1, pagination, 10, "current")
    
    assert total == 5
    assert len(data) == 2
    assert data[0]["charging_equipment_id"] == 1


@pytest.mark.anyio
async def test_create_fse_reporting_batch(repo, fake_db):
    """Test creating FSE reporting batch"""
    data = [
        {
            "charging_equipment_id": 1,
            "compliance_report_id": 10,
            "supply_from_date": "2024-01-01",
            "supply_to_date": "2024-12-31",
            "kwh_usage": 1000.0,
        }
    ]
    
    result = await repo.create_fse_reporting_batch(data)
    
    assert result["message"] == "FSE compliance reporting data created successfully"
    fake_db.add_all.assert_called_once()
    fake_db.flush.assert_called_once()


@pytest.mark.anyio
async def test_update_fse_reporting(repo, fake_db):
    """Test updating FSE reporting"""
    data = {"kwh_usage": 1500.0, "notes": "Updated notes"}
    
    result = await repo.update_fse_reporting(1, data)
    
    assert result["id"] == 1
    assert result["kwh_usage"] == 1500.0
    assert result["notes"] == "Updated notes"
    fake_db.execute.assert_called_once()
    fake_db.flush.assert_called_once()


@pytest.mark.anyio
async def test_delete_fse_reporting(repo, fake_db):
    """Test deleting FSE reporting"""
    await repo.delete_fse_reporting(1)
    
    fake_db.execute.assert_called_once()
    fake_db.flush.assert_called_once()


@pytest.mark.anyio
async def test_delete_fse_reporting_batch(repo, fake_db):
    """Test batch deletion of FSE reporting"""
    mock_result = MagicMock()
    mock_result.rowcount = 3
    fake_db.execute.return_value = mock_result
    
    result = await repo.delete_fse_reporting_batch([1, 2, 3])
    
    assert result == 3
    fake_db.execute.assert_called_once()
    fake_db.flush.assert_called_once()


@pytest.mark.anyio
async def test_bulk_update_reporting_dates(repo, fake_db):
    """Test bulk updating reporting dates"""
    mock_result = MagicMock()
    mock_result.rowcount = 2
    fake_db.execute.return_value = mock_result
    
    data = MagicMock(
        equipment_ids=[1, 2],
        compliance_report_id=10,
        organization_id=5,
        supply_from_date="2024-01-01",
        supply_to_date="2024-12-31"
    )
    
    result = await repo.bulk_update_reporting_dates(data)
    
    assert result == 2
    fake_db.execute.assert_called_once()
    fake_db.flush.assert_called_once()
>>>>>>> d05bb27b
<|MERGE_RESOLUTION|>--- conflicted
+++ resolved
@@ -80,12 +80,14 @@
 @pytest.mark.anyio
 async def test_get_organization_names_valid(repo, fake_db):
     # Create a dummy organization object with an organization_id and name.
-    organization = type("Org", (), {"organization_id": 1, "name": "Test Organization"})()
+    organization = type(
+        "Org", (), {"organization_id": 1, "name": "Test Organization"}
+    )()
     # Simulate the queries returning tuples with organization names.
     # First call for allocation partners, second call for existing FSE orgs
     fake_db.execute.side_effect = [
         FakeResult([("Partner Org",)]),  # allocation partners
-        FakeResult([("Org1",), ("Org2",)])  # existing FSE organizations
+        FakeResult([("Org1",), ("Org2",)]),  # existing FSE organizations
     ]
     result = await repo.get_organization_names(organization)
     # Should return user's organization first, then others alphabetically
@@ -110,7 +112,7 @@
     organization = type("Org", (), {"organization_id": 1, "name": None})()
     fake_db.execute.side_effect = [
         FakeResult([("Partner Org",)]),  # allocation partners
-        FakeResult([("Org1",), ("Org2",)])  # existing FSE organizations
+        FakeResult([("Org1",), ("Org2",)]),  # existing FSE organizations
     ]
     result = await repo.get_organization_names(organization)
     # Should return organizations alphabetically (no user org to put first)
@@ -341,16 +343,15 @@
 
 
 @pytest.mark.anyio
-<<<<<<< HEAD
-async def test_check_uniques_within_current_report_only(
-    repo, fake_db
-):
+async def test_check_uniques_within_current_report_only(repo, fake_db):
     """
     Test that records are only checked for duplicates within the current compliance report
     """
-    from lcfs.web.api.final_supply_equipment.schema import FinalSupplyEquipmentCreateSchema
+    from lcfs.web.api.final_supply_equipment.schema import (
+        FinalSupplyEquipmentCreateSchema,
+    )
     from datetime import date
-    
+
     # Create FSE record for current report
     fse_record = FinalSupplyEquipmentCreateSchema(
         compliance_report_id=100,
@@ -366,26 +367,26 @@
         intended_user_types=[],
         street_address="123 Test St",
         city="Test City",
-        organization_name="Test Org"
-    )
-    
+        organization_name="Test Org",
+    )
+
     # Mock that no duplicates are found within the current report
     fake_db.execute.return_value = FakeResult([False])
-    
+
     result = await repo.check_uniques_of_fse_row(fse_record)
     assert result is False  # Should not find duplicates
 
 
 @pytest.mark.anyio
-async def test_check_overlap_within_current_report_only(
-    repo, fake_db
-):
+async def test_check_overlap_within_current_report_only(repo, fake_db):
     """
     Test that overlapping date ranges are only checked within the current compliance report
     """
-    from lcfs.web.api.final_supply_equipment.schema import FinalSupplyEquipmentCreateSchema
+    from lcfs.web.api.final_supply_equipment.schema import (
+        FinalSupplyEquipmentCreateSchema,
+    )
     from datetime import date
-    
+
     fse_overlap = FinalSupplyEquipmentCreateSchema(
         compliance_report_id=300,
         supply_from_date=date(2024, 6, 1),
@@ -400,15 +401,16 @@
         intended_user_types=[],
         street_address="456 Test Ave",
         city="Test City",
-        organization_name="Test Org"
-    )
-    
+        organization_name="Test Org",
+    )
+
     # Mock that overlaps are found within the current report
     fake_db.execute.return_value = FakeResult([True])
-    
+
     result = await repo.check_overlap_of_fse_row(fse_overlap)
     assert result is True  # Should detect overlap within current report
-=======
+
+
 async def test_get_fse_reporting_list_paginated(repo, fake_db):
     """Test getting paginated FSE reporting list"""
     # Mock the count query result
@@ -431,13 +433,15 @@
             "supply_to_date": "2024-12-31",
         },
     ]
-    
+
     fake_db.scalar.return_value = 5
     fake_db.execute.return_value = data_result
-    
+
     pagination = PaginationRequestSchema(page=1, size=10, filters=[], sort_orders=[])
-    data, total = await repo.get_fse_reporting_list_paginated(1, pagination, 10, "current")
-    
+    data, total = await repo.get_fse_reporting_list_paginated(
+        1, pagination, 10, "current"
+    )
+
     assert total == 5
     assert len(data) == 2
     assert data[0]["charging_equipment_id"] == 1
@@ -455,9 +459,9 @@
             "kwh_usage": 1000.0,
         }
     ]
-    
+
     result = await repo.create_fse_reporting_batch(data)
-    
+
     assert result["message"] == "FSE compliance reporting data created successfully"
     fake_db.add_all.assert_called_once()
     fake_db.flush.assert_called_once()
@@ -467,9 +471,9 @@
 async def test_update_fse_reporting(repo, fake_db):
     """Test updating FSE reporting"""
     data = {"kwh_usage": 1500.0, "notes": "Updated notes"}
-    
+
     result = await repo.update_fse_reporting(1, data)
-    
+
     assert result["id"] == 1
     assert result["kwh_usage"] == 1500.0
     assert result["notes"] == "Updated notes"
@@ -481,7 +485,7 @@
 async def test_delete_fse_reporting(repo, fake_db):
     """Test deleting FSE reporting"""
     await repo.delete_fse_reporting(1)
-    
+
     fake_db.execute.assert_called_once()
     fake_db.flush.assert_called_once()
 
@@ -492,9 +496,9 @@
     mock_result = MagicMock()
     mock_result.rowcount = 3
     fake_db.execute.return_value = mock_result
-    
+
     result = await repo.delete_fse_reporting_batch([1, 2, 3])
-    
+
     assert result == 3
     fake_db.execute.assert_called_once()
     fake_db.flush.assert_called_once()
@@ -506,18 +510,17 @@
     mock_result = MagicMock()
     mock_result.rowcount = 2
     fake_db.execute.return_value = mock_result
-    
+
     data = MagicMock(
         equipment_ids=[1, 2],
         compliance_report_id=10,
         organization_id=5,
         supply_from_date="2024-01-01",
-        supply_to_date="2024-12-31"
-    )
-    
+        supply_to_date="2024-12-31",
+    )
+
     result = await repo.bulk_update_reporting_dates(data)
-    
+
     assert result == 2
     fake_db.execute.assert_called_once()
-    fake_db.flush.assert_called_once()
->>>>>>> d05bb27b
+    fake_db.flush.assert_called_once()