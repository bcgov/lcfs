import pytest
from unittest.mock import AsyncMock, MagicMock
from sqlalchemy.ext.asyncio import AsyncSession

from lcfs.web.api.final_supply_equipment.repo import FinalSupplyEquipmentRepository
from lcfs.web.api.base import PaginationRequestSchema


class FakeAsyncContextManager:
    async def __aenter__(self):
        return self

    async def __aexit__(self, exc_type, exc, tb):
        pass


class FakeResult:
    def __init__(self, result):
        self._result = result

    def scalars(self):
        return self

    def all(self):
        return self._result

    def unique(self):
        return self

    def scalar_one_or_none(self):
        return self._result[0] if self._result else None

    def scalar_one(self):
        return self._result[0] if self._result else None

    def scalar(self):
        return self._result[0] if self._result else None


# Fixture for a fake database session.
@pytest.fixture
def fake_db():
    db = AsyncMock(spec=AsyncSession)
    # Simulate the async nested transaction context manager.
    db.begin_nested.return_value = FakeAsyncContextManager()
    return db


# Fixture for the repository instance using the fake database.
@pytest.fixture
def repo(fake_db):
    return FinalSupplyEquipmentRepository(db=fake_db)


@pytest.mark.anyio
async def test_get_intended_use_types(repo, fake_db):
    # Simulate returning two intended use types.
    fake_db.execute.return_value = FakeResult(["use_type1", "use_type2"])
    result = await repo.get_intended_use_types()
    assert result == ["use_type1", "use_type2"]
    fake_db.execute.assert_called_once()


@pytest.mark.anyio
async def test_get_intended_use_by_name(repo, fake_db):
    # Simulate a lookup returning one intended use type.
    fake_db.execute.return_value = FakeResult(["use_typeA"])
    result = await repo.get_intended_use_by_name("use_typeA")
    assert result == "use_typeA"
    fake_db.execute.assert_called_once()


@pytest.mark.anyio
async def test_get_intended_user_types(repo, fake_db):
    fake_db.execute.return_value = FakeResult(["user_type1", "user_type2"])
    result = await repo.get_intended_user_types()
    assert result == ["user_type1", "user_type2"]


@pytest.mark.anyio
async def test_get_organization_names_valid(repo, fake_db):
    # Create a dummy organization object with an organization_id and name.
    organization = type(
        "Org", (), {"organization_id": 1, "name": "Test Organization"}
    )()
    # Simulate the queries returning tuples with organization names.
    # First call for allocation partners, second call for existing FSE orgs
    fake_db.execute.side_effect = [
        FakeResult([("Partner Org",)]),  # allocation partners
        FakeResult([("Org1",), ("Org2",)]),  # existing FSE organizations
    ]
    result = await repo.get_organization_names(organization)
    # Should return user's organization first, then others alphabetically
    assert result == ["Test Organization", "Org1", "Org2", "Partner Org"]


@pytest.mark.anyio
async def test_get_organization_names_invalid(repo, fake_db):
    # When organization is None, it should return an empty list.
    result = await repo.get_organization_names(None)
    assert result == []

    # When organization has no organization_id attribute.
    organization = type("Org", (), {})()
    result = await repo.get_organization_names(organization)
    assert result == []


@pytest.mark.anyio
async def test_get_organization_names_no_name(repo, fake_db):
    # When organization has organization_id but no name, should still work
    organization = type("Org", (), {"organization_id": 1, "name": None})()
    fake_db.execute.side_effect = [
        FakeResult([("Partner Org",)]),  # allocation partners
        FakeResult([("Org1",), ("Org2",)]),  # existing FSE organizations
    ]
    result = await repo.get_organization_names(organization)
    # Should return organizations alphabetically (no user org to put first)
    assert result == ["Org1", "Org2", "Partner Org"]


@pytest.mark.anyio
async def test_get_intended_user_by_name(repo, fake_db):
    fake_db.execute.return_value = FakeResult(["user_typeA"])
    result = await repo.get_intended_user_by_name("user_typeA")
    assert result == "user_typeA"


@pytest.mark.anyio
async def test_get_levels_of_equipment(repo, fake_db):
    fake_db.execute.return_value = FakeResult(["level1", "level2"])
    result = await repo.get_levels_of_equipment()
    assert result == ["level1", "level2"]


@pytest.mark.anyio
async def test_get_level_of_equipment_by_name(repo, fake_db):
    fake_db.execute.return_value = FakeResult(["levelX"])
    result = await repo.get_level_of_equipment_by_name("levelX")
    assert result == "levelX"


@pytest.mark.anyio
async def test_get_fse_list(repo, fake_db):
    fake_db.execute.return_value = FakeResult(["fse1", "fse2"])
    result = await repo.get_fse_list(report_id=10)
    assert result == ["fse1", "fse2"]


@pytest.mark.anyio
async def test_get_fse_paginated(repo, fake_db):
    # Prepare two responses:
    # 1. Count query returns 3 total records.
    # 2. The actual paginated query returns 2 items.
    count_result = FakeResult([3])
    paginated_result = FakeResult(["fse_paginated1", "fse_paginated2"])
    fake_db.execute.side_effect = [count_result, paginated_result]

    pagination = PaginationRequestSchema(page=1, size=2)
    result, total = await repo.get_fse_paginated(pagination, compliance_report_id=20)
    assert total == 3
    assert result == ["fse_paginated1", "fse_paginated2"]


@pytest.mark.anyio
async def test_get_final_supply_equipment_by_id(repo, fake_db):
    fake_db.execute.return_value = FakeResult(["fse_item"])
    result = await repo.get_final_supply_equipment_by_id(final_supply_equipment_id=5)
    assert result == "fse_item"


@pytest.mark.anyio
async def test_update_final_supply_equipment(repo, fake_db):
    fse = "fse_to_update"
    # Simulate the merge returning the same object.
    fake_db.merge.return_value = fse
    updated = await repo.update_final_supply_equipment(fse)
    assert updated == fse
    fake_db.merge.assert_called_once_with(fse)
    fake_db.flush.assert_called_once()
    fake_db.refresh.assert_called_once_with(
        fse, ["level_of_equipment", "intended_use_types", "intended_user_types"]
    )


@pytest.mark.anyio
async def test_create_final_supply_equipment(repo, fake_db):
    fse = "new_fse"
    created = await repo.create_final_supply_equipment(fse)
    assert created == fse
    fake_db.add.assert_called_once_with(fse)
    fake_db.flush.assert_called_once()
    fake_db.refresh.assert_called_once_with(
        fse, ["level_of_equipment", "intended_use_types"]
    )


@pytest.mark.anyio
async def test_delete_final_supply_equipment(repo, fake_db):
    await repo.delete_final_supply_equipment(final_supply_equipment_id=99)
    fake_db.execute.assert_called_once()  # delete statement was executed
    fake_db.flush.assert_called_once()


@pytest.mark.anyio
async def test_get_current_seq_by_org_and_postal_code_existing(repo, fake_db):
    fake_db.execute.return_value = FakeResult([5])
    seq = await repo.get_current_seq_by_org_and_postal_code("orgCode", "postal123")
    assert seq == 5


@pytest.mark.anyio
async def test_get_current_seq_by_org_and_postal_code_none(repo, fake_db):
    fake_db.execute.return_value = FakeResult([None])
    seq = await repo.get_current_seq_by_org_and_postal_code("orgCode", "postal123")
    assert seq == 0


@pytest.mark.anyio
async def test_increment_seq_by_org_and_postal_code_update(repo, fake_db):
    # Simulate update returning a new sequence number.
    fake_db.execute.return_value = FakeResult([6])
    seq = await repo.increment_seq_by_org_and_postal_code("orgCode", "postal123")
    assert seq == 6


@pytest.mark.anyio
async def test_increment_seq_by_org_and_postal_code_insert(repo, fake_db):
    # Simulate update returning None so that a new record is inserted.
    fake_db.execute.return_value = FakeResult([None])
    seq = await repo.increment_seq_by_org_and_postal_code("orgCode", "postal123")
    assert seq == 1
    fake_db.add.assert_called_once()
    fake_db.flush.assert_called_once()


@pytest.mark.anyio
async def test_check_uniques_of_fse_row_exists(
    repo, fake_db, valid_final_supply_equipment_create_schema
):
    fake_db.execute.return_value = FakeResult([True])
    exists_result = await repo.check_uniques_of_fse_row(
        valid_final_supply_equipment_create_schema
    )
    assert exists_result is True


@pytest.mark.anyio
async def test_check_uniques_of_fse_row_not_exists(
    repo, fake_db, valid_final_supply_equipment_create_schema
):
    fake_db.execute.return_value = FakeResult([False])
    exists_result = await repo.check_uniques_of_fse_row(
        valid_final_supply_equipment_create_schema
    )
    assert exists_result is False


@pytest.mark.anyio
async def test_check_uniques_of_fse_row_excludes_same_id(
    repo, fake_db, valid_final_supply_equipment_create_schema
):
    # Test that the method excludes records with the same final_supply_equipment_id
    valid_final_supply_equipment_create_schema.final_supply_equipment_id = 999
    fake_db.execute.return_value = FakeResult([False])
    exists_result = await repo.check_uniques_of_fse_row(
        valid_final_supply_equipment_create_schema
    )
    assert exists_result is False


@pytest.mark.anyio
async def test_check_uniques_of_fse_row_scopes_to_current_report(
    repo, fake_db, valid_final_supply_equipment_create_schema
):
    # Test that the method only checks within the current compliance report
    fake_db.execute.return_value = FakeResult([False])
    exists_result = await repo.check_uniques_of_fse_row(
        valid_final_supply_equipment_create_schema
    )
    assert exists_result is False
    # Should have been called once
    assert fake_db.execute.call_count == 1


@pytest.mark.anyio
async def test_check_overlap_of_fse_row_exists(
    repo, fake_db, valid_final_supply_equipment_create_schema
):
    valid_final_supply_equipment_create_schema.serial_nbr = "OVERLAP1"
    fake_db.execute.return_value = FakeResult([True])
    overlap = await repo.check_overlap_of_fse_row(
        valid_final_supply_equipment_create_schema
    )
    assert overlap is True


@pytest.mark.anyio
async def test_check_overlap_of_fse_row_not_exists(
    repo, fake_db, valid_final_supply_equipment_create_schema
):
    fake_db.execute.return_value = FakeResult([False])
    overlap = await repo.check_overlap_of_fse_row(
        valid_final_supply_equipment_create_schema
    )
    assert overlap is False


@pytest.mark.anyio
async def test_check_overlap_of_fse_row_excludes_same_id(
    repo, fake_db, valid_final_supply_equipment_create_schema
):
    # Test that the method excludes records with the same final_supply_equipment_id
    valid_final_supply_equipment_create_schema.final_supply_equipment_id = 999
    valid_final_supply_equipment_create_schema.serial_nbr = "OVERLAP1"
    fake_db.execute.return_value = FakeResult([False])
    overlap = await repo.check_overlap_of_fse_row(
        valid_final_supply_equipment_create_schema
    )
    assert overlap is False


@pytest.mark.anyio
async def test_check_overlap_of_fse_row_scopes_to_current_report(
    repo, fake_db, valid_final_supply_equipment_create_schema
):
    # Test that the method only checks within the current compliance report
    valid_final_supply_equipment_create_schema.serial_nbr = "OVERLAP1"
    fake_db.execute.return_value = FakeResult([False])
    overlap = await repo.check_overlap_of_fse_row(
        valid_final_supply_equipment_create_schema
    )
    assert overlap is False
    # Should have been called once
    assert fake_db.execute.call_count == 1


@pytest.mark.anyio
async def test_search_manufacturers(repo, fake_db):
    fake_db.execute.return_value = FakeResult(["Manufacturer1", "Manufacturer2"])
    results = await repo.search_manufacturers("manu")
    assert results == ["Manufacturer1", "Manufacturer2"]


@pytest.mark.anyio
async def test_check_uniques_within_current_report_only(repo, fake_db):
    """
    Test that records are only checked for duplicates within the current compliance report
    """
    from lcfs.web.api.final_supply_equipment.schema import (
        FinalSupplyEquipmentCreateSchema,
    )
    from datetime import date

    # Create FSE record for current report
    fse_record = FinalSupplyEquipmentCreateSchema(
        compliance_report_id=100,
        supply_from_date=date(2024, 1, 1),
        supply_to_date=date(2024, 12, 31),
        serial_nbr="TEST_SERIAL",
        postal_code="V3A 7E9",
        latitude=49.123,
        longitude=-122.456,
        manufacturer="Test Manufacturer",
        level_of_equipment="Level 1",
<<<<<<< HEAD
        intended_use_types=[],
        intended_user_types=[],
=======
        intended_use_types=["Public charging"],
        intended_user_types=["Test"],
>>>>>>> 220d853f
        street_address="123 Test St",
        city="Test City",
        organization_name="Test Org",
    )

    # Mock that no duplicates are found within the current report
    fake_db.execute.return_value = FakeResult([False])

    result = await repo.check_uniques_of_fse_row(fse_record)
    assert result is False  # Should not find duplicates


@pytest.mark.anyio
async def test_check_overlap_within_current_report_only(repo, fake_db):
    """
    Test that overlapping date ranges are only checked within the current compliance report
    """
    from lcfs.web.api.final_supply_equipment.schema import (
        FinalSupplyEquipmentCreateSchema,
    )
    from datetime import date

    fse_overlap = FinalSupplyEquipmentCreateSchema(
        compliance_report_id=300,
        supply_from_date=date(2024, 6, 1),
        supply_to_date=date(2024, 8, 31),
        serial_nbr="OVERLAP_SERIAL",
        postal_code="V5A 4N3",
        latitude=49.200,
        longitude=-122.500,
        manufacturer="Test Manufacturer",
        level_of_equipment="Level 2",
<<<<<<< HEAD
        intended_use_types=[],
        intended_user_types=[],
=======
        intended_use_types=["Fleet"],
        intended_user_types=["Test"],
>>>>>>> 220d853f
        street_address="456 Test Ave",
        city="Test City",
        organization_name="Test Org",
    )

    # Mock that overlaps are found within the current report
    fake_db.execute.return_value = FakeResult([True])

    result = await repo.check_overlap_of_fse_row(fse_overlap)
    assert result is True  # Should detect overlap within current report


@pytest.mark.anyio
async def test_get_fse_reporting_list_paginated(repo, fake_db):
    """Test getting paginated FSE reporting list"""
    # Mock the count query result
    count_result = FakeResult([5])
    # Mock the data query result
    data_result = MagicMock()
    data_result.fetchall.return_value = [
        {
            "charging_equipment_id": 1,
            "charging_equipment_version": 0,
            "serial_number": "SER123",
            "manufacturer": "TestMfg",
            "supply_from_date": "2024-01-01",
            "supply_to_date": "2024-12-31",
        },
        {
            "charging_equipment_id": 2,
            "charging_equipment_version": 0,
            "serial_number": "SER456",
            "manufacturer": "TestMfg2",
            "supply_from_date": "2024-01-01",
            "supply_to_date": "2024-12-31",
        },
    ]

    fake_db.scalar.return_value = 5
    fake_db.execute.return_value = data_result

    pagination = PaginationRequestSchema(page=1, size=10, filters=[], sort_orders=[])
    data, total = await repo.get_fse_reporting_list_paginated(
        1, pagination, 10, "current"
    )

    assert total == 5
    assert len(data) == 2
    assert data[0]["charging_equipment_id"] == 1


@pytest.mark.anyio
async def test_create_fse_reporting_batch(repo, fake_db):
    """Test creating FSE reporting batch"""
    data = [
        {
            "charging_equipment_id": 1,
            "charging_equipment_version": 0,
            "compliance_report_id": 10,
            "supply_from_date": "2024-01-01",
            "supply_to_date": "2024-12-31",
            "kwh_usage": 1000.0,
        }
    ]

    result = await repo.create_fse_reporting_batch(data)

    assert result["message"] == "FSE compliance reporting data created successfully"
    fake_db.add_all.assert_called_once()
    fake_db.flush.assert_called_once()


@pytest.mark.anyio
async def test_update_fse_reporting(repo, fake_db):
    """Test updating FSE reporting"""
    data = {"kwh_usage": 1500.0, "notes": "Updated notes"}

    result = await repo.update_fse_reporting(1, data)

    assert result["id"] == 1
    assert result["kwh_usage"] == 1500.0
    assert result["notes"] == "Updated notes"
    fake_db.execute.assert_called_once()
    fake_db.flush.assert_called_once()


@pytest.mark.anyio
async def test_delete_fse_reporting(repo, fake_db):
    """Test deleting FSE reporting"""
    await repo.delete_fse_reporting(1)

    fake_db.execute.assert_called_once()
    fake_db.flush.assert_called_once()


@pytest.mark.anyio
async def test_delete_fse_reporting_batch(repo, fake_db):
    """Test batch deletion of FSE reporting"""
    mock_result = MagicMock()
    mock_result.rowcount = 3
    fake_db.execute.return_value = mock_result

    result = await repo.delete_fse_reporting_batch([1, 2, 3])

    assert result == 3
    fake_db.execute.assert_called_once()
    fake_db.flush.assert_called_once()


@pytest.mark.anyio
async def test_bulk_update_reporting_dates(repo, fake_db):
    """Test bulk updating reporting dates"""
    mock_result = MagicMock()
    mock_result.rowcount = 2
    fake_db.execute.return_value = mock_result

    data = MagicMock(
        equipment_ids=[1, 2],
        compliance_report_id=10,
        organization_id=5,
        supply_from_date="2024-01-01",
        supply_to_date="2024-12-31",
    )

    result = await repo.bulk_update_reporting_dates(data)

    assert result == 2
    fake_db.execute.assert_called_once()
    fake_db.flush.assert_called_once()<|MERGE_RESOLUTION|>--- conflicted
+++ resolved
@@ -363,13 +363,8 @@
         longitude=-122.456,
         manufacturer="Test Manufacturer",
         level_of_equipment="Level 1",
-<<<<<<< HEAD
-        intended_use_types=[],
-        intended_user_types=[],
-=======
         intended_use_types=["Public charging"],
         intended_user_types=["Test"],
->>>>>>> 220d853f
         street_address="123 Test St",
         city="Test City",
         organization_name="Test Org",
@@ -402,13 +397,8 @@
         longitude=-122.500,
         manufacturer="Test Manufacturer",
         level_of_equipment="Level 2",
-<<<<<<< HEAD
-        intended_use_types=[],
-        intended_user_types=[],
-=======
         intended_use_types=["Fleet"],
         intended_user_types=["Test"],
->>>>>>> 220d853f
         street_address="456 Test Ave",
         city="Test City",
         organization_name="Test Org",
