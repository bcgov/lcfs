--- conflicted
+++ resolved
@@ -1,44 +1,13 @@
 import pytest
 from unittest.mock import AsyncMock, MagicMock
 from lcfs.web.api.fuel_code.repo import FuelCodeRepository
-from lcfs.db.models.fuel.FuelCode import FuelCode
-from lcfs.db.models.fuel.FuelCodeStatus import FuelCodeStatus, FuelCodeStatusEnum
-from lcfs.web.api.base import PaginationRequestSchema
-from sqlalchemy.ext.asyncio import AsyncSession
-
-
-# Custom mock classes to simulate SQLAlchemy result objects
-class MockScalarsResult:
-    def __init__(self, data):
-        self.data = data
-
-    def all(self):
-        return self.data
-
-
-class MockUniqueResult:
-    def __init__(self, data):
-        self.data = data
-
-    def scalars(self):
-        return MockScalarsResult(self.data)
-
-
-class MockExecuteResult:
-    def __init__(self, data):
-        self.data = data
-
-    def unique(self):
-        return MockUniqueResult(self.data)
-
-    def scalar(self):
-        return self.data  # Make scalar() a synchronous method
+from lcfs.db.models.fuel.TransportMode import TransportMode
 
 
 @pytest.fixture
 def mock_db():
     """Fixture for mocking the database session."""
-    return AsyncMock(spec=AsyncSession)
+    return AsyncMock()
 
 
 @pytest.fixture
@@ -50,42 +19,6 @@
 
 
 @pytest.mark.anyio
-<<<<<<< HEAD
-async def test_get_fuel_codes_paginated(fuel_code_repo, mock_db):
-    # Prepare mock data
-    fuel_code_1 = FuelCode(fuel_code_id=1, fuel_suffix="101.0", company="Company A")
-    fuel_code_2 = FuelCode(fuel_code_id=2, fuel_suffix="102.0", company="Company B")
-    fuel_codes = [fuel_code_1, fuel_code_2]
-    total_count = 2
-
-    # Mock the get_fuel_status_by_status method
-    delete_status = FuelCodeStatus(
-        fuel_code_status_id=99, status=FuelCodeStatusEnum.Deleted
-    )
-    fuel_code_repo.get_fuel_status_by_status = AsyncMock(return_value=delete_status)
-
-    # Use a counter to determine which call is the count query and which is the data query
-    call_count = 0
-
-    async def mock_execute(query):
-        nonlocal call_count
-        call_count += 1
-        if call_count == 1:
-            # First call is the count query
-            return MockExecuteResult(total_count)
-        elif call_count == 2:
-            # Second call is the data query
-            return MockExecuteResult(fuel_codes)
-        else:
-            # Additional calls if any
-            return MockExecuteResult(None)
-
-    mock_db.execute.side_effect = mock_execute
-
-    # Prepare pagination and conditions
-    pagination = PaginationRequestSchema(page=1, size=10, sort_orders=[], filters=[])
-    conditions = [FuelCode.company == "Company A"]  # Example condition
-=======
 async def test_get_transport_mode_by_name(fuel_code_repo, mock_db):
     # Define the test transport mode
     transport_mode_name = "Truck"
@@ -94,69 +27,12 @@
     # Mock the database query result
     mock_db.execute.return_value.scalar_one = MagicMock()
     mock_db.execute.return_value.scalar_one.return_value = mock_transport_mode
->>>>>>> 8e4aa91c
 
     # Call the repository method
-    result_fuel_codes, result_total_count = (
-        await fuel_code_repo.get_fuel_codes_paginated(pagination, conditions)
-    )
+    result = await fuel_code_repo.get_transport_mode_by_name(transport_mode_name)
 
-    # Assert that the result matches the expected output
-    assert result_fuel_codes == fuel_codes
-    assert result_total_count == total_count
+    # Assert the result matches the mock data
+    assert result == mock_transport_mode
 
-    # Ensure the database query was called the expected number of times
-    assert mock_db.execute.call_count == 2  # Once for count, once for data
-
-    # Check that get_fuel_status_by_status was called
-    fuel_code_repo.get_fuel_status_by_status.assert_called_once_with("Deleted")
-
-
-@pytest.mark.anyio
-async def test_get_fuel_codes_paginated_no_results(fuel_code_repo, mock_db):
-    # Mock data with no fuel codes
-    fuel_codes = []
-    total_count = 0
-
-    # Mock the get_fuel_status_by_status method
-    delete_status = FuelCodeStatus(
-        fuel_code_status_id=99, status=FuelCodeStatusEnum.Deleted
-    )
-    fuel_code_repo.get_fuel_status_by_status = AsyncMock(return_value=delete_status)
-
-    # Use a counter to determine which call is the count query and which is the data query
-    call_count = 0
-
-    async def mock_execute(query):
-        nonlocal call_count
-        call_count += 1
-        if call_count == 1:
-            # First call is the count query
-            return MockExecuteResult(total_count)
-        elif call_count == 2:
-            # Second call is the data query
-            return MockExecuteResult(fuel_codes)
-        else:
-            # Additional calls if any
-            return MockExecuteResult(None)
-
-    mock_db.execute.side_effect = mock_execute
-
-    # Prepare pagination and conditions
-    pagination = PaginationRequestSchema(page=1, size=10, sort_orders=[], filters=[])
-    conditions = [FuelCode.company == "Non-Existent Company"]
-
-    # Call the repository method
-    result_fuel_codes, result_total_count = (
-        await fuel_code_repo.get_fuel_codes_paginated(pagination, conditions)
-    )
-
-    # Assert that the result is an empty list and total count is zero
-    assert result_fuel_codes == fuel_codes  # Should be an empty list
-    assert result_total_count == total_count  # Should be zero
-
-    # Ensure the database query was called the expected number of times
-    assert mock_db.execute.call_count == 2  # Once for count, once for data
-
-    # Check that get_fuel_status_by_status was called
-    fuel_code_repo.get_fuel_status_by_status.assert_called_once_with("Deleted")+    # Ensure the database query was called
+    mock_db.execute.assert_called_once()