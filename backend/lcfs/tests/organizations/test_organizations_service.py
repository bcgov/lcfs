--- conflicted
+++ resolved
@@ -329,7 +329,6 @@
 
 
 @pytest.mark.anyio
-<<<<<<< HEAD
 async def test_apply_organization_filters_with_registration_status_boolean(
     organizations_service,
 ):
@@ -423,7 +422,9 @@
         mock_get_field.assert_called_once()
         # Verify that conditions were modified for string "false"
         assert len(conditions) == 1
-=======
+
+
+@pytest.mark.anyio
 async def test_get_available_forms_success(organizations_service):
     """Test successful retrieval of available forms"""
     from lcfs.web.api.organizations.schema import AvailableFormsSchema
@@ -825,5 +826,4 @@
 
     organizations_service.repo.get_link_key_by_key.assert_called_once_with(
         link_key_value
-    )
->>>>>>> 31aeac47
+    )