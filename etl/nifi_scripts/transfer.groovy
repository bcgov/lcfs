--- conflicted
+++ resolved
@@ -74,10 +74,7 @@
         ct.number_of_credits,
         ctc.category,
         cts.status,
-<<<<<<< HEAD
         ctzr.description,
-=======
->>>>>>> 30c4d177
         ctt.the_type;
       """
 
@@ -334,12 +331,9 @@
     """)
     destinationConn.createStatement().execute(reAddAuditTriggers)
     destinationConn.createStatement().execute('REFRESH MATERIALIZED VIEW CONCURRENTLY mv_transaction_aggregate')
-<<<<<<< HEAD
     destinationConn.createStatement().execute('REFRESH MATERIALIZED VIEW CONCURRENTLY mv_director_review_transaction_count')
     destinationConn.createStatement().execute('REFRESH MATERIALIZED VIEW CONCURRENTLY mv_org_compliance_report_count')
-=======
     destinationConn.createStatement().execute('REFRESH MATERIALIZED VIEW CONCURRENTLY mv_transaction_count')
->>>>>>> 30c4d177
 
     destinationConn.commit()
     log.debug("Processed ${recordCount} records successfully.")
