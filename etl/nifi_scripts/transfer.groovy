--- conflicted
+++ resolved
@@ -71,14 +71,10 @@
         ct.fair_market_value_per_credit,
         ct.number_of_credits,
         ctc.category,
-<<<<<<< HEAD
         cts.status,
         ctzr.description,
         ctt.the_type,
         internal_comment.role_names;
-=======
-        cts.status;
->>>>>>> 1be85d88
       """
 
 def COMMENT_QUERY = '''
@@ -383,28 +379,20 @@
         case ['Draft', 'Deleted', 'Refused', 'Declined', 'Rescinded']:
             break
         case ['Sent', 'Submitted', 'Recommended']:
-<<<<<<< HEAD
             if (isBuy) {
-                fromTransactionId = insertTransaction(stmt, rs, 'Reserved', rs.getInt('from_organization_id'), false)
+                fromTransactionId = insertTransaction(stmt, rs, 'Reserved', rs.getInt('from_organization_id'), false, getUserNameStmt)
             } else {
-                fromTransactionId = insertTransaction(stmt, rs, 'Reserved', rs.getInt('from_organization_id'), true)
+                fromTransactionId = insertTransaction(stmt, rs, 'Reserved', rs.getInt('from_organization_id'), true, getUserNameStmt)
             }
             break
         case 'Recorded':
             if (isBuy) {
-                fromTransactionId = insertTransaction(stmt, rs, 'Adjustment', rs.getInt('from_organization_id'), false)
-                toTransactionId   = insertTransaction(stmt, rs, 'Adjustment', rs.getInt('to_organization_id'), true)
+                fromTransactionId = insertTransaction(stmt, rs, 'Adjustment', rs.getInt('from_organization_id'), false, getUserNameStmt)
+                toTransactionId   = insertTransaction(stmt, rs, 'Adjustment', rs.getInt('to_organization_id'), true, getUserNameStmt)
             } else {
-                fromTransactionId = insertTransaction(stmt, rs, 'Adjustment', rs.getInt('from_organization_id'), true)
-                toTransactionId = insertTransaction(stmt, rs, 'Adjustment', rs.getInt('to_organization_id'), false)
+                fromTransactionId = insertTransaction(stmt, rs, 'Adjustment', rs.getInt('from_organization_id'), true, getUserNameStmt)
+                toTransactionId = insertTransaction(stmt, rs, 'Adjustment', rs.getInt('to_organization_id'), false, getUserNameStmt)
             }
-=======
-            fromTransactionId = insertTransaction(stmt, rs, 'Reserved', rs.getInt('from_organization_id'), true, getUserNameStmt)
-            break
-        case 'Recorded':
-            fromTransactionId = insertTransaction(stmt, rs, 'Adjustment', rs.getInt('from_organization_id'), true, getUserNameStmt)
-            toTransactionId = insertTransaction(stmt, rs, 'Adjustment', rs.getInt('to_organization_id'), false, getUserNameStmt)
->>>>>>> 1be85d88
             break
     }
 
